/*
 * Copyright (c) 1997, 2012, Oracle and/or its affiliates. All rights reserved.
 * DO NOT ALTER OR REMOVE COPYRIGHT NOTICES OR THIS FILE HEADER.
 *
 * This code is free software; you can redistribute it and/or modify it
 * under the terms of the GNU General Public License version 2 only, as
 * published by the Free Software Foundation.
 *
 * This code is distributed in the hope that it will be useful, but WITHOUT
 * ANY WARRANTY; without even the implied warranty of MERCHANTABILITY or
 * FITNESS FOR A PARTICULAR PURPOSE.  See the GNU General Public License
 * version 2 for more details (a copy is included in the LICENSE file that
 * accompanied this code).
 *
 * You should have received a copy of the GNU General Public License version
 * 2 along with this work; if not, write to the Free Software Foundation,
 * Inc., 51 Franklin St, Fifth Floor, Boston, MA 02110-1301 USA.
 *
 * Please contact Oracle, 500 Oracle Parkway, Redwood Shores, CA 94065 USA
 * or visit www.oracle.com if you need additional information or have any
 * questions.
 *
 */

#include "precompiled.hpp"
#include "classfile/javaAssertions.hpp"
#include "compiler/compilerOracle.hpp"
#include "memory/allocation.inline.hpp"
#include "memory/cardTableRS.hpp"
#include "memory/referenceProcessor.hpp"
#include "memory/universe.inline.hpp"
#include "oops/oop.inline.hpp"
#include "prims/jvmtiExport.hpp"
#include "runtime/arguments.hpp"
#include "runtime/globals_extension.hpp"
#include "runtime/java.hpp"
#include "services/management.hpp"
#include "services/memTracker.hpp"
#include "utilities/defaultStream.hpp"
#include "utilities/taskqueue.hpp"
#ifdef TARGET_OS_FAMILY_linux
# include "os_linux.inline.hpp"
#endif
#ifdef TARGET_OS_FAMILY_solaris
# include "os_solaris.inline.hpp"
#endif
#ifdef TARGET_OS_FAMILY_windows
# include "os_windows.inline.hpp"
#endif
#ifdef TARGET_OS_FAMILY_bsd
# include "os_bsd.inline.hpp"
#endif
#ifndef SERIALGC
#include "gc_implementation/concurrentMarkSweep/compactibleFreeListSpace.hpp"
#endif

// Note: This is a special bug reporting site for the JVM
#define DEFAULT_VENDOR_URL_BUG "http://bugreport.sun.com/bugreport/crash.jsp"
#define DEFAULT_JAVA_LAUNCHER  "generic"

char**  Arguments::_jvm_flags_array             = NULL;
int     Arguments::_num_jvm_flags               = 0;
char**  Arguments::_jvm_args_array              = NULL;
int     Arguments::_num_jvm_args                = 0;
char*  Arguments::_java_command                 = NULL;
SystemProperty* Arguments::_system_properties   = NULL;
const char*  Arguments::_gc_log_filename        = NULL;
bool   Arguments::_has_profile                  = false;
bool   Arguments::_has_alloc_profile            = false;
uintx  Arguments::_min_heap_size                = 0;
Arguments::Mode Arguments::_mode                = _mixed;
bool   Arguments::_java_compiler                = false;
bool   Arguments::_xdebug_mode                  = false;
const char*  Arguments::_java_vendor_url_bug    = DEFAULT_VENDOR_URL_BUG;
const char*  Arguments::_sun_java_launcher      = DEFAULT_JAVA_LAUNCHER;
int    Arguments::_sun_java_launcher_pid        = -1;
bool   Arguments::_created_by_gamma_launcher    = false;

// These parameters are reset in method parse_vm_init_args(JavaVMInitArgs*)
bool   Arguments::_AlwaysCompileLoopMethods     = AlwaysCompileLoopMethods;
bool   Arguments::_UseOnStackReplacement        = UseOnStackReplacement;
bool   Arguments::_BackgroundCompilation        = BackgroundCompilation;
bool   Arguments::_ClipInlining                 = ClipInlining;

char*  Arguments::SharedArchivePath             = NULL;

AgentLibraryList Arguments::_libraryList;
AgentLibraryList Arguments::_agentList;

abort_hook_t     Arguments::_abort_hook         = NULL;
exit_hook_t      Arguments::_exit_hook          = NULL;
vfprintf_hook_t  Arguments::_vfprintf_hook      = NULL;


SystemProperty *Arguments::_java_ext_dirs = NULL;
SystemProperty *Arguments::_java_endorsed_dirs = NULL;
SystemProperty *Arguments::_sun_boot_library_path = NULL;
SystemProperty *Arguments::_java_library_path = NULL;
SystemProperty *Arguments::_java_home = NULL;
SystemProperty *Arguments::_java_class_path = NULL;
SystemProperty *Arguments::_sun_boot_class_path = NULL;

char* Arguments::_meta_index_path = NULL;
char* Arguments::_meta_index_dir = NULL;

// Check if head of 'option' matches 'name', and sets 'tail' remaining part of option string

static bool match_option(const JavaVMOption *option, const char* name,
                         const char** tail) {
  int len = (int)strlen(name);
  if (strncmp(option->optionString, name, len) == 0) {
    *tail = option->optionString + len;
    return true;
  } else {
    return false;
  }
}

static void logOption(const char* opt) {
  if (PrintVMOptions) {
    jio_fprintf(defaultStream::output_stream(), "VM option '%s'\n", opt);
  }
}

// Process java launcher properties.
void Arguments::process_sun_java_launcher_properties(JavaVMInitArgs* args) {
  // See if sun.java.launcher or sun.java.launcher.pid is defined.
  // Must do this before setting up other system properties,
  // as some of them may depend on launcher type.
  for (int index = 0; index < args->nOptions; index++) {
    const JavaVMOption* option = args->options + index;
    const char* tail;

    if (match_option(option, "-Dsun.java.launcher=", &tail)) {
      process_java_launcher_argument(tail, option->extraInfo);
      continue;
    }
    if (match_option(option, "-Dsun.java.launcher.pid=", &tail)) {
      _sun_java_launcher_pid = atoi(tail);
      continue;
    }
  }
}

// Initialize system properties key and value.
void Arguments::init_system_properties() {

  PropertyList_add(&_system_properties, new SystemProperty("java.vm.specification.name",
                                                                 "Java Virtual Machine Specification",  false));
  PropertyList_add(&_system_properties, new SystemProperty("java.vm.version", VM_Version::vm_release(),  false));
  PropertyList_add(&_system_properties, new SystemProperty("java.vm.name", VM_Version::vm_name(),  false));
  PropertyList_add(&_system_properties, new SystemProperty("java.vm.info", VM_Version::vm_info_string(),  true));

  // following are JVMTI agent writeable properties.
  // Properties values are set to NULL and they are
  // os specific they are initialized in os::init_system_properties_values().
  _java_ext_dirs = new SystemProperty("java.ext.dirs", NULL,  true);
  _java_endorsed_dirs = new SystemProperty("java.endorsed.dirs", NULL,  true);
  _sun_boot_library_path = new SystemProperty("sun.boot.library.path", NULL,  true);
  _java_library_path = new SystemProperty("java.library.path", NULL,  true);
  _java_home =  new SystemProperty("java.home", NULL,  true);
  _sun_boot_class_path = new SystemProperty("sun.boot.class.path", NULL,  true);

  _java_class_path = new SystemProperty("java.class.path", "",  true);

  // Add to System Property list.
  PropertyList_add(&_system_properties, _java_ext_dirs);
  PropertyList_add(&_system_properties, _java_endorsed_dirs);
  PropertyList_add(&_system_properties, _sun_boot_library_path);
  PropertyList_add(&_system_properties, _java_library_path);
  PropertyList_add(&_system_properties, _java_home);
  PropertyList_add(&_system_properties, _java_class_path);
  PropertyList_add(&_system_properties, _sun_boot_class_path);

  // Set OS specific system properties values
  os::init_system_properties_values();
}


  // Update/Initialize System properties after JDK version number is known
void Arguments::init_version_specific_system_properties() {
  enum { bufsz = 16 };
  char buffer[bufsz];
  const char* spec_vendor = "Sun Microsystems Inc.";
  uint32_t spec_version = 0;

  if (JDK_Version::is_gte_jdk17x_version()) {
    spec_vendor = "Oracle Corporation";
    spec_version = JDK_Version::current().major_version();
  }
  jio_snprintf(buffer, bufsz, "1." UINT32_FORMAT, spec_version);

  PropertyList_add(&_system_properties,
      new SystemProperty("java.vm.specification.vendor",  spec_vendor, false));
  PropertyList_add(&_system_properties,
      new SystemProperty("java.vm.specification.version", buffer, false));
  PropertyList_add(&_system_properties,
      new SystemProperty("java.vm.vendor", VM_Version::vm_vendor(),  false));
}

/**
 * Provide a slightly more user-friendly way of eliminating -XX flags.
 * When a flag is eliminated, it can be added to this list in order to
 * continue accepting this flag on the command-line, while issuing a warning
 * and ignoring the value.  Once the JDK version reaches the 'accept_until'
 * limit, we flatly refuse to admit the existence of the flag.  This allows
 * a flag to die correctly over JDK releases using HSX.
 */
typedef struct {
  const char* name;
  JDK_Version obsoleted_in; // when the flag went away
  JDK_Version accept_until; // which version to start denying the existence
} ObsoleteFlag;

static ObsoleteFlag obsolete_jvm_flags[] = {
  { "UseTrainGC",                    JDK_Version::jdk(5), JDK_Version::jdk(7) },
  { "UseSpecialLargeObjectHandling", JDK_Version::jdk(5), JDK_Version::jdk(7) },
  { "UseOversizedCarHandling",       JDK_Version::jdk(5), JDK_Version::jdk(7) },
  { "TraceCarAllocation",            JDK_Version::jdk(5), JDK_Version::jdk(7) },
  { "PrintTrainGCProcessingStats",   JDK_Version::jdk(5), JDK_Version::jdk(7) },
  { "LogOfCarSpaceSize",             JDK_Version::jdk(5), JDK_Version::jdk(7) },
  { "OversizedCarThreshold",         JDK_Version::jdk(5), JDK_Version::jdk(7) },
  { "MinTickInterval",               JDK_Version::jdk(5), JDK_Version::jdk(7) },
  { "DefaultTickInterval",           JDK_Version::jdk(5), JDK_Version::jdk(7) },
  { "MaxTickInterval",               JDK_Version::jdk(5), JDK_Version::jdk(7) },
  { "DelayTickAdjustment",           JDK_Version::jdk(5), JDK_Version::jdk(7) },
  { "ProcessingToTenuringRatio",     JDK_Version::jdk(5), JDK_Version::jdk(7) },
  { "MinTrainLength",                JDK_Version::jdk(5), JDK_Version::jdk(7) },
  { "AppendRatio",         JDK_Version::jdk_update(6,10), JDK_Version::jdk(7) },
  { "DefaultMaxRAM",       JDK_Version::jdk_update(6,18), JDK_Version::jdk(7) },
  { "DefaultInitialRAMFraction",
                           JDK_Version::jdk_update(6,18), JDK_Version::jdk(7) },
  { "UseDepthFirstScavengeOrder",
                           JDK_Version::jdk_update(6,22), JDK_Version::jdk(7) },
  { "HandlePromotionFailure",
                           JDK_Version::jdk_update(6,24), JDK_Version::jdk(8) },
  { "MaxLiveObjectEvacuationRatio",
                           JDK_Version::jdk_update(6,24), JDK_Version::jdk(8) },
  { "ForceSharedSpaces",   JDK_Version::jdk_update(6,25), JDK_Version::jdk(8) },
  { "UseParallelOldGCCompacting",
                           JDK_Version::jdk_update(6,27), JDK_Version::jdk(8) },
  { "UseParallelDensePrefixUpdate",
                           JDK_Version::jdk_update(6,27), JDK_Version::jdk(8) },
  { "UseParallelOldGCDensePrefix",
                           JDK_Version::jdk_update(6,27), JDK_Version::jdk(8) },
  { "AllowTransitionalJSR292",       JDK_Version::jdk(7), JDK_Version::jdk(8) },
  { "UseCompressedStrings",          JDK_Version::jdk(7), JDK_Version::jdk(8) },
  { "CMSPermGenPrecleaningEnabled", JDK_Version::jdk(8),  JDK_Version::jdk(9) },
  { "CMSTriggerPermRatio", JDK_Version::jdk(8),  JDK_Version::jdk(9) },
  { "CMSInitiatingPermOccupancyFraction", JDK_Version::jdk(8),  JDK_Version::jdk(9) },
  { "AdaptivePermSizeWeight", JDK_Version::jdk(8),  JDK_Version::jdk(9) },
  { "PermGenPadding", JDK_Version::jdk(8),  JDK_Version::jdk(9) },
  { "PermMarkSweepDeadRatio", JDK_Version::jdk(8),  JDK_Version::jdk(9) },
  { "PermSize", JDK_Version::jdk(8),  JDK_Version::jdk(9) },
  { "MaxPermSize", JDK_Version::jdk(8),  JDK_Version::jdk(9) },
  { "MinPermHeapExpansion", JDK_Version::jdk(8),  JDK_Version::jdk(9) },
  { "MaxPermHeapExpansion", JDK_Version::jdk(8),  JDK_Version::jdk(9) },
  { "CMSRevisitStackSize",           JDK_Version::jdk(8), JDK_Version::jdk(9) },
  { "PrintRevisitStats",             JDK_Version::jdk(8), JDK_Version::jdk(9) },
#ifdef PRODUCT
  { "DesiredMethodLimit",
                           JDK_Version::jdk_update(7, 2), JDK_Version::jdk(8) },
#endif // PRODUCT
  { NULL, JDK_Version(0), JDK_Version(0) }
};

// Returns true if the flag is obsolete and fits into the range specified
// for being ignored.  In the case that the flag is ignored, the 'version'
// value is filled in with the version number when the flag became
// obsolete so that that value can be displayed to the user.
bool Arguments::is_newly_obsolete(const char *s, JDK_Version* version) {
  int i = 0;
  assert(version != NULL, "Must provide a version buffer");
  while (obsolete_jvm_flags[i].name != NULL) {
    const ObsoleteFlag& flag_status = obsolete_jvm_flags[i];
    // <flag>=xxx form
    // [-|+]<flag> form
    if ((strncmp(flag_status.name, s, strlen(flag_status.name)) == 0) ||
        ((s[0] == '+' || s[0] == '-') &&
        (strncmp(flag_status.name, &s[1], strlen(flag_status.name)) == 0))) {
      if (JDK_Version::current().compare(flag_status.accept_until) == -1) {
          *version = flag_status.obsoleted_in;
          return true;
      }
    }
    i++;
  }
  return false;
}

// Constructs the system class path (aka boot class path) from the following
// components, in order:
//
//     prefix           // from -Xbootclasspath/p:...
//     endorsed         // the expansion of -Djava.endorsed.dirs=...
//     base             // from os::get_system_properties() or -Xbootclasspath=
//     suffix           // from -Xbootclasspath/a:...
//
// java.endorsed.dirs is a list of directories; any jar or zip files in the
// directories are added to the sysclasspath just before the base.
//
// This could be AllStatic, but it isn't needed after argument processing is
// complete.
class SysClassPath: public StackObj {
public:
  SysClassPath(const char* base);
  ~SysClassPath();

  inline void set_base(const char* base);
  inline void add_prefix(const char* prefix);
  inline void add_suffix_to_prefix(const char* suffix);
  inline void add_suffix(const char* suffix);
  inline void reset_path(const char* base);

  // Expand the jar/zip files in each directory listed by the java.endorsed.dirs
  // property.  Must be called after all command-line arguments have been
  // processed (in particular, -Djava.endorsed.dirs=...) and before calling
  // combined_path().
  void expand_endorsed();

  inline const char* get_base()     const { return _items[_scp_base]; }
  inline const char* get_prefix()   const { return _items[_scp_prefix]; }
  inline const char* get_suffix()   const { return _items[_scp_suffix]; }
  inline const char* get_endorsed() const { return _items[_scp_endorsed]; }

  // Combine all the components into a single c-heap-allocated string; caller
  // must free the string if/when no longer needed.
  char* combined_path();

private:
  // Utility routines.
  static char* add_to_path(const char* path, const char* str, bool prepend);
  static char* add_jars_to_path(char* path, const char* directory);

  inline void reset_item_at(int index);

  // Array indices for the items that make up the sysclasspath.  All except the
  // base are allocated in the C heap and freed by this class.
  enum {
    _scp_prefix,        // from -Xbootclasspath/p:...
    _scp_endorsed,      // the expansion of -Djava.endorsed.dirs=...
    _scp_base,          // the default sysclasspath
    _scp_suffix,        // from -Xbootclasspath/a:...
    _scp_nitems         // the number of items, must be last.
  };

  const char* _items[_scp_nitems];
  DEBUG_ONLY(bool _expansion_done;)
};

SysClassPath::SysClassPath(const char* base) {
  memset(_items, 0, sizeof(_items));
  _items[_scp_base] = base;
  DEBUG_ONLY(_expansion_done = false;)
}

SysClassPath::~SysClassPath() {
  // Free everything except the base.
  for (int i = 0; i < _scp_nitems; ++i) {
    if (i != _scp_base) reset_item_at(i);
  }
  DEBUG_ONLY(_expansion_done = false;)
}

inline void SysClassPath::set_base(const char* base) {
  _items[_scp_base] = base;
}

inline void SysClassPath::add_prefix(const char* prefix) {
  _items[_scp_prefix] = add_to_path(_items[_scp_prefix], prefix, true);
}

inline void SysClassPath::add_suffix_to_prefix(const char* suffix) {
  _items[_scp_prefix] = add_to_path(_items[_scp_prefix], suffix, false);
}

inline void SysClassPath::add_suffix(const char* suffix) {
  _items[_scp_suffix] = add_to_path(_items[_scp_suffix], suffix, false);
}

inline void SysClassPath::reset_item_at(int index) {
  assert(index < _scp_nitems && index != _scp_base, "just checking");
  if (_items[index] != NULL) {
    FREE_C_HEAP_ARRAY(char, _items[index], mtInternal);
    _items[index] = NULL;
  }
}

inline void SysClassPath::reset_path(const char* base) {
  // Clear the prefix and suffix.
  reset_item_at(_scp_prefix);
  reset_item_at(_scp_suffix);
  set_base(base);
}

//------------------------------------------------------------------------------

void SysClassPath::expand_endorsed() {
  assert(_items[_scp_endorsed] == NULL, "can only be called once.");

  const char* path = Arguments::get_property("java.endorsed.dirs");
  if (path == NULL) {
    path = Arguments::get_endorsed_dir();
    assert(path != NULL, "no default for java.endorsed.dirs");
  }

  char* expanded_path = NULL;
  const char separator = *os::path_separator();
  const char* const end = path + strlen(path);
  while (path < end) {
    const char* tmp_end = strchr(path, separator);
    if (tmp_end == NULL) {
      expanded_path = add_jars_to_path(expanded_path, path);
      path = end;
    } else {
      char* dirpath = NEW_C_HEAP_ARRAY(char, tmp_end - path + 1, mtInternal);
      memcpy(dirpath, path, tmp_end - path);
      dirpath[tmp_end - path] = '\0';
      expanded_path = add_jars_to_path(expanded_path, dirpath);
      FREE_C_HEAP_ARRAY(char, dirpath, mtInternal);
      path = tmp_end + 1;
    }
  }
  _items[_scp_endorsed] = expanded_path;
  DEBUG_ONLY(_expansion_done = true;)
}

// Combine the bootclasspath elements, some of which may be null, into a single
// c-heap-allocated string.
char* SysClassPath::combined_path() {
  assert(_items[_scp_base] != NULL, "empty default sysclasspath");
  assert(_expansion_done, "must call expand_endorsed() first.");

  size_t lengths[_scp_nitems];
  size_t total_len = 0;

  const char separator = *os::path_separator();

  // Get the lengths.
  int i;
  for (i = 0; i < _scp_nitems; ++i) {
    if (_items[i] != NULL) {
      lengths[i] = strlen(_items[i]);
      // Include space for the separator char (or a NULL for the last item).
      total_len += lengths[i] + 1;
    }
  }
  assert(total_len > 0, "empty sysclasspath not allowed");

  // Copy the _items to a single string.
  char* cp = NEW_C_HEAP_ARRAY(char, total_len, mtInternal);
  char* cp_tmp = cp;
  for (i = 0; i < _scp_nitems; ++i) {
    if (_items[i] != NULL) {
      memcpy(cp_tmp, _items[i], lengths[i]);
      cp_tmp += lengths[i];
      *cp_tmp++ = separator;
    }
  }
  *--cp_tmp = '\0';     // Replace the extra separator.
  return cp;
}

// Note:  path must be c-heap-allocated (or NULL); it is freed if non-null.
char*
SysClassPath::add_to_path(const char* path, const char* str, bool prepend) {
  char *cp;

  assert(str != NULL, "just checking");
  if (path == NULL) {
    size_t len = strlen(str) + 1;
    cp = NEW_C_HEAP_ARRAY(char, len, mtInternal);
    memcpy(cp, str, len);                       // copy the trailing null
  } else {
    const char separator = *os::path_separator();
    size_t old_len = strlen(path);
    size_t str_len = strlen(str);
    size_t len = old_len + str_len + 2;

    if (prepend) {
      cp = NEW_C_HEAP_ARRAY(char, len, mtInternal);
      char* cp_tmp = cp;
      memcpy(cp_tmp, str, str_len);
      cp_tmp += str_len;
      *cp_tmp = separator;
      memcpy(++cp_tmp, path, old_len + 1);      // copy the trailing null
      FREE_C_HEAP_ARRAY(char, path, mtInternal);
    } else {
      cp = REALLOC_C_HEAP_ARRAY(char, path, len, mtInternal);
      char* cp_tmp = cp + old_len;
      *cp_tmp = separator;
      memcpy(++cp_tmp, str, str_len + 1);       // copy the trailing null
    }
  }
  return cp;
}

// Scan the directory and append any jar or zip files found to path.
// Note:  path must be c-heap-allocated (or NULL); it is freed if non-null.
char* SysClassPath::add_jars_to_path(char* path, const char* directory) {
  DIR* dir = os::opendir(directory);
  if (dir == NULL) return path;

  char dir_sep[2] = { '\0', '\0' };
  size_t directory_len = strlen(directory);
  const char fileSep = *os::file_separator();
  if (directory[directory_len - 1] != fileSep) dir_sep[0] = fileSep;

  /* Scan the directory for jars/zips, appending them to path. */
  struct dirent *entry;
  char *dbuf = NEW_C_HEAP_ARRAY(char, os::readdir_buf_size(directory), mtInternal);
  while ((entry = os::readdir(dir, (dirent *) dbuf)) != NULL) {
    const char* name = entry->d_name;
    const char* ext = name + strlen(name) - 4;
    bool isJarOrZip = ext > name &&
      (os::file_name_strcmp(ext, ".jar") == 0 ||
       os::file_name_strcmp(ext, ".zip") == 0);
    if (isJarOrZip) {
      char* jarpath = NEW_C_HEAP_ARRAY(char, directory_len + 2 + strlen(name), mtInternal);
      sprintf(jarpath, "%s%s%s", directory, dir_sep, name);
      path = add_to_path(path, jarpath, false);
      FREE_C_HEAP_ARRAY(char, jarpath, mtInternal);
    }
  }
  FREE_C_HEAP_ARRAY(char, dbuf, mtInternal);
  os::closedir(dir);
  return path;
}

// Parses a memory size specification string.
static bool atomull(const char *s, julong* result) {
  julong n = 0;
  int args_read = sscanf(s, os::julong_format_specifier(), &n);
  if (args_read != 1) {
    return false;
  }
  while (*s != '\0' && isdigit(*s)) {
    s++;
  }
  // 4705540: illegal if more characters are found after the first non-digit
  if (strlen(s) > 1) {
    return false;
  }
  switch (*s) {
    case 'T': case 't':
      *result = n * G * K;
      // Check for overflow.
      if (*result/((julong)G * K) != n) return false;
      return true;
    case 'G': case 'g':
      *result = n * G;
      if (*result/G != n) return false;
      return true;
    case 'M': case 'm':
      *result = n * M;
      if (*result/M != n) return false;
      return true;
    case 'K': case 'k':
      *result = n * K;
      if (*result/K != n) return false;
      return true;
    case '\0':
      *result = n;
      return true;
    default:
      return false;
  }
}

Arguments::ArgsRange Arguments::check_memory_size(julong size, julong min_size) {
  if (size < min_size) return arg_too_small;
  // Check that size will fit in a size_t (only relevant on 32-bit)
  if (size > max_uintx) return arg_too_big;
  return arg_in_range;
}

// Describe an argument out of range error
void Arguments::describe_range_error(ArgsRange errcode) {
  switch(errcode) {
  case arg_too_big:
    jio_fprintf(defaultStream::error_stream(),
                "The specified size exceeds the maximum "
                "representable size.\n");
    break;
  case arg_too_small:
  case arg_unreadable:
  case arg_in_range:
    // do nothing for now
    break;
  default:
    ShouldNotReachHere();
  }
}

static bool set_bool_flag(char* name, bool value, FlagValueOrigin origin) {
  return CommandLineFlags::boolAtPut(name, &value, origin);
}

static bool set_fp_numeric_flag(char* name, char* value, FlagValueOrigin origin) {
  double v;
  if (sscanf(value, "%lf", &v) != 1) {
    return false;
  }

  if (CommandLineFlags::doubleAtPut(name, &v, origin)) {
    return true;
  }
  return false;
}

static bool set_numeric_flag(char* name, char* value, FlagValueOrigin origin) {
  julong v;
  intx intx_v;
  bool is_neg = false;
  // Check the sign first since atomull() parses only unsigned values.
  if (*value == '-') {
    if (!CommandLineFlags::intxAt(name, &intx_v)) {
      return false;
    }
    value++;
    is_neg = true;
  }
  if (!atomull(value, &v)) {
    return false;
  }
  intx_v = (intx) v;
  if (is_neg) {
    intx_v = -intx_v;
  }
  if (CommandLineFlags::intxAtPut(name, &intx_v, origin)) {
    return true;
  }
  uintx uintx_v = (uintx) v;
  if (!is_neg && CommandLineFlags::uintxAtPut(name, &uintx_v, origin)) {
    return true;
  }
  uint64_t uint64_t_v = (uint64_t) v;
  if (!is_neg && CommandLineFlags::uint64_tAtPut(name, &uint64_t_v, origin)) {
    return true;
  }
  return false;
}

static bool set_string_flag(char* name, const char* value, FlagValueOrigin origin) {
  if (!CommandLineFlags::ccstrAtPut(name, &value, origin))  return false;
  // Contract:  CommandLineFlags always returns a pointer that needs freeing.
  FREE_C_HEAP_ARRAY(char, value, mtInternal);
  return true;
}

static bool append_to_string_flag(char* name, const char* new_value, FlagValueOrigin origin) {
  const char* old_value = "";
  if (!CommandLineFlags::ccstrAt(name, &old_value))  return false;
  size_t old_len = old_value != NULL ? strlen(old_value) : 0;
  size_t new_len = strlen(new_value);
  const char* value;
  char* free_this_too = NULL;
  if (old_len == 0) {
    value = new_value;
  } else if (new_len == 0) {
    value = old_value;
  } else {
    char* buf = NEW_C_HEAP_ARRAY(char, old_len + 1 + new_len + 1, mtInternal);
    // each new setting adds another LINE to the switch:
    sprintf(buf, "%s\n%s", old_value, new_value);
    value = buf;
    free_this_too = buf;
  }
  (void) CommandLineFlags::ccstrAtPut(name, &value, origin);
  // CommandLineFlags always returns a pointer that needs freeing.
  FREE_C_HEAP_ARRAY(char, value, mtInternal);
  if (free_this_too != NULL) {
    // CommandLineFlags made its own copy, so I must delete my own temp. buffer.
    FREE_C_HEAP_ARRAY(char, free_this_too, mtInternal);
  }
  return true;
}

bool Arguments::parse_argument(const char* arg, FlagValueOrigin origin) {

  // range of acceptable characters spelled out for portability reasons
#define NAME_RANGE  "[abcdefghijklmnopqrstuvwxyzABCDEFGHIJKLMNOPQRSTUVWXYZ0123456789_]"
#define BUFLEN 255
  char name[BUFLEN+1];
  char dummy;

  if (sscanf(arg, "-%" XSTR(BUFLEN) NAME_RANGE "%c", name, &dummy) == 1) {
    return set_bool_flag(name, false, origin);
  }
  if (sscanf(arg, "+%" XSTR(BUFLEN) NAME_RANGE "%c", name, &dummy) == 1) {
    return set_bool_flag(name, true, origin);
  }

  char punct;
  if (sscanf(arg, "%" XSTR(BUFLEN) NAME_RANGE "%c", name, &punct) == 2 && punct == '=') {
    const char* value = strchr(arg, '=') + 1;
    Flag* flag = Flag::find_flag(name, strlen(name));
    if (flag != NULL && flag->is_ccstr()) {
      if (flag->ccstr_accumulates()) {
        return append_to_string_flag(name, value, origin);
      } else {
        if (value[0] == '\0') {
          value = NULL;
        }
        return set_string_flag(name, value, origin);
      }
    }
  }

  if (sscanf(arg, "%" XSTR(BUFLEN) NAME_RANGE ":%c", name, &punct) == 2 && punct == '=') {
    const char* value = strchr(arg, '=') + 1;
    // -XX:Foo:=xxx will reset the string flag to the given value.
    if (value[0] == '\0') {
      value = NULL;
    }
    return set_string_flag(name, value, origin);
  }

#define SIGNED_FP_NUMBER_RANGE "[-0123456789.]"
#define SIGNED_NUMBER_RANGE    "[-0123456789]"
#define        NUMBER_RANGE    "[0123456789]"
  char value[BUFLEN + 1];
  char value2[BUFLEN + 1];
  if (sscanf(arg, "%" XSTR(BUFLEN) NAME_RANGE "=" "%" XSTR(BUFLEN) SIGNED_NUMBER_RANGE "." "%" XSTR(BUFLEN) NUMBER_RANGE "%c", name, value, value2, &dummy) == 3) {
    // Looks like a floating-point number -- try again with more lenient format string
    if (sscanf(arg, "%" XSTR(BUFLEN) NAME_RANGE "=" "%" XSTR(BUFLEN) SIGNED_FP_NUMBER_RANGE "%c", name, value, &dummy) == 2) {
      return set_fp_numeric_flag(name, value, origin);
    }
  }

#define VALUE_RANGE "[-kmgtKMGT0123456789]"
  if (sscanf(arg, "%" XSTR(BUFLEN) NAME_RANGE "=" "%" XSTR(BUFLEN) VALUE_RANGE "%c", name, value, &dummy) == 2) {
    return set_numeric_flag(name, value, origin);
  }

  return false;
}

void Arguments::add_string(char*** bldarray, int* count, const char* arg) {
  assert(bldarray != NULL, "illegal argument");

  if (arg == NULL) {
    return;
  }

  int index = *count;

  // expand the array and add arg to the last element
  (*count)++;
  if (*bldarray == NULL) {
    *bldarray = NEW_C_HEAP_ARRAY(char*, *count, mtInternal);
  } else {
    *bldarray = REALLOC_C_HEAP_ARRAY(char*, *bldarray, *count, mtInternal);
  }
  (*bldarray)[index] = strdup(arg);
}

void Arguments::build_jvm_args(const char* arg) {
  add_string(&_jvm_args_array, &_num_jvm_args, arg);
}

void Arguments::build_jvm_flags(const char* arg) {
  add_string(&_jvm_flags_array, &_num_jvm_flags, arg);
}

// utility function to return a string that concatenates all
// strings in a given char** array
const char* Arguments::build_resource_string(char** args, int count) {
  if (args == NULL || count == 0) {
    return NULL;
  }
  size_t length = strlen(args[0]) + 1; // add 1 for the null terminator
  for (int i = 1; i < count; i++) {
    length += strlen(args[i]) + 1; // add 1 for a space
  }
  char* s = NEW_RESOURCE_ARRAY(char, length);
  strcpy(s, args[0]);
  for (int j = 1; j < count; j++) {
    strcat(s, " ");
    strcat(s, args[j]);
  }
  return (const char*) s;
}

void Arguments::print_on(outputStream* st) {
  st->print_cr("VM Arguments:");
  if (num_jvm_flags() > 0) {
    st->print("jvm_flags: "); print_jvm_flags_on(st);
  }
  if (num_jvm_args() > 0) {
    st->print("jvm_args: "); print_jvm_args_on(st);
  }
  st->print_cr("java_command: %s", java_command() ? java_command() : "<unknown>");
  st->print_cr("Launcher Type: %s", _sun_java_launcher);
}

void Arguments::print_jvm_flags_on(outputStream* st) {
  if (_num_jvm_flags > 0) {
    for (int i=0; i < _num_jvm_flags; i++) {
      st->print("%s ", _jvm_flags_array[i]);
    }
    st->print_cr("");
  }
}

void Arguments::print_jvm_args_on(outputStream* st) {
  if (_num_jvm_args > 0) {
    for (int i=0; i < _num_jvm_args; i++) {
      st->print("%s ", _jvm_args_array[i]);
    }
    st->print_cr("");
  }
}

bool Arguments::process_argument(const char* arg,
    jboolean ignore_unrecognized, FlagValueOrigin origin) {

  JDK_Version since = JDK_Version();

  if (parse_argument(arg, origin) || ignore_unrecognized) {
    return true;
  }

  const char * const argname = *arg == '+' || *arg == '-' ? arg + 1 : arg;
  if (is_newly_obsolete(arg, &since)) {
    char version[256];
    since.to_string(version, sizeof(version));
    warning("ignoring option %s; support was removed in %s", argname, version);
    return true;
  }

  // For locked flags, report a custom error message if available.
  // Otherwise, report the standard unrecognized VM option.

  Flag* locked_flag = Flag::find_flag((char*)argname, strlen(argname), true);
  if (locked_flag != NULL) {
    char locked_message_buf[BUFLEN];
    locked_flag->get_locked_message(locked_message_buf, BUFLEN);
    if (strlen(locked_message_buf) == 0) {
      jio_fprintf(defaultStream::error_stream(),
        "Unrecognized VM option '%s'\n", argname);
    } else {
      jio_fprintf(defaultStream::error_stream(), "%s", locked_message_buf);
    }
  } else {
    jio_fprintf(defaultStream::error_stream(),
                "Unrecognized VM option '%s'\n", argname);
  }

  // allow for commandline "commenting out" options like -XX:#+Verbose
  return arg[0] == '#';
}

bool Arguments::process_settings_file(const char* file_name, bool should_exist, jboolean ignore_unrecognized) {
  FILE* stream = fopen(file_name, "rb");
  if (stream == NULL) {
    if (should_exist) {
      jio_fprintf(defaultStream::error_stream(),
                  "Could not open settings file %s\n", file_name);
      return false;
    } else {
      return true;
    }
  }

  char token[1024];
  int  pos = 0;

  bool in_white_space = true;
  bool in_comment     = false;
  bool in_quote       = false;
  char quote_c        = 0;
  bool result         = true;

  int c = getc(stream);
  while(c != EOF) {
    if (in_white_space) {
      if (in_comment) {
        if (c == '\n') in_comment = false;
      } else {
        if (c == '#') in_comment = true;
        else if (!isspace(c)) {
          in_white_space = false;
          token[pos++] = c;
        }
      }
    } else {
      if (c == '\n' || (!in_quote && isspace(c))) {
        // token ends at newline, or at unquoted whitespace
        // this allows a way to include spaces in string-valued options
        token[pos] = '\0';
        logOption(token);
        result &= process_argument(token, ignore_unrecognized, CONFIG_FILE);
        build_jvm_flags(token);
        pos = 0;
        in_white_space = true;
        in_quote = false;
      } else if (!in_quote && (c == '\'' || c == '"')) {
        in_quote = true;
        quote_c = c;
      } else if (in_quote && (c == quote_c)) {
        in_quote = false;
      } else {
        token[pos++] = c;
      }
    }
    c = getc(stream);
  }
  if (pos > 0) {
    token[pos] = '\0';
    result &= process_argument(token, ignore_unrecognized, CONFIG_FILE);
    build_jvm_flags(token);
  }
  fclose(stream);
  return result;
}

//=============================================================================================================
// Parsing of properties (-D)

const char* Arguments::get_property(const char* key) {
  return PropertyList_get_value(system_properties(), key);
}

bool Arguments::add_property(const char* prop) {
  const char* eq = strchr(prop, '=');
  char* key;
  // ns must be static--its address may be stored in a SystemProperty object.
  const static char ns[1] = {0};
  char* value = (char *)ns;

  size_t key_len = (eq == NULL) ? strlen(prop) : (eq - prop);
  key = AllocateHeap(key_len + 1, mtInternal);
  strncpy(key, prop, key_len);
  key[key_len] = '\0';

  if (eq != NULL) {
    size_t value_len = strlen(prop) - key_len - 1;
    value = AllocateHeap(value_len + 1, mtInternal);
    strncpy(value, &prop[key_len + 1], value_len + 1);
  }

  if (strcmp(key, "java.compiler") == 0) {
    process_java_compiler_argument(value);
    FreeHeap(key);
    if (eq != NULL) {
      FreeHeap(value);
    }
    return true;
  } else if (strcmp(key, "sun.java.command") == 0) {
    _java_command = value;

    // Record value in Arguments, but let it get passed to Java.
  } else if (strcmp(key, "sun.java.launcher.pid") == 0) {
    // launcher.pid property is private and is processed
    // in process_sun_java_launcher_properties();
    // the sun.java.launcher property is passed on to the java application
    FreeHeap(key);
    if (eq != NULL) {
      FreeHeap(value);
    }
    return true;
  } else if (strcmp(key, "java.vendor.url.bug") == 0) {
    // save it in _java_vendor_url_bug, so JVM fatal error handler can access
    // its value without going through the property list or making a Java call.
    _java_vendor_url_bug = value;
  } else if (strcmp(key, "sun.boot.library.path") == 0) {
    PropertyList_unique_add(&_system_properties, key, value, true);
    return true;
  }
  // Create new property and add at the end of the list
  PropertyList_unique_add(&_system_properties, key, value);
  return true;
}

//===========================================================================================================
// Setting int/mixed/comp mode flags

void Arguments::set_mode_flags(Mode mode) {
  // Set up default values for all flags.
  // If you add a flag to any of the branches below,
  // add a default value for it here.
  set_java_compiler(false);
  _mode                      = mode;

  // Ensure Agent_OnLoad has the correct initial values.
  // This may not be the final mode; mode may change later in onload phase.
  PropertyList_unique_add(&_system_properties, "java.vm.info",
                          (char*)VM_Version::vm_info_string(), false);

  UseInterpreter             = true;
  UseCompiler                = true;
  UseLoopCounter             = true;

#ifndef ZERO
  // Turn these off for mixed and comp.  Leave them on for Zero.
  if (FLAG_IS_DEFAULT(UseFastAccessorMethods)) {
    UseFastAccessorMethods = (mode == _int);
  }
  if (FLAG_IS_DEFAULT(UseFastEmptyMethods)) {
    UseFastEmptyMethods = (mode == _int);
  }
#endif

  // Default values may be platform/compiler dependent -
  // use the saved values
  ClipInlining               = Arguments::_ClipInlining;
  AlwaysCompileLoopMethods   = Arguments::_AlwaysCompileLoopMethods;
  UseOnStackReplacement      = Arguments::_UseOnStackReplacement;
  BackgroundCompilation      = Arguments::_BackgroundCompilation;

  // Change from defaults based on mode
  switch (mode) {
  default:
    ShouldNotReachHere();
    break;
  case _int:
    UseCompiler              = false;
    UseLoopCounter           = false;
    AlwaysCompileLoopMethods = false;
    UseOnStackReplacement    = false;
    break;
  case _mixed:
    // same as default
    break;
  case _comp:
    UseInterpreter           = false;
    BackgroundCompilation    = false;
    ClipInlining             = false;
    // Be much more aggressive in tiered mode with -Xcomp and exercise C2 more.
    // We will first compile a level 3 version (C1 with full profiling), then do one invocation of it and
    // compile a level 4 (C2) and then continue executing it.
    if (TieredCompilation) {
      Tier3InvokeNotifyFreqLog = 0;
      Tier4InvocationThreshold = 0;
    }
    break;
  }
}

// Conflict: required to use shared spaces (-Xshare:on), but
// incompatible command line options were chosen.

static void no_shared_spaces() {
  if (RequireSharedSpaces) {
    jio_fprintf(defaultStream::error_stream(),
      "Class data sharing is inconsistent with other specified options.\n");
    vm_exit_during_initialization("Unable to use shared archive.", NULL);
  } else {
    FLAG_SET_DEFAULT(UseSharedSpaces, false);
  }
}

void Arguments::set_tiered_flags() {
  // With tiered, set default policy to AdvancedThresholdPolicy, which is 3.
  if (FLAG_IS_DEFAULT(CompilationPolicyChoice)) {
    FLAG_SET_DEFAULT(CompilationPolicyChoice, 3);
  }
  if (CompilationPolicyChoice < 2) {
    vm_exit_during_initialization(
      "Incompatible compilation policy selected", NULL);
  }
  // Increase the code cache size - tiered compiles a lot more.
  if (FLAG_IS_DEFAULT(ReservedCodeCacheSize)) {
    FLAG_SET_DEFAULT(ReservedCodeCacheSize, ReservedCodeCacheSize * 2);
  }
}

#ifndef KERNEL
static void disable_adaptive_size_policy(const char* collector_name) {
  if (UseAdaptiveSizePolicy) {
    if (FLAG_IS_CMDLINE(UseAdaptiveSizePolicy)) {
      warning("disabling UseAdaptiveSizePolicy; it is incompatible with %s.",
              collector_name);
    }
    FLAG_SET_DEFAULT(UseAdaptiveSizePolicy, false);
  }
}

// If the user has chosen ParallelGCThreads > 0, we set UseParNewGC
// if it's not explictly set or unset. If the user has chosen
// UseParNewGC and not explicitly set ParallelGCThreads we
// set it, unless this is a single cpu machine.
void Arguments::set_parnew_gc_flags() {
  assert(!UseSerialGC && !UseParallelOldGC && !UseParallelGC && !UseG1GC,
         "control point invariant");
  assert(UseParNewGC, "Error");

  // Turn off AdaptiveSizePolicy for parnew until it is complete.
  disable_adaptive_size_policy("UseParNewGC");

  if (ParallelGCThreads == 0) {
    FLAG_SET_DEFAULT(ParallelGCThreads,
                     Abstract_VM_Version::parallel_worker_threads());
    if (ParallelGCThreads == 1) {
      FLAG_SET_DEFAULT(UseParNewGC, false);
      FLAG_SET_DEFAULT(ParallelGCThreads, 0);
    }
  }
  if (UseParNewGC) {
    // By default YoungPLABSize and OldPLABSize are set to 4096 and 1024 respectively,
    // these settings are default for Parallel Scavenger. For ParNew+Tenured configuration
    // we set them to 1024 and 1024.
    // See CR 6362902.
    if (FLAG_IS_DEFAULT(YoungPLABSize)) {
      FLAG_SET_DEFAULT(YoungPLABSize, (intx)1024);
    }
    if (FLAG_IS_DEFAULT(OldPLABSize)) {
      FLAG_SET_DEFAULT(OldPLABSize, (intx)1024);
    }

    // AlwaysTenure flag should make ParNew promote all at first collection.
    // See CR 6362902.
    if (AlwaysTenure) {
      FLAG_SET_CMDLINE(intx, MaxTenuringThreshold, 0);
    }
    // When using compressed oops, we use local overflow stacks,
    // rather than using a global overflow list chained through
    // the klass word of the object's pre-image.
    if (UseCompressedOops && !ParGCUseLocalOverflow) {
      if (!FLAG_IS_DEFAULT(ParGCUseLocalOverflow)) {
        warning("Forcing +ParGCUseLocalOverflow: needed if using compressed references");
      }
      FLAG_SET_DEFAULT(ParGCUseLocalOverflow, true);
    }
    assert(ParGCUseLocalOverflow || !UseCompressedOops, "Error");
  }
}

// Adjust some sizes to suit CMS and/or ParNew needs; these work well on
// sparc/solaris for certain applications, but would gain from
// further optimization and tuning efforts, and would almost
// certainly gain from analysis of platform and environment.
void Arguments::set_cms_and_parnew_gc_flags() {
  assert(!UseSerialGC && !UseParallelOldGC && !UseParallelGC, "Error");
  assert(UseConcMarkSweepGC, "CMS is expected to be on here");

  // If we are using CMS, we prefer to UseParNewGC,
  // unless explicitly forbidden.
  if (FLAG_IS_DEFAULT(UseParNewGC)) {
    FLAG_SET_ERGO(bool, UseParNewGC, true);
  }

  // Turn off AdaptiveSizePolicy for CMS until it is complete.
  disable_adaptive_size_policy("UseConcMarkSweepGC");

  // In either case, adjust ParallelGCThreads and/or UseParNewGC
  // as needed.
  if (UseParNewGC) {
    set_parnew_gc_flags();
  }

  // MaxHeapSize is aligned down in collectorPolicy
  size_t max_heap = align_size_down(MaxHeapSize,
                                    CardTableRS::ct_max_alignment_constraint());

  // Now make adjustments for CMS
  intx   tenuring_default = (intx)6;
  size_t young_gen_per_worker = CMSYoungGenPerWorker;

  // Preferred young gen size for "short" pauses:
  // upper bound depends on # of threads and NewRatio.
  const uintx parallel_gc_threads =
    (ParallelGCThreads == 0 ? 1 : ParallelGCThreads);
  const size_t preferred_max_new_size_unaligned =
    MIN2(max_heap/(NewRatio+1), ScaleForWordSize(young_gen_per_worker * parallel_gc_threads));
  size_t preferred_max_new_size =
    align_size_up(preferred_max_new_size_unaligned, os::vm_page_size());

  // Unless explicitly requested otherwise, size young gen
  // for "short" pauses ~ CMSYoungGenPerWorker*ParallelGCThreads

  // If either MaxNewSize or NewRatio is set on the command line,
  // assume the user is trying to set the size of the young gen.
  if (FLAG_IS_DEFAULT(MaxNewSize) && FLAG_IS_DEFAULT(NewRatio)) {

    // Set MaxNewSize to our calculated preferred_max_new_size unless
    // NewSize was set on the command line and it is larger than
    // preferred_max_new_size.
    if (!FLAG_IS_DEFAULT(NewSize)) {   // NewSize explicitly set at command-line
      FLAG_SET_ERGO(uintx, MaxNewSize, MAX2(NewSize, preferred_max_new_size));
    } else {
      FLAG_SET_ERGO(uintx, MaxNewSize, preferred_max_new_size);
    }
    if (PrintGCDetails && Verbose) {
      // Too early to use gclog_or_tty
      tty->print_cr("CMS ergo set MaxNewSize: " SIZE_FORMAT, MaxNewSize);
    }

    // Code along this path potentially sets NewSize and OldSize

    assert(max_heap >= InitialHeapSize, "Error");
    assert(max_heap >= NewSize, "Error");

    if (PrintGCDetails && Verbose) {
      // Too early to use gclog_or_tty
      tty->print_cr("CMS set min_heap_size: " SIZE_FORMAT
           " initial_heap_size:  " SIZE_FORMAT
           " max_heap: " SIZE_FORMAT,
           min_heap_size(), InitialHeapSize, max_heap);
    }
    size_t min_new = preferred_max_new_size;
    if (FLAG_IS_CMDLINE(NewSize)) {
      min_new = NewSize;
    }
    if (max_heap > min_new && min_heap_size() > min_new) {
      // Unless explicitly requested otherwise, make young gen
      // at least min_new, and at most preferred_max_new_size.
      if (FLAG_IS_DEFAULT(NewSize)) {
        FLAG_SET_ERGO(uintx, NewSize, MAX2(NewSize, min_new));
        FLAG_SET_ERGO(uintx, NewSize, MIN2(preferred_max_new_size, NewSize));
        if (PrintGCDetails && Verbose) {
          // Too early to use gclog_or_tty
          tty->print_cr("CMS ergo set NewSize: " SIZE_FORMAT, NewSize);
        }
      }
      // Unless explicitly requested otherwise, size old gen
      // so it's NewRatio x of NewSize.
      if (FLAG_IS_DEFAULT(OldSize)) {
        if (max_heap > NewSize) {
          FLAG_SET_ERGO(uintx, OldSize, MIN2(NewRatio*NewSize, max_heap - NewSize));
          if (PrintGCDetails && Verbose) {
            // Too early to use gclog_or_tty
            tty->print_cr("CMS ergo set OldSize: " SIZE_FORMAT, OldSize);
          }
        }
      }
    }
  }
  // Unless explicitly requested otherwise, definitely
  // promote all objects surviving "tenuring_default" scavenges.
  if (FLAG_IS_DEFAULT(MaxTenuringThreshold) &&
      FLAG_IS_DEFAULT(SurvivorRatio)) {
    FLAG_SET_ERGO(intx, MaxTenuringThreshold, tenuring_default);
  }
  // If we decided above (or user explicitly requested)
  // `promote all' (via MaxTenuringThreshold := 0),
  // prefer minuscule survivor spaces so as not to waste
  // space for (non-existent) survivors
  if (FLAG_IS_DEFAULT(SurvivorRatio) && MaxTenuringThreshold == 0) {
    FLAG_SET_ERGO(intx, SurvivorRatio, MAX2((intx)1024, SurvivorRatio));
  }
  // If OldPLABSize is set and CMSParPromoteBlocksToClaim is not,
  // set CMSParPromoteBlocksToClaim equal to OldPLABSize.
  // This is done in order to make ParNew+CMS configuration to work
  // with YoungPLABSize and OldPLABSize options.
  // See CR 6362902.
  if (!FLAG_IS_DEFAULT(OldPLABSize)) {
    if (FLAG_IS_DEFAULT(CMSParPromoteBlocksToClaim)) {
      // OldPLABSize is not the default value but CMSParPromoteBlocksToClaim
      // is.  In this situtation let CMSParPromoteBlocksToClaim follow
      // the value (either from the command line or ergonomics) of
      // OldPLABSize.  Following OldPLABSize is an ergonomics decision.
      FLAG_SET_ERGO(uintx, CMSParPromoteBlocksToClaim, OldPLABSize);
    } else {
      // OldPLABSize and CMSParPromoteBlocksToClaim are both set.
      // CMSParPromoteBlocksToClaim is a collector-specific flag, so
      // we'll let it to take precedence.
      jio_fprintf(defaultStream::error_stream(),
                  "Both OldPLABSize and CMSParPromoteBlocksToClaim"
                  " options are specified for the CMS collector."
                  " CMSParPromoteBlocksToClaim will take precedence.\n");
    }
  }
  if (!FLAG_IS_DEFAULT(ResizeOldPLAB) && !ResizeOldPLAB) {
    // OldPLAB sizing manually turned off: Use a larger default setting,
    // unless it was manually specified. This is because a too-low value
    // will slow down scavenges.
    if (FLAG_IS_DEFAULT(CMSParPromoteBlocksToClaim)) {
      FLAG_SET_ERGO(uintx, CMSParPromoteBlocksToClaim, 50); // default value before 6631166
    }
  }
  // Overwrite OldPLABSize which is the variable we will internally use everywhere.
  FLAG_SET_ERGO(uintx, OldPLABSize, CMSParPromoteBlocksToClaim);
  // If either of the static initialization defaults have changed, note this
  // modification.
  if (!FLAG_IS_DEFAULT(CMSParPromoteBlocksToClaim) || !FLAG_IS_DEFAULT(OldPLABWeight)) {
    CFLS_LAB::modify_initialization(OldPLABSize, OldPLABWeight);
  }
  if (PrintGCDetails && Verbose) {
    tty->print_cr("MarkStackSize: %uk  MarkStackSizeMax: %uk",
      MarkStackSize / K, MarkStackSizeMax / K);
    tty->print_cr("ConcGCThreads: %u", ConcGCThreads);
  }
}
#endif // KERNEL

void set_object_alignment() {
  // Object alignment.
  assert(is_power_of_2(ObjectAlignmentInBytes), "ObjectAlignmentInBytes must be power of 2");
  MinObjAlignmentInBytes     = ObjectAlignmentInBytes;
  assert(MinObjAlignmentInBytes >= HeapWordsPerLong * HeapWordSize, "ObjectAlignmentInBytes value is too small");
  MinObjAlignment            = MinObjAlignmentInBytes / HeapWordSize;
  assert(MinObjAlignmentInBytes == MinObjAlignment * HeapWordSize, "ObjectAlignmentInBytes value is incorrect");
  MinObjAlignmentInBytesMask = MinObjAlignmentInBytes - 1;

  LogMinObjAlignmentInBytes  = exact_log2(ObjectAlignmentInBytes);
  LogMinObjAlignment         = LogMinObjAlignmentInBytes - LogHeapWordSize;

  // Oop encoding heap max
  OopEncodingHeapMax = (uint64_t(max_juint) + 1) << LogMinObjAlignmentInBytes;

#ifndef KERNEL
  // Set CMS global values
  CompactibleFreeListSpace::set_cms_values();
#endif // KERNEL
}

bool verify_object_alignment() {
  // Object alignment.
  if (!is_power_of_2(ObjectAlignmentInBytes)) {
    jio_fprintf(defaultStream::error_stream(),
                "error: ObjectAlignmentInBytes=%d must be power of 2\n",
                (int)ObjectAlignmentInBytes);
    return false;
  }
  if ((int)ObjectAlignmentInBytes < BytesPerLong) {
    jio_fprintf(defaultStream::error_stream(),
                "error: ObjectAlignmentInBytes=%d must be greater or equal %d\n",
                (int)ObjectAlignmentInBytes, BytesPerLong);
    return false;
  }
  // It does not make sense to have big object alignment
  // since a space lost due to alignment will be greater
  // then a saved space from compressed oops.
  if ((int)ObjectAlignmentInBytes > 256) {
    jio_fprintf(defaultStream::error_stream(),
                "error: ObjectAlignmentInBytes=%d must not be greater then 256\n",
                (int)ObjectAlignmentInBytes);
    return false;
  }
  // In case page size is very small.
  if ((int)ObjectAlignmentInBytes >= os::vm_page_size()) {
    jio_fprintf(defaultStream::error_stream(),
                "error: ObjectAlignmentInBytes=%d must be less then page size %d\n",
                (int)ObjectAlignmentInBytes, os::vm_page_size());
    return false;
  }
  return true;
}

inline uintx max_heap_for_compressed_oops() {
  // Avoid sign flip.
  if (OopEncodingHeapMax < ClassMetaspaceSize + os::vm_page_size()) {
    return 0;
  }
  LP64_ONLY(return OopEncodingHeapMax - ClassMetaspaceSize - os::vm_page_size());
  NOT_LP64(ShouldNotReachHere(); return 0);
}

bool Arguments::should_auto_select_low_pause_collector() {
  if (UseAutoGCSelectPolicy &&
      !FLAG_IS_DEFAULT(MaxGCPauseMillis) &&
      (MaxGCPauseMillis <= AutoGCSelectPauseMillis)) {
    if (PrintGCDetails) {
      // Cannot use gclog_or_tty yet.
      tty->print_cr("Automatic selection of the low pause collector"
       " based on pause goal of %d (ms)", MaxGCPauseMillis);
    }
    return true;
  }
  return false;
}

void Arguments::set_ergonomics_flags() {

  if (os::is_server_class_machine()) {
    // If no other collector is requested explicitly,
    // let the VM select the collector based on
    // machine class and automatic selection policy.
    if (!UseSerialGC &&
        !UseConcMarkSweepGC &&
        !UseG1GC &&
        !UseParNewGC &&
        FLAG_IS_DEFAULT(UseParallelGC)) {
      if (should_auto_select_low_pause_collector()) {
        FLAG_SET_ERGO(bool, UseConcMarkSweepGC, true);
      } else {
        FLAG_SET_ERGO(bool, UseParallelGC, true);
      }
    }
    // Shared spaces work fine with other GCs but causes bytecode rewriting
    // to be disabled, which hurts interpreter performance and decreases
    // server performance.   On server class machines, keep the default
    // off unless it is asked for.  Future work: either add bytecode rewriting
    // at link time, or rewrite bytecodes in non-shared methods.
    if (!DumpSharedSpaces && !RequireSharedSpaces) {
      no_shared_spaces();
    }
  }

#ifndef ZERO
#ifdef _LP64
  // Check that UseCompressedOops can be set with the max heap size allocated
  // by ergonomics.
  if (MaxHeapSize <= max_heap_for_compressed_oops()) {
#if !defined(COMPILER1) || defined(TIERED)
    if (FLAG_IS_DEFAULT(UseCompressedOops)) {
      FLAG_SET_ERGO(bool, UseCompressedOops, true);
    }
#endif
#ifdef _WIN64
    if (UseLargePages && UseCompressedOops) {
      // Cannot allocate guard pages for implicit checks in indexed addressing
      // mode, when large pages are specified on windows.
      // This flag could be switched ON if narrow oop base address is set to 0,
      // see code in Universe::initialize_heap().
      Universe::set_narrow_oop_use_implicit_null_checks(false);
    }
#endif //  _WIN64
  } else {
    if (UseCompressedOops && !FLAG_IS_DEFAULT(UseCompressedOops)) {
      warning("Max heap size too large for Compressed Oops");
      FLAG_SET_DEFAULT(UseCompressedOops, false);
      FLAG_SET_DEFAULT(UseCompressedKlassPointers, false);
    }
  }
  // UseCompressedOops must be on for UseCompressedKlassPointers to be on.
  if (!UseCompressedOops) {
    if (UseCompressedKlassPointers) {
      warning("UseCompressedKlassPointers requires UseCompressedOops");
    }
    FLAG_SET_DEFAULT(UseCompressedKlassPointers, false);
  } else {
    // Turn on UseCompressedKlassPointers too
    // The compiler is broken for this so turn it on when the compiler is fixed.
    // if (FLAG_IS_DEFAULT(UseCompressedKlassPointers)) {
    //   FLAG_SET_ERGO(bool, UseCompressedKlassPointers, true);
    // }
    // Set the ClassMetaspaceSize to something that will not need to be
    // expanded, since it cannot be expanded.
    if (UseCompressedKlassPointers && FLAG_IS_DEFAULT(ClassMetaspaceSize)) {
      // 100,000 classes seems like a good size, so 100M assumes around 1K
      // per klass.   The vtable and oopMap is embedded so we don't have a fixed
      // size per klass.   Eventually, this will be parameterized because it
      // would also be useful to determine the optimal size of the
      // systemDictionary.
      FLAG_SET_ERGO(uintx, ClassMetaspaceSize, 100*M);
    }
  }
  // Also checks that certain machines are slower with compressed oops
  // in vm_version initialization code.
#endif // _LP64
#endif // !ZERO
}

void Arguments::set_parallel_gc_flags() {
  assert(UseParallelGC || UseParallelOldGC, "Error");
  // Enable ParallelOld unless it was explicitly disabled (cmd line or rc file).
  if (FLAG_IS_DEFAULT(UseParallelOldGC)) {
    FLAG_SET_DEFAULT(UseParallelOldGC, true);
  }
  FLAG_SET_DEFAULT(UseParallelGC, true);

  // If no heap maximum was requested explicitly, use some reasonable fraction
  // of the physical memory, up to a maximum of 1GB.
  if (UseParallelGC) {
    FLAG_SET_DEFAULT(ParallelGCThreads,
                     Abstract_VM_Version::parallel_worker_threads());

    // If InitialSurvivorRatio or MinSurvivorRatio were not specified, but the
    // SurvivorRatio has been set, reset their default values to SurvivorRatio +
    // 2.  By doing this we make SurvivorRatio also work for Parallel Scavenger.
    // See CR 6362902 for details.
    if (!FLAG_IS_DEFAULT(SurvivorRatio)) {
      if (FLAG_IS_DEFAULT(InitialSurvivorRatio)) {
         FLAG_SET_DEFAULT(InitialSurvivorRatio, SurvivorRatio + 2);
      }
      if (FLAG_IS_DEFAULT(MinSurvivorRatio)) {
        FLAG_SET_DEFAULT(MinSurvivorRatio, SurvivorRatio + 2);
      }
    }

    if (UseParallelOldGC) {
      // Par compact uses lower default values since they are treated as
      // minimums.  These are different defaults because of the different
      // interpretation and are not ergonomically set.
      if (FLAG_IS_DEFAULT(MarkSweepDeadRatio)) {
        FLAG_SET_DEFAULT(MarkSweepDeadRatio, 1);
      }
    }
  }
  if (UseNUMA) {
    if (FLAG_IS_DEFAULT(MinHeapDeltaBytes)) {
      FLAG_SET_DEFAULT(MinHeapDeltaBytes, 64*M);
    }
    // For those collectors or operating systems (eg, Windows) that do
    // not support full UseNUMA, we will map to UseNUMAInterleaving for now
    UseNUMAInterleaving = true;
  }
}

void Arguments::set_g1_gc_flags() {
  assert(UseG1GC, "Error");
#ifdef COMPILER1
  FastTLABRefill = false;
#endif
  FLAG_SET_DEFAULT(ParallelGCThreads,
                     Abstract_VM_Version::parallel_worker_threads());
  if (ParallelGCThreads == 0) {
    FLAG_SET_DEFAULT(ParallelGCThreads,
                     Abstract_VM_Version::parallel_worker_threads());
  }

  if (FLAG_IS_DEFAULT(MarkStackSize)) {
    FLAG_SET_DEFAULT(MarkStackSize, 128 * TASKQUEUE_SIZE);
  }
  if (PrintGCDetails && Verbose) {
    tty->print_cr("MarkStackSize: %uk  MarkStackSizeMax: %uk",
      MarkStackSize / K, MarkStackSizeMax / K);
    tty->print_cr("ConcGCThreads: %u", ConcGCThreads);
  }

  if (FLAG_IS_DEFAULT(GCTimeRatio) || GCTimeRatio == 0) {
    // In G1, we want the default GC overhead goal to be higher than
    // say in PS. So we set it here to 10%. Otherwise the heap might
    // be expanded more aggressively than we would like it to. In
    // fact, even 10% seems to not be high enough in some cases
    // (especially small GC stress tests that the main thing they do
    // is allocation). We might consider increase it further.
    FLAG_SET_DEFAULT(GCTimeRatio, 9);
  }
}

void Arguments::set_heap_size() {
  if (!FLAG_IS_DEFAULT(DefaultMaxRAMFraction)) {
    // Deprecated flag
    FLAG_SET_CMDLINE(uintx, MaxRAMFraction, DefaultMaxRAMFraction);
  }

  const julong phys_mem =
    FLAG_IS_DEFAULT(MaxRAM) ? MIN2(os::physical_memory(), (julong)MaxRAM)
                            : (julong)MaxRAM;

  // If the maximum heap size has not been set with -Xmx,
  // then set it as fraction of the size of physical memory,
  // respecting the maximum and minimum sizes of the heap.
  if (FLAG_IS_DEFAULT(MaxHeapSize)) {
    julong reasonable_max = phys_mem / MaxRAMFraction;

    if (phys_mem <= MaxHeapSize * MinRAMFraction) {
      // Small physical memory, so use a minimum fraction of it for the heap
      reasonable_max = phys_mem / MinRAMFraction;
    } else {
      // Not-small physical memory, so require a heap at least
      // as large as MaxHeapSize
      reasonable_max = MAX2(reasonable_max, (julong)MaxHeapSize);
    }
    if (!FLAG_IS_DEFAULT(ErgoHeapSizeLimit) && ErgoHeapSizeLimit != 0) {
      // Limit the heap size to ErgoHeapSizeLimit
      reasonable_max = MIN2(reasonable_max, (julong)ErgoHeapSizeLimit);
    }
    if (UseCompressedOops) {
      // Limit the heap size to the maximum possible when using compressed oops
      julong max_coop_heap = (julong)max_heap_for_compressed_oops();
      if (HeapBaseMinAddress + MaxHeapSize < max_coop_heap) {
        // Heap should be above HeapBaseMinAddress to get zero based compressed oops
        // but it should be not less than default MaxHeapSize.
        max_coop_heap -= HeapBaseMinAddress;
      }
      reasonable_max = MIN2(reasonable_max, max_coop_heap);
    }
    reasonable_max = os::allocatable_physical_memory(reasonable_max);

    if (!FLAG_IS_DEFAULT(InitialHeapSize)) {
      // An initial heap size was specified on the command line,
      // so be sure that the maximum size is consistent.  Done
      // after call to allocatable_physical_memory because that
      // method might reduce the allocation size.
      reasonable_max = MAX2(reasonable_max, (julong)InitialHeapSize);
    }

    if (PrintGCDetails && Verbose) {
      // Cannot use gclog_or_tty yet.
      tty->print_cr("  Maximum heap size " SIZE_FORMAT, reasonable_max);
    }
    FLAG_SET_ERGO(uintx, MaxHeapSize, (uintx)reasonable_max);
  }

  // If the initial_heap_size has not been set with InitialHeapSize
  // or -Xms, then set it as fraction of the size of physical memory,
  // respecting the maximum and minimum sizes of the heap.
  if (FLAG_IS_DEFAULT(InitialHeapSize)) {
    julong reasonable_minimum = (julong)(OldSize + NewSize);

    reasonable_minimum = MIN2(reasonable_minimum, (julong)MaxHeapSize);

    reasonable_minimum = os::allocatable_physical_memory(reasonable_minimum);

    julong reasonable_initial = phys_mem / InitialRAMFraction;

    reasonable_initial = MAX2(reasonable_initial, reasonable_minimum);
    reasonable_initial = MIN2(reasonable_initial, (julong)MaxHeapSize);

    reasonable_initial = os::allocatable_physical_memory(reasonable_initial);

    if (PrintGCDetails && Verbose) {
      // Cannot use gclog_or_tty yet.
      tty->print_cr("  Initial heap size " SIZE_FORMAT, (uintx)reasonable_initial);
      tty->print_cr("  Minimum heap size " SIZE_FORMAT, (uintx)reasonable_minimum);
    }
    FLAG_SET_ERGO(uintx, InitialHeapSize, (uintx)reasonable_initial);
    set_min_heap_size((uintx)reasonable_minimum);
  }
}

// This must be called after ergonomics because we want bytecode rewriting
// if the server compiler is used, or if UseSharedSpaces is disabled.
void Arguments::set_bytecode_flags() {
  // Better not attempt to store into a read-only space.
  if (UseSharedSpaces) {
    FLAG_SET_DEFAULT(RewriteBytecodes, false);
    FLAG_SET_DEFAULT(RewriteFrequentPairs, false);
  }

  if (!RewriteBytecodes) {
    FLAG_SET_DEFAULT(RewriteFrequentPairs, false);
  }
}

// Aggressive optimization flags  -XX:+AggressiveOpts
void Arguments::set_aggressive_opts_flags() {
#ifdef COMPILER2
  if (AggressiveOpts || !FLAG_IS_DEFAULT(AutoBoxCacheMax)) {
    if (FLAG_IS_DEFAULT(EliminateAutoBox)) {
      FLAG_SET_DEFAULT(EliminateAutoBox, true);
    }
    if (FLAG_IS_DEFAULT(AutoBoxCacheMax)) {
      FLAG_SET_DEFAULT(AutoBoxCacheMax, 20000);
    }

    // Feed the cache size setting into the JDK
    char buffer[1024];
    sprintf(buffer, "java.lang.Integer.IntegerCache.high=" INTX_FORMAT, AutoBoxCacheMax);
    add_property(buffer);
  }
  if (AggressiveOpts && FLAG_IS_DEFAULT(BiasedLockingStartupDelay)) {
    FLAG_SET_DEFAULT(BiasedLockingStartupDelay, 500);
  }
#endif

  if (AggressiveOpts) {
// Sample flag setting code
//    if (FLAG_IS_DEFAULT(EliminateZeroing)) {
//      FLAG_SET_DEFAULT(EliminateZeroing, true);
//    }
  }
}

//===========================================================================================================
// Parsing of java.compiler property

void Arguments::process_java_compiler_argument(char* arg) {
  // For backwards compatibility, Djava.compiler=NONE or ""
  // causes us to switch to -Xint mode UNLESS -Xdebug
  // is also specified.
  if (strlen(arg) == 0 || strcasecmp(arg, "NONE") == 0) {
    set_java_compiler(true);    // "-Djava.compiler[=...]" most recently seen.
  }
}

void Arguments::process_java_launcher_argument(const char* launcher, void* extra_info) {
  _sun_java_launcher = strdup(launcher);
  if (strcmp("gamma", _sun_java_launcher) == 0) {
    _created_by_gamma_launcher = true;
  }
}

bool Arguments::created_by_java_launcher() {
  assert(_sun_java_launcher != NULL, "property must have value");
  return strcmp(DEFAULT_JAVA_LAUNCHER, _sun_java_launcher) != 0;
}

bool Arguments::created_by_gamma_launcher() {
  return _created_by_gamma_launcher;
}

//===========================================================================================================
// Parsing of main arguments

bool Arguments::verify_interval(uintx val, uintx min,
                                uintx max, const char* name) {
  // Returns true iff value is in the inclusive interval [min..max]
  // false, otherwise.
  if (val >= min && val <= max) {
    return true;
  }
  jio_fprintf(defaultStream::error_stream(),
              "%s of " UINTX_FORMAT " is invalid; must be between " UINTX_FORMAT
              " and " UINTX_FORMAT "\n",
              name, val, min, max);
  return false;
}

bool Arguments::verify_min_value(intx val, intx min, const char* name) {
  // Returns true if given value is at least specified min threshold
  // false, otherwise.
  if (val >= min ) {
      return true;
  }
  jio_fprintf(defaultStream::error_stream(),
              "%s of " INTX_FORMAT " is invalid; must be at least " INTX_FORMAT "\n",
              name, val, min);
  return false;
}

bool Arguments::verify_percentage(uintx value, const char* name) {
  if (value <= 100) {
    return true;
  }
  jio_fprintf(defaultStream::error_stream(),
              "%s of " UINTX_FORMAT " is invalid; must be between 0 and 100\n",
              name, value);
  return false;
}

static void force_serial_gc() {
  FLAG_SET_DEFAULT(UseSerialGC, true);
  FLAG_SET_DEFAULT(UseParNewGC, false);
  FLAG_SET_DEFAULT(UseConcMarkSweepGC, false);
  FLAG_SET_DEFAULT(CMSIncrementalMode, false);  // special CMS suboption
  FLAG_SET_DEFAULT(UseParallelGC, false);
  FLAG_SET_DEFAULT(UseParallelOldGC, false);
  FLAG_SET_DEFAULT(UseG1GC, false);
}

static bool verify_serial_gc_flags() {
  return (UseSerialGC &&
        !(UseParNewGC || (UseConcMarkSweepGC || CMSIncrementalMode) || UseG1GC ||
          UseParallelGC || UseParallelOldGC));
}

// check if do gclog rotation
// +UseGCLogFileRotation is a must,
// no gc log rotation when log file not supplied or
// NumberOfGCLogFiles is 0, or GCLogFileSize is 0
void check_gclog_consistency() {
  if (UseGCLogFileRotation) {
    if ((Arguments::gc_log_filename() == NULL) ||
        (NumberOfGCLogFiles == 0)  ||
        (GCLogFileSize == 0)) {
      jio_fprintf(defaultStream::output_stream(),
                  "To enable GC log rotation, use -Xloggc:<filename> -XX:+UseGCLogFileRotation -XX:NumberOfGCLogFiles=<num_of_files> -XX:GCLogFileSize=<num_of_size>\n"
                  "where num_of_file > 0 and num_of_size > 0\n"
                  "GC log rotation is turned off\n");
      UseGCLogFileRotation = false;
    }
  }

  if (UseGCLogFileRotation && GCLogFileSize < 8*K) {
        FLAG_SET_CMDLINE(uintx, GCLogFileSize, 8*K);
        jio_fprintf(defaultStream::output_stream(),
                    "GCLogFileSize changed to minimum 8K\n");
  }
}

// Check consistency of GC selection
bool Arguments::check_gc_consistency() {
  check_gclog_consistency();
  bool status = true;
  // Ensure that the user has not selected conflicting sets
  // of collectors. [Note: this check is merely a user convenience;
  // collectors over-ride each other so that only a non-conflicting
  // set is selected; however what the user gets is not what they
  // may have expected from the combination they asked for. It's
  // better to reduce user confusion by not allowing them to
  // select conflicting combinations.
  uint i = 0;
  if (UseSerialGC)                       i++;
  if (UseConcMarkSweepGC || UseParNewGC) i++;
  if (UseParallelGC || UseParallelOldGC) i++;
  if (UseG1GC)                           i++;
  if (i > 1) {
    jio_fprintf(defaultStream::error_stream(),
                "Conflicting collector combinations in option list; "
                "please refer to the release notes for the combinations "
                "allowed\n");
    status = false;
  }

  return status;
}

// Check stack pages settings
bool Arguments::check_stack_pages()
{
  bool status = true;
  status = status && verify_min_value(StackYellowPages, 1, "StackYellowPages");
  status = status && verify_min_value(StackRedPages, 1, "StackRedPages");
  // greater stack shadow pages can't generate instruction to bang stack
  status = status && verify_interval(StackShadowPages, 1, 50, "StackShadowPages");
  return status;
}

// Check the consistency of vm_init_args
bool Arguments::check_vm_args_consistency() {
  // Method for adding checks for flag consistency.
  // The intent is to warn the user of all possible conflicts,
  // before returning an error.
  // Note: Needs platform-dependent factoring.
  bool status = true;

#if ( (defined(COMPILER2) && defined(SPARC)))
  // NOTE: The call to VM_Version_init depends on the fact that VM_Version_init
  // on sparc doesn't require generation of a stub as is the case on, e.g.,
  // x86.  Normally, VM_Version_init must be called from init_globals in
  // init.cpp, which is called by the initial java thread *after* arguments
  // have been parsed.  VM_Version_init gets called twice on sparc.
  extern void VM_Version_init();
  VM_Version_init();
  if (!VM_Version::has_v9()) {
    jio_fprintf(defaultStream::error_stream(),
                "V8 Machine detected, Server requires V9\n");
    status = false;
  }
#endif /* COMPILER2 && SPARC */

  // Allow both -XX:-UseStackBanging and -XX:-UseBoundThreads in non-product
  // builds so the cost of stack banging can be measured.
#if (defined(PRODUCT) && defined(SOLARIS))
  if (!UseBoundThreads && !UseStackBanging) {
    jio_fprintf(defaultStream::error_stream(),
                "-UseStackBanging conflicts with -UseBoundThreads\n");

     status = false;
  }
#endif

  if (TLABRefillWasteFraction == 0) {
    jio_fprintf(defaultStream::error_stream(),
                "TLABRefillWasteFraction should be a denominator, "
                "not " SIZE_FORMAT "\n",
                TLABRefillWasteFraction);
    status = false;
  }

  status = status && verify_percentage(AdaptiveSizePolicyWeight,
                              "AdaptiveSizePolicyWeight");
  status = status && verify_percentage(ThresholdTolerance, "ThresholdTolerance");
  status = status && verify_percentage(MinHeapFreeRatio, "MinHeapFreeRatio");
  status = status && verify_percentage(MaxHeapFreeRatio, "MaxHeapFreeRatio");

  if (MinHeapFreeRatio > MaxHeapFreeRatio) {
    jio_fprintf(defaultStream::error_stream(),
                "MinHeapFreeRatio (" UINTX_FORMAT ") must be less than or "
                "equal to MaxHeapFreeRatio (" UINTX_FORMAT ")\n",
                MinHeapFreeRatio, MaxHeapFreeRatio);
    status = false;
  }
  // Keeping the heap 100% free is hard ;-) so limit it to 99%.
  MinHeapFreeRatio = MIN2(MinHeapFreeRatio, (uintx) 99);

  if (FullGCALot && FLAG_IS_DEFAULT(MarkSweepAlwaysCompactCount)) {
    MarkSweepAlwaysCompactCount = 1;  // Move objects every gc.
  }

  if (UseParallelOldGC && ParallelOldGCSplitALot) {
    // Settings to encourage splitting.
    if (!FLAG_IS_CMDLINE(NewRatio)) {
      FLAG_SET_CMDLINE(intx, NewRatio, 2);
    }
    if (!FLAG_IS_CMDLINE(ScavengeBeforeFullGC)) {
      FLAG_SET_CMDLINE(bool, ScavengeBeforeFullGC, false);
    }
  }

  status = status && verify_percentage(GCHeapFreeLimit, "GCHeapFreeLimit");
  status = status && verify_percentage(GCTimeLimit, "GCTimeLimit");
  if (GCTimeLimit == 100) {
    // Turn off gc-overhead-limit-exceeded checks
    FLAG_SET_DEFAULT(UseGCOverheadLimit, false);
  }

  status = status && verify_percentage(GCHeapFreeLimit, "GCHeapFreeLimit");

  status = status && check_gc_consistency();
  status = status && check_stack_pages();

  if (_has_alloc_profile) {
    if (UseParallelGC || UseParallelOldGC) {
      jio_fprintf(defaultStream::error_stream(),
                  "error:  invalid argument combination.\n"
                  "Allocation profiling (-Xaprof) cannot be used together with "
                  "Parallel GC (-XX:+UseParallelGC or -XX:+UseParallelOldGC).\n");
      status = false;
    }
    if (UseConcMarkSweepGC) {
      jio_fprintf(defaultStream::error_stream(),
                  "error:  invalid argument combination.\n"
                  "Allocation profiling (-Xaprof) cannot be used together with "
                  "the CMS collector (-XX:+UseConcMarkSweepGC).\n");
      status = false;
    }
  }

  if (CMSIncrementalMode) {
    if (!UseConcMarkSweepGC) {
      jio_fprintf(defaultStream::error_stream(),
                  "error:  invalid argument combination.\n"
                  "The CMS collector (-XX:+UseConcMarkSweepGC) must be "
                  "selected in order\nto use CMSIncrementalMode.\n");
      status = false;
    } else {
      status = status && verify_percentage(CMSIncrementalDutyCycle,
                                  "CMSIncrementalDutyCycle");
      status = status && verify_percentage(CMSIncrementalDutyCycleMin,
                                  "CMSIncrementalDutyCycleMin");
      status = status && verify_percentage(CMSIncrementalSafetyFactor,
                                  "CMSIncrementalSafetyFactor");
      status = status && verify_percentage(CMSIncrementalOffset,
                                  "CMSIncrementalOffset");
      status = status && verify_percentage(CMSExpAvgFactor,
                                  "CMSExpAvgFactor");
      // If it was not set on the command line, set
      // CMSInitiatingOccupancyFraction to 1 so icms can initiate cycles early.
      if (CMSInitiatingOccupancyFraction < 0) {
        FLAG_SET_DEFAULT(CMSInitiatingOccupancyFraction, 1);
      }
    }
  }

  // CMS space iteration, which FLSVerifyAllHeapreferences entails,
  // insists that we hold the requisite locks so that the iteration is
  // MT-safe. For the verification at start-up and shut-down, we don't
  // yet have a good way of acquiring and releasing these locks,
  // which are not visible at the CollectedHeap level. We want to
  // be able to acquire these locks and then do the iteration rather
  // than just disable the lock verification. This will be fixed under
  // bug 4788986.
  if (UseConcMarkSweepGC && FLSVerifyAllHeapReferences) {
    if (VerifyGCStartAt == 0) {
      warning("Heap verification at start-up disabled "
              "(due to current incompatibility with FLSVerifyAllHeapReferences)");
      VerifyGCStartAt = 1;      // Disable verification at start-up
    }
    if (VerifyBeforeExit) {
      warning("Heap verification at shutdown disabled "
              "(due to current incompatibility with FLSVerifyAllHeapReferences)");
      VerifyBeforeExit = false; // Disable verification at shutdown
    }
  }

  // Note: only executed in non-PRODUCT mode
  if (!UseAsyncConcMarkSweepGC &&
      (ExplicitGCInvokesConcurrent ||
       ExplicitGCInvokesConcurrentAndUnloadsClasses)) {
    jio_fprintf(defaultStream::error_stream(),
                "error: +ExplicitGCInvokesConcurrent[AndUnloadsClasses] conflicts"
                " with -UseAsyncConcMarkSweepGC");
    status = false;
  }

  status = status && verify_min_value(ParGCArrayScanChunk, 1, "ParGCArrayScanChunk");

#ifndef SERIALGC
  if (UseG1GC) {
    status = status && verify_percentage(InitiatingHeapOccupancyPercent,
                                         "InitiatingHeapOccupancyPercent");
    status = status && verify_min_value(G1RefProcDrainInterval, 1,
                                        "G1RefProcDrainInterval");
    status = status && verify_min_value((intx)G1ConcMarkStepDurationMillis, 1,
                                        "G1ConcMarkStepDurationMillis");
  }
#endif

  status = status && verify_interval(RefDiscoveryPolicy,
                                     ReferenceProcessor::DiscoveryPolicyMin,
                                     ReferenceProcessor::DiscoveryPolicyMax,
                                     "RefDiscoveryPolicy");

  // Limit the lower bound of this flag to 1 as it is used in a division
  // expression.
  status = status && verify_interval(TLABWasteTargetPercent,
                                     1, 100, "TLABWasteTargetPercent");

  status = status && verify_object_alignment();

  status = status && verify_min_value(ClassMetaspaceSize, 1*M,
                                      "ClassMetaspaceSize");

<<<<<<< HEAD
#ifdef SPARC
  if (UseConcMarkSweepGC || UseG1GC) {
    // Issue a stern warning if the user has explicitly set
    // UseMemSetInBOT (it is known to cause issues), but allow
    // use for experimentation and debugging.
    if (VM_Version::is_sun4v() && UseMemSetInBOT) {
      assert(!FLAG_IS_DEFAULT(UseMemSetInBOT), "Error");
      warning("Experimental flag -XX:+UseMemSetInBOT is known to cause instability"
          " on sun4v; please understand that you are using at your own risk!");
    }
  }
#endif // SPARC
=======
  // check native memory tracking flags
  if (PrintNMTStatistics && MemTracker::tracking_level() == MemTracker::NMT_off) {
    warning("PrintNMTStatistics is disabled, because native memory tracking is not enabled");
    PrintNMTStatistics = false;
  }
>>>>>>> 70f397b4

  return status;
}

bool Arguments::is_bad_option(const JavaVMOption* option, jboolean ignore,
  const char* option_type) {
  if (ignore) return false;

  const char* spacer = " ";
  if (option_type == NULL) {
    option_type = ++spacer; // Set both to the empty string.
  }

  if (os::obsolete_option(option)) {
    jio_fprintf(defaultStream::error_stream(),
                "Obsolete %s%soption: %s\n", option_type, spacer,
      option->optionString);
    return false;
  } else {
    jio_fprintf(defaultStream::error_stream(),
                "Unrecognized %s%soption: %s\n", option_type, spacer,
      option->optionString);
    return true;
  }
}

static const char* user_assertion_options[] = {
  "-da", "-ea", "-disableassertions", "-enableassertions", 0
};

static const char* system_assertion_options[] = {
  "-dsa", "-esa", "-disablesystemassertions", "-enablesystemassertions", 0
};

// Return true if any of the strings in null-terminated array 'names' matches.
// If tail_allowed is true, then the tail must begin with a colon; otherwise,
// the option must match exactly.
static bool match_option(const JavaVMOption* option, const char** names, const char** tail,
  bool tail_allowed) {
  for (/* empty */; *names != NULL; ++names) {
    if (match_option(option, *names, tail)) {
      if (**tail == '\0' || tail_allowed && **tail == ':') {
        return true;
      }
    }
  }
  return false;
}

bool Arguments::parse_uintx(const char* value,
                            uintx* uintx_arg,
                            uintx min_size) {

  // Check the sign first since atomull() parses only unsigned values.
  bool value_is_positive = !(*value == '-');

  if (value_is_positive) {
    julong n;
    bool good_return = atomull(value, &n);
    if (good_return) {
      bool above_minimum = n >= min_size;
      bool value_is_too_large = n > max_uintx;

      if (above_minimum && !value_is_too_large) {
        *uintx_arg = n;
        return true;
      }
    }
  }
  return false;
}

Arguments::ArgsRange Arguments::parse_memory_size(const char* s,
                                                  julong* long_arg,
                                                  julong min_size) {
  if (!atomull(s, long_arg)) return arg_unreadable;
  return check_memory_size(*long_arg, min_size);
}

// Parse JavaVMInitArgs structure

jint Arguments::parse_vm_init_args(const JavaVMInitArgs* args) {
  // For components of the system classpath.
  SysClassPath scp(Arguments::get_sysclasspath());
  bool scp_assembly_required = false;

  // Save default settings for some mode flags
  Arguments::_AlwaysCompileLoopMethods = AlwaysCompileLoopMethods;
  Arguments::_UseOnStackReplacement    = UseOnStackReplacement;
  Arguments::_ClipInlining             = ClipInlining;
  Arguments::_BackgroundCompilation    = BackgroundCompilation;

  // Setup flags for mixed which is the default
  set_mode_flags(_mixed);

  // Parse JAVA_TOOL_OPTIONS environment variable (if present)
  jint result = parse_java_tool_options_environment_variable(&scp, &scp_assembly_required);
  if (result != JNI_OK) {
    return result;
  }

  // Parse JavaVMInitArgs structure passed in
  result = parse_each_vm_init_arg(args, &scp, &scp_assembly_required, COMMAND_LINE);
  if (result != JNI_OK) {
    return result;
  }

  if (AggressiveOpts) {
    // Insert alt-rt.jar between user-specified bootclasspath
    // prefix and the default bootclasspath.  os::set_boot_path()
    // uses meta_index_dir as the default bootclasspath directory.
    const char* altclasses_jar = "alt-rt.jar";
    size_t altclasses_path_len = strlen(get_meta_index_dir()) + 1 +
                                 strlen(altclasses_jar);
    char* altclasses_path = NEW_C_HEAP_ARRAY(char, altclasses_path_len, mtInternal);
    strcpy(altclasses_path, get_meta_index_dir());
    strcat(altclasses_path, altclasses_jar);
    scp.add_suffix_to_prefix(altclasses_path);
    scp_assembly_required = true;
    FREE_C_HEAP_ARRAY(char, altclasses_path, mtInternal);
  }

  if (WhiteBoxAPI) {
    // Append wb.jar to bootclasspath if enabled
    const char* wb_jar = "wb.jar";
    size_t wb_path_len = strlen(get_meta_index_dir()) + 1 +
                         strlen(wb_jar);
    char* wb_path = NEW_C_HEAP_ARRAY(char, wb_path_len, mtInternal);
    strcpy(wb_path, get_meta_index_dir());
    strcat(wb_path, wb_jar);
    scp.add_suffix(wb_path);
    scp_assembly_required = true;
    FREE_C_HEAP_ARRAY(char, wb_path, mtInternal);
  }

  // Parse _JAVA_OPTIONS environment variable (if present) (mimics classic VM)
  result = parse_java_options_environment_variable(&scp, &scp_assembly_required);
  if (result != JNI_OK) {
    return result;
  }

  // Do final processing now that all arguments have been parsed
  result = finalize_vm_init_args(&scp, scp_assembly_required);
  if (result != JNI_OK) {
    return result;
  }

  return JNI_OK;
}

jint Arguments::parse_each_vm_init_arg(const JavaVMInitArgs* args,
                                       SysClassPath* scp_p,
                                       bool* scp_assembly_required_p,
                                       FlagValueOrigin origin) {
  // Remaining part of option string
  const char* tail;

  // iterate over arguments
  for (int index = 0; index < args->nOptions; index++) {
    bool is_absolute_path = false;  // for -agentpath vs -agentlib

    const JavaVMOption* option = args->options + index;

    if (!match_option(option, "-Djava.class.path", &tail) &&
        !match_option(option, "-Dsun.java.command", &tail) &&
        !match_option(option, "-Dsun.java.launcher", &tail)) {

        // add all jvm options to the jvm_args string. This string
        // is used later to set the java.vm.args PerfData string constant.
        // the -Djava.class.path and the -Dsun.java.command options are
        // omitted from jvm_args string as each have their own PerfData
        // string constant object.
        build_jvm_args(option->optionString);
    }

    // -verbose:[class/gc/jni]
    if (match_option(option, "-verbose", &tail)) {
      if (!strcmp(tail, ":class") || !strcmp(tail, "")) {
        FLAG_SET_CMDLINE(bool, TraceClassLoading, true);
        FLAG_SET_CMDLINE(bool, TraceClassUnloading, true);
      } else if (!strcmp(tail, ":gc")) {
        FLAG_SET_CMDLINE(bool, PrintGC, true);
      } else if (!strcmp(tail, ":jni")) {
        FLAG_SET_CMDLINE(bool, PrintJNIResolving, true);
      }
    // -da / -ea / -disableassertions / -enableassertions
    // These accept an optional class/package name separated by a colon, e.g.,
    // -da:java.lang.Thread.
    } else if (match_option(option, user_assertion_options, &tail, true)) {
      bool enable = option->optionString[1] == 'e';     // char after '-' is 'e'
      if (*tail == '\0') {
        JavaAssertions::setUserClassDefault(enable);
      } else {
        assert(*tail == ':', "bogus match by match_option()");
        JavaAssertions::addOption(tail + 1, enable);
      }
    // -dsa / -esa / -disablesystemassertions / -enablesystemassertions
    } else if (match_option(option, system_assertion_options, &tail, false)) {
      bool enable = option->optionString[1] == 'e';     // char after '-' is 'e'
      JavaAssertions::setSystemClassDefault(enable);
    // -bootclasspath:
    } else if (match_option(option, "-Xbootclasspath:", &tail)) {
      scp_p->reset_path(tail);
      *scp_assembly_required_p = true;
    // -bootclasspath/a:
    } else if (match_option(option, "-Xbootclasspath/a:", &tail)) {
      scp_p->add_suffix(tail);
      *scp_assembly_required_p = true;
    // -bootclasspath/p:
    } else if (match_option(option, "-Xbootclasspath/p:", &tail)) {
      scp_p->add_prefix(tail);
      *scp_assembly_required_p = true;
    // -Xrun
    } else if (match_option(option, "-Xrun", &tail)) {
      if (tail != NULL) {
        const char* pos = strchr(tail, ':');
        size_t len = (pos == NULL) ? strlen(tail) : pos - tail;
        char* name = (char*)memcpy(NEW_C_HEAP_ARRAY(char, len + 1, mtInternal), tail, len);
        name[len] = '\0';

        char *options = NULL;
        if(pos != NULL) {
          size_t len2 = strlen(pos+1) + 1; // options start after ':'.  Final zero must be copied.
          options = (char*)memcpy(NEW_C_HEAP_ARRAY(char, len2, mtInternal), pos+1, len2);
        }
#ifdef JVMTI_KERNEL
        if ((strcmp(name, "hprof") == 0) || (strcmp(name, "jdwp") == 0)) {
          warning("profiling and debugging agents are not supported with Kernel VM");
        } else
#endif // JVMTI_KERNEL
        add_init_library(name, options);
      }
    // -agentlib and -agentpath
    } else if (match_option(option, "-agentlib:", &tail) ||
          (is_absolute_path = match_option(option, "-agentpath:", &tail))) {
      if(tail != NULL) {
        const char* pos = strchr(tail, '=');
        size_t len = (pos == NULL) ? strlen(tail) : pos - tail;
        char* name = strncpy(NEW_C_HEAP_ARRAY(char, len + 1, mtInternal), tail, len);
        name[len] = '\0';

        char *options = NULL;
        if(pos != NULL) {
          options = strcpy(NEW_C_HEAP_ARRAY(char, strlen(pos + 1) + 1, mtInternal), pos + 1);
        }
#ifdef JVMTI_KERNEL
        if ((strcmp(name, "hprof") == 0) || (strcmp(name, "jdwp") == 0)) {
          warning("profiling and debugging agents are not supported with Kernel VM");
        } else
#endif // JVMTI_KERNEL
        add_init_agent(name, options, is_absolute_path);

      }
    // -javaagent
    } else if (match_option(option, "-javaagent:", &tail)) {
      if(tail != NULL) {
        char *options = strcpy(NEW_C_HEAP_ARRAY(char, strlen(tail) + 1, mtInternal), tail);
        add_init_agent("instrument", options, false);
      }
    // -Xnoclassgc
    } else if (match_option(option, "-Xnoclassgc", &tail)) {
      FLAG_SET_CMDLINE(bool, ClassUnloading, false);
    // -Xincgc: i-CMS
    } else if (match_option(option, "-Xincgc", &tail)) {
      FLAG_SET_CMDLINE(bool, UseConcMarkSweepGC, true);
      FLAG_SET_CMDLINE(bool, CMSIncrementalMode, true);
    // -Xnoincgc: no i-CMS
    } else if (match_option(option, "-Xnoincgc", &tail)) {
      FLAG_SET_CMDLINE(bool, UseConcMarkSweepGC, false);
      FLAG_SET_CMDLINE(bool, CMSIncrementalMode, false);
    // -Xconcgc
    } else if (match_option(option, "-Xconcgc", &tail)) {
      FLAG_SET_CMDLINE(bool, UseConcMarkSweepGC, true);
    // -Xnoconcgc
    } else if (match_option(option, "-Xnoconcgc", &tail)) {
      FLAG_SET_CMDLINE(bool, UseConcMarkSweepGC, false);
    // -Xbatch
    } else if (match_option(option, "-Xbatch", &tail)) {
      FLAG_SET_CMDLINE(bool, BackgroundCompilation, false);
    // -Xmn for compatibility with other JVM vendors
    } else if (match_option(option, "-Xmn", &tail)) {
      julong long_initial_eden_size = 0;
      ArgsRange errcode = parse_memory_size(tail, &long_initial_eden_size, 1);
      if (errcode != arg_in_range) {
        jio_fprintf(defaultStream::error_stream(),
                    "Invalid initial eden size: %s\n", option->optionString);
        describe_range_error(errcode);
        return JNI_EINVAL;
      }
      FLAG_SET_CMDLINE(uintx, MaxNewSize, (uintx)long_initial_eden_size);
      FLAG_SET_CMDLINE(uintx, NewSize, (uintx)long_initial_eden_size);
    // -Xms
    } else if (match_option(option, "-Xms", &tail)) {
      julong long_initial_heap_size = 0;
      ArgsRange errcode = parse_memory_size(tail, &long_initial_heap_size, 1);
      if (errcode != arg_in_range) {
        jio_fprintf(defaultStream::error_stream(),
                    "Invalid initial heap size: %s\n", option->optionString);
        describe_range_error(errcode);
        return JNI_EINVAL;
      }
      FLAG_SET_CMDLINE(uintx, InitialHeapSize, (uintx)long_initial_heap_size);
      // Currently the minimum size and the initial heap sizes are the same.
      set_min_heap_size(InitialHeapSize);
    // -Xmx
    } else if (match_option(option, "-Xmx", &tail)) {
      julong long_max_heap_size = 0;
      ArgsRange errcode = parse_memory_size(tail, &long_max_heap_size, 1);
      if (errcode != arg_in_range) {
        jio_fprintf(defaultStream::error_stream(),
                    "Invalid maximum heap size: %s\n", option->optionString);
        describe_range_error(errcode);
        return JNI_EINVAL;
      }
      FLAG_SET_CMDLINE(uintx, MaxHeapSize, (uintx)long_max_heap_size);
    // Xmaxf
    } else if (match_option(option, "-Xmaxf", &tail)) {
      int maxf = (int)(atof(tail) * 100);
      if (maxf < 0 || maxf > 100) {
        jio_fprintf(defaultStream::error_stream(),
                    "Bad max heap free percentage size: %s\n",
                    option->optionString);
        return JNI_EINVAL;
      } else {
        FLAG_SET_CMDLINE(uintx, MaxHeapFreeRatio, maxf);
      }
    // Xminf
    } else if (match_option(option, "-Xminf", &tail)) {
      int minf = (int)(atof(tail) * 100);
      if (minf < 0 || minf > 100) {
        jio_fprintf(defaultStream::error_stream(),
                    "Bad min heap free percentage size: %s\n",
                    option->optionString);
        return JNI_EINVAL;
      } else {
        FLAG_SET_CMDLINE(uintx, MinHeapFreeRatio, minf);
      }
    // -Xss
    } else if (match_option(option, "-Xss", &tail)) {
      julong long_ThreadStackSize = 0;
      ArgsRange errcode = parse_memory_size(tail, &long_ThreadStackSize, 1000);
      if (errcode != arg_in_range) {
        jio_fprintf(defaultStream::error_stream(),
                    "Invalid thread stack size: %s\n", option->optionString);
        describe_range_error(errcode);
        return JNI_EINVAL;
      }
      // Internally track ThreadStackSize in units of 1024 bytes.
      FLAG_SET_CMDLINE(intx, ThreadStackSize,
                              round_to((int)long_ThreadStackSize, K) / K);
    // -Xoss
    } else if (match_option(option, "-Xoss", &tail)) {
          // HotSpot does not have separate native and Java stacks, ignore silently for compatibility
    // -Xmaxjitcodesize
    } else if (match_option(option, "-Xmaxjitcodesize", &tail) ||
               match_option(option, "-XX:ReservedCodeCacheSize=", &tail)) {
      julong long_ReservedCodeCacheSize = 0;
      ArgsRange errcode = parse_memory_size(tail, &long_ReservedCodeCacheSize,
                                            (size_t)InitialCodeCacheSize);
      if (errcode != arg_in_range) {
        jio_fprintf(defaultStream::error_stream(),
                    "Invalid maximum code cache size: %s. Should be greater than InitialCodeCacheSize=%dK\n",
                    option->optionString, InitialCodeCacheSize/K);
        describe_range_error(errcode);
        return JNI_EINVAL;
      }
      FLAG_SET_CMDLINE(uintx, ReservedCodeCacheSize, (uintx)long_ReservedCodeCacheSize);
    // -green
    } else if (match_option(option, "-green", &tail)) {
      jio_fprintf(defaultStream::error_stream(),
                  "Green threads support not available\n");
          return JNI_EINVAL;
    // -native
    } else if (match_option(option, "-native", &tail)) {
          // HotSpot always uses native threads, ignore silently for compatibility
    // -Xsqnopause
    } else if (match_option(option, "-Xsqnopause", &tail)) {
          // EVM option, ignore silently for compatibility
    // -Xrs
    } else if (match_option(option, "-Xrs", &tail)) {
          // Classic/EVM option, new functionality
      FLAG_SET_CMDLINE(bool, ReduceSignalUsage, true);
    } else if (match_option(option, "-Xusealtsigs", &tail)) {
          // change default internal VM signals used - lower case for back compat
      FLAG_SET_CMDLINE(bool, UseAltSigs, true);
    // -Xoptimize
    } else if (match_option(option, "-Xoptimize", &tail)) {
          // EVM option, ignore silently for compatibility
    // -Xprof
    } else if (match_option(option, "-Xprof", &tail)) {
#ifndef FPROF_KERNEL
      _has_profile = true;
#else // FPROF_KERNEL
      // do we have to exit?
      warning("Kernel VM does not support flat profiling.");
#endif // FPROF_KERNEL
    // -Xaprof
    } else if (match_option(option, "-Xaprof", &tail)) {
      _has_alloc_profile = true;
    // -Xconcurrentio
    } else if (match_option(option, "-Xconcurrentio", &tail)) {
      FLAG_SET_CMDLINE(bool, UseLWPSynchronization, true);
      FLAG_SET_CMDLINE(bool, BackgroundCompilation, false);
      FLAG_SET_CMDLINE(intx, DeferThrSuspendLoopCount, 1);
      FLAG_SET_CMDLINE(bool, UseTLAB, false);
      FLAG_SET_CMDLINE(uintx, NewSizeThreadIncrease, 16 * K);  // 20Kb per thread added to new generation

      // -Xinternalversion
    } else if (match_option(option, "-Xinternalversion", &tail)) {
      jio_fprintf(defaultStream::output_stream(), "%s\n",
                  VM_Version::internal_vm_info_string());
      vm_exit(0);
#ifndef PRODUCT
    // -Xprintflags
    } else if (match_option(option, "-Xprintflags", &tail)) {
      CommandLineFlags::printFlags(tty, false);
      vm_exit(0);
#endif
    // -D
    } else if (match_option(option, "-D", &tail)) {
      if (!add_property(tail)) {
        return JNI_ENOMEM;
      }
      // Out of the box management support
      if (match_option(option, "-Dcom.sun.management", &tail)) {
        FLAG_SET_CMDLINE(bool, ManagementServer, true);
      }
    // -Xint
    } else if (match_option(option, "-Xint", &tail)) {
          set_mode_flags(_int);
    // -Xmixed
    } else if (match_option(option, "-Xmixed", &tail)) {
          set_mode_flags(_mixed);
    // -Xcomp
    } else if (match_option(option, "-Xcomp", &tail)) {
      // for testing the compiler; turn off all flags that inhibit compilation
          set_mode_flags(_comp);

    // -Xshare:dump
    } else if (match_option(option, "-Xshare:dump", &tail)) {
#if defined(KERNEL)
      vm_exit_during_initialization(
          "Dumping a shared archive is not supported on the Kernel JVM.", NULL);
#else
      FLAG_SET_CMDLINE(bool, DumpSharedSpaces, true);
      set_mode_flags(_int);     // Prevent compilation, which creates objects
#endif
    // -Xshare:on
    } else if (match_option(option, "-Xshare:on", &tail)) {
      FLAG_SET_CMDLINE(bool, UseSharedSpaces, true);
      FLAG_SET_CMDLINE(bool, RequireSharedSpaces, true);
    // -Xshare:auto
    } else if (match_option(option, "-Xshare:auto", &tail)) {
      FLAG_SET_CMDLINE(bool, UseSharedSpaces, true);
      FLAG_SET_CMDLINE(bool, RequireSharedSpaces, false);
    // -Xshare:off
    } else if (match_option(option, "-Xshare:off", &tail)) {
      FLAG_SET_CMDLINE(bool, UseSharedSpaces, false);
      FLAG_SET_CMDLINE(bool, RequireSharedSpaces, false);

    // -Xverify
    } else if (match_option(option, "-Xverify", &tail)) {
      if (strcmp(tail, ":all") == 0 || strcmp(tail, "") == 0) {
        FLAG_SET_CMDLINE(bool, BytecodeVerificationLocal, true);
        FLAG_SET_CMDLINE(bool, BytecodeVerificationRemote, true);
      } else if (strcmp(tail, ":remote") == 0) {
        FLAG_SET_CMDLINE(bool, BytecodeVerificationLocal, false);
        FLAG_SET_CMDLINE(bool, BytecodeVerificationRemote, true);
      } else if (strcmp(tail, ":none") == 0) {
        FLAG_SET_CMDLINE(bool, BytecodeVerificationLocal, false);
        FLAG_SET_CMDLINE(bool, BytecodeVerificationRemote, false);
      } else if (is_bad_option(option, args->ignoreUnrecognized, "verification")) {
        return JNI_EINVAL;
      }
    // -Xdebug
    } else if (match_option(option, "-Xdebug", &tail)) {
      // note this flag has been used, then ignore
      set_xdebug_mode(true);
    // -Xnoagent
    } else if (match_option(option, "-Xnoagent", &tail)) {
      // For compatibility with classic. HotSpot refuses to load the old style agent.dll.
    } else if (match_option(option, "-Xboundthreads", &tail)) {
      // Bind user level threads to kernel threads (Solaris only)
      FLAG_SET_CMDLINE(bool, UseBoundThreads, true);
    } else if (match_option(option, "-Xloggc:", &tail)) {
      // Redirect GC output to the file. -Xloggc:<filename>
      // ostream_init_log(), when called will use this filename
      // to initialize a fileStream.
      _gc_log_filename = strdup(tail);
      FLAG_SET_CMDLINE(bool, PrintGC, true);
      FLAG_SET_CMDLINE(bool, PrintGCTimeStamps, true);

    // JNI hooks
    } else if (match_option(option, "-Xcheck", &tail)) {
      if (!strcmp(tail, ":jni")) {
        CheckJNICalls = true;
      } else if (is_bad_option(option, args->ignoreUnrecognized,
                                     "check")) {
        return JNI_EINVAL;
      }
    } else if (match_option(option, "vfprintf", &tail)) {
      _vfprintf_hook = CAST_TO_FN_PTR(vfprintf_hook_t, option->extraInfo);
    } else if (match_option(option, "exit", &tail)) {
      _exit_hook = CAST_TO_FN_PTR(exit_hook_t, option->extraInfo);
    } else if (match_option(option, "abort", &tail)) {
      _abort_hook = CAST_TO_FN_PTR(abort_hook_t, option->extraInfo);
    // -XX:+AggressiveHeap
    } else if (match_option(option, "-XX:+AggressiveHeap", &tail)) {

      // This option inspects the machine and attempts to set various
      // parameters to be optimal for long-running, memory allocation
      // intensive jobs.  It is intended for machines with large
      // amounts of cpu and memory.

      // initHeapSize is needed since _initial_heap_size is 4 bytes on a 32 bit
      // VM, but we may not be able to represent the total physical memory
      // available (like having 8gb of memory on a box but using a 32bit VM).
      // Thus, we need to make sure we're using a julong for intermediate
      // calculations.
      julong initHeapSize;
      julong total_memory = os::physical_memory();

      if (total_memory < (julong)256*M) {
        jio_fprintf(defaultStream::error_stream(),
                    "You need at least 256mb of memory to use -XX:+AggressiveHeap\n");
        vm_exit(1);
      }

      // The heap size is half of available memory, or (at most)
      // all of possible memory less 160mb (leaving room for the OS
      // when using ISM).  This is the maximum; because adaptive sizing
      // is turned on below, the actual space used may be smaller.

      initHeapSize = MIN2(total_memory / (julong)2,
                          total_memory - (julong)160*M);

      // Make sure that if we have a lot of memory we cap the 32 bit
      // process space.  The 64bit VM version of this function is a nop.
      initHeapSize = os::allocatable_physical_memory(initHeapSize);

      if (FLAG_IS_DEFAULT(MaxHeapSize)) {
         FLAG_SET_CMDLINE(uintx, MaxHeapSize, initHeapSize);
         FLAG_SET_CMDLINE(uintx, InitialHeapSize, initHeapSize);
         // Currently the minimum size and the initial heap sizes are the same.
         set_min_heap_size(initHeapSize);
      }
      if (FLAG_IS_DEFAULT(NewSize)) {
         // Make the young generation 3/8ths of the total heap.
         FLAG_SET_CMDLINE(uintx, NewSize,
                                ((julong)MaxHeapSize / (julong)8) * (julong)3);
         FLAG_SET_CMDLINE(uintx, MaxNewSize, NewSize);
      }

      FLAG_SET_DEFAULT(UseLargePages, true);

      // Increase some data structure sizes for efficiency
      FLAG_SET_CMDLINE(uintx, BaseFootPrintEstimate, MaxHeapSize);
      FLAG_SET_CMDLINE(bool, ResizeTLAB, false);
      FLAG_SET_CMDLINE(uintx, TLABSize, 256*K);

      // See the OldPLABSize comment below, but replace 'after promotion'
      // with 'after copying'.  YoungPLABSize is the size of the survivor
      // space per-gc-thread buffers.  The default is 4kw.
      FLAG_SET_CMDLINE(uintx, YoungPLABSize, 256*K);      // Note: this is in words

      // OldPLABSize is the size of the buffers in the old gen that
      // UseParallelGC uses to promote live data that doesn't fit in the
      // survivor spaces.  At any given time, there's one for each gc thread.
      // The default size is 1kw. These buffers are rarely used, since the
      // survivor spaces are usually big enough.  For specjbb, however, there
      // are occasions when there's lots of live data in the young gen
      // and we end up promoting some of it.  We don't have a definite
      // explanation for why bumping OldPLABSize helps, but the theory
      // is that a bigger PLAB results in retaining something like the
      // original allocation order after promotion, which improves mutator
      // locality.  A minor effect may be that larger PLABs reduce the
      // number of PLAB allocation events during gc.  The value of 8kw
      // was arrived at by experimenting with specjbb.
      FLAG_SET_CMDLINE(uintx, OldPLABSize, 8*K);  // Note: this is in words

      // Enable parallel GC and adaptive generation sizing
      FLAG_SET_CMDLINE(bool, UseParallelGC, true);
      FLAG_SET_DEFAULT(ParallelGCThreads,
                       Abstract_VM_Version::parallel_worker_threads());

      // Encourage steady state memory management
      FLAG_SET_CMDLINE(uintx, ThresholdTolerance, 100);

      // This appears to improve mutator locality
      FLAG_SET_CMDLINE(bool, ScavengeBeforeFullGC, false);

      // Get around early Solaris scheduling bug
      // (affinity vs other jobs on system)
      // but disallow DR and offlining (5008695).
      FLAG_SET_CMDLINE(bool, BindGCTaskThreadsToCPUs, true);

    } else if (match_option(option, "-XX:+NeverTenure", &tail)) {
      // The last option must always win.
      FLAG_SET_CMDLINE(bool, AlwaysTenure, false);
      FLAG_SET_CMDLINE(bool, NeverTenure, true);
    } else if (match_option(option, "-XX:+AlwaysTenure", &tail)) {
      // The last option must always win.
      FLAG_SET_CMDLINE(bool, NeverTenure, false);
      FLAG_SET_CMDLINE(bool, AlwaysTenure, true);
    } else if (match_option(option, "-XX:+CMSPermGenSweepingEnabled", &tail) ||
               match_option(option, "-XX:-CMSPermGenSweepingEnabled", &tail)) {
      jio_fprintf(defaultStream::error_stream(),
        "Please use CMSClassUnloadingEnabled in place of "
        "CMSPermGenSweepingEnabled in the future\n");
    } else if (match_option(option, "-XX:+UseGCTimeLimit", &tail)) {
      FLAG_SET_CMDLINE(bool, UseGCOverheadLimit, true);
      jio_fprintf(defaultStream::error_stream(),
        "Please use -XX:+UseGCOverheadLimit in place of "
        "-XX:+UseGCTimeLimit in the future\n");
    } else if (match_option(option, "-XX:-UseGCTimeLimit", &tail)) {
      FLAG_SET_CMDLINE(bool, UseGCOverheadLimit, false);
      jio_fprintf(defaultStream::error_stream(),
        "Please use -XX:-UseGCOverheadLimit in place of "
        "-XX:-UseGCTimeLimit in the future\n");
    // The TLE options are for compatibility with 1.3 and will be
    // removed without notice in a future release.  These options
    // are not to be documented.
    } else if (match_option(option, "-XX:MaxTLERatio=", &tail)) {
      // No longer used.
    } else if (match_option(option, "-XX:+ResizeTLE", &tail)) {
      FLAG_SET_CMDLINE(bool, ResizeTLAB, true);
    } else if (match_option(option, "-XX:-ResizeTLE", &tail)) {
      FLAG_SET_CMDLINE(bool, ResizeTLAB, false);
    } else if (match_option(option, "-XX:+PrintTLE", &tail)) {
      FLAG_SET_CMDLINE(bool, PrintTLAB, true);
    } else if (match_option(option, "-XX:-PrintTLE", &tail)) {
      FLAG_SET_CMDLINE(bool, PrintTLAB, false);
    } else if (match_option(option, "-XX:TLEFragmentationRatio=", &tail)) {
      // No longer used.
    } else if (match_option(option, "-XX:TLESize=", &tail)) {
      julong long_tlab_size = 0;
      ArgsRange errcode = parse_memory_size(tail, &long_tlab_size, 1);
      if (errcode != arg_in_range) {
        jio_fprintf(defaultStream::error_stream(),
                    "Invalid TLAB size: %s\n", option->optionString);
        describe_range_error(errcode);
        return JNI_EINVAL;
      }
      FLAG_SET_CMDLINE(uintx, TLABSize, long_tlab_size);
    } else if (match_option(option, "-XX:TLEThreadRatio=", &tail)) {
      // No longer used.
    } else if (match_option(option, "-XX:+UseTLE", &tail)) {
      FLAG_SET_CMDLINE(bool, UseTLAB, true);
    } else if (match_option(option, "-XX:-UseTLE", &tail)) {
      FLAG_SET_CMDLINE(bool, UseTLAB, false);
SOLARIS_ONLY(
    } else if (match_option(option, "-XX:+UsePermISM", &tail)) {
      warning("-XX:+UsePermISM is obsolete.");
      FLAG_SET_CMDLINE(bool, UseISM, true);
    } else if (match_option(option, "-XX:-UsePermISM", &tail)) {
      FLAG_SET_CMDLINE(bool, UseISM, false);
)
    } else if (match_option(option, "-XX:+DisplayVMOutputToStderr", &tail)) {
      FLAG_SET_CMDLINE(bool, DisplayVMOutputToStdout, false);
      FLAG_SET_CMDLINE(bool, DisplayVMOutputToStderr, true);
    } else if (match_option(option, "-XX:+DisplayVMOutputToStdout", &tail)) {
      FLAG_SET_CMDLINE(bool, DisplayVMOutputToStderr, false);
      FLAG_SET_CMDLINE(bool, DisplayVMOutputToStdout, true);
    } else if (match_option(option, "-XX:+ExtendedDTraceProbes", &tail)) {
#if defined(DTRACE_ENABLED)
      FLAG_SET_CMDLINE(bool, ExtendedDTraceProbes, true);
      FLAG_SET_CMDLINE(bool, DTraceMethodProbes, true);
      FLAG_SET_CMDLINE(bool, DTraceAllocProbes, true);
      FLAG_SET_CMDLINE(bool, DTraceMonitorProbes, true);
#else // defined(DTRACE_ENABLED)
      jio_fprintf(defaultStream::error_stream(),
                  "ExtendedDTraceProbes flag is not applicable for this configuration\n");
      return JNI_EINVAL;
#endif // defined(DTRACE_ENABLED)
#ifdef ASSERT
    } else if (match_option(option, "-XX:+FullGCALot", &tail)) {
      FLAG_SET_CMDLINE(bool, FullGCALot, true);
      // disable scavenge before parallel mark-compact
      FLAG_SET_CMDLINE(bool, ScavengeBeforeFullGC, false);
#endif
    } else if (match_option(option, "-XX:CMSParPromoteBlocksToClaim=", &tail)) {
      julong cms_blocks_to_claim = (julong)atol(tail);
      FLAG_SET_CMDLINE(uintx, CMSParPromoteBlocksToClaim, cms_blocks_to_claim);
      jio_fprintf(defaultStream::error_stream(),
        "Please use -XX:OldPLABSize in place of "
        "-XX:CMSParPromoteBlocksToClaim in the future\n");
    } else if (match_option(option, "-XX:ParCMSPromoteBlocksToClaim=", &tail)) {
      julong cms_blocks_to_claim = (julong)atol(tail);
      FLAG_SET_CMDLINE(uintx, CMSParPromoteBlocksToClaim, cms_blocks_to_claim);
      jio_fprintf(defaultStream::error_stream(),
        "Please use -XX:OldPLABSize in place of "
        "-XX:ParCMSPromoteBlocksToClaim in the future\n");
    } else if (match_option(option, "-XX:ParallelGCOldGenAllocBufferSize=", &tail)) {
      julong old_plab_size = 0;
      ArgsRange errcode = parse_memory_size(tail, &old_plab_size, 1);
      if (errcode != arg_in_range) {
        jio_fprintf(defaultStream::error_stream(),
                    "Invalid old PLAB size: %s\n", option->optionString);
        describe_range_error(errcode);
        return JNI_EINVAL;
      }
      FLAG_SET_CMDLINE(uintx, OldPLABSize, old_plab_size);
      jio_fprintf(defaultStream::error_stream(),
                  "Please use -XX:OldPLABSize in place of "
                  "-XX:ParallelGCOldGenAllocBufferSize in the future\n");
    } else if (match_option(option, "-XX:ParallelGCToSpaceAllocBufferSize=", &tail)) {
      julong young_plab_size = 0;
      ArgsRange errcode = parse_memory_size(tail, &young_plab_size, 1);
      if (errcode != arg_in_range) {
        jio_fprintf(defaultStream::error_stream(),
                    "Invalid young PLAB size: %s\n", option->optionString);
        describe_range_error(errcode);
        return JNI_EINVAL;
      }
      FLAG_SET_CMDLINE(uintx, YoungPLABSize, young_plab_size);
      jio_fprintf(defaultStream::error_stream(),
                  "Please use -XX:YoungPLABSize in place of "
                  "-XX:ParallelGCToSpaceAllocBufferSize in the future\n");
    } else if (match_option(option, "-XX:CMSMarkStackSize=", &tail) ||
               match_option(option, "-XX:G1MarkStackSize=", &tail)) {
      julong stack_size = 0;
      ArgsRange errcode = parse_memory_size(tail, &stack_size, 1);
      if (errcode != arg_in_range) {
        jio_fprintf(defaultStream::error_stream(),
                    "Invalid mark stack size: %s\n", option->optionString);
        describe_range_error(errcode);
        return JNI_EINVAL;
      }
      FLAG_SET_CMDLINE(uintx, MarkStackSize, stack_size);
    } else if (match_option(option, "-XX:CMSMarkStackSizeMax=", &tail)) {
      julong max_stack_size = 0;
      ArgsRange errcode = parse_memory_size(tail, &max_stack_size, 1);
      if (errcode != arg_in_range) {
        jio_fprintf(defaultStream::error_stream(),
                    "Invalid maximum mark stack size: %s\n",
                    option->optionString);
        describe_range_error(errcode);
        return JNI_EINVAL;
      }
      FLAG_SET_CMDLINE(uintx, MarkStackSizeMax, max_stack_size);
    } else if (match_option(option, "-XX:ParallelMarkingThreads=", &tail) ||
               match_option(option, "-XX:ParallelCMSThreads=", &tail)) {
      uintx conc_threads = 0;
      if (!parse_uintx(tail, &conc_threads, 1)) {
        jio_fprintf(defaultStream::error_stream(),
                    "Invalid concurrent threads: %s\n", option->optionString);
        return JNI_EINVAL;
      }
      FLAG_SET_CMDLINE(uintx, ConcGCThreads, conc_threads);
    } else if (match_option(option, "-XX:MaxDirectMemorySize=", &tail)) {
      julong max_direct_memory_size = 0;
      ArgsRange errcode = parse_memory_size(tail, &max_direct_memory_size, 0);
      if (errcode != arg_in_range) {
        jio_fprintf(defaultStream::error_stream(),
                    "Invalid maximum direct memory size: %s\n",
                    option->optionString);
        describe_range_error(errcode);
        return JNI_EINVAL;
      }
      FLAG_SET_CMDLINE(uintx, MaxDirectMemorySize, max_direct_memory_size);
    } else if (match_option(option, "-XX:", &tail)) { // -XX:xxxx
      // Skip -XX:Flags= since that case has already been handled
      if (strncmp(tail, "Flags=", strlen("Flags=")) != 0) {
        if (!process_argument(tail, args->ignoreUnrecognized, origin)) {
          return JNI_EINVAL;
        }
      }
    // Unknown option
    } else if (is_bad_option(option, args->ignoreUnrecognized)) {
      return JNI_ERR;
    }
  }

  // Change the default value for flags  which have different default values
  // when working with older JDKs.
  if (JDK_Version::current().compare_major(6) <= 0 &&
      FLAG_IS_DEFAULT(UseVMInterruptibleIO)) {
    FLAG_SET_DEFAULT(UseVMInterruptibleIO, true);
  }
#ifdef LINUX
 if (JDK_Version::current().compare_major(6) <= 0 &&
      FLAG_IS_DEFAULT(UseLinuxPosixThreadCPUClocks)) {
    FLAG_SET_DEFAULT(UseLinuxPosixThreadCPUClocks, false);
  }
#endif // LINUX
  return JNI_OK;
}

jint Arguments::finalize_vm_init_args(SysClassPath* scp_p, bool scp_assembly_required) {
  // This must be done after all -D arguments have been processed.
  scp_p->expand_endorsed();

  if (scp_assembly_required || scp_p->get_endorsed() != NULL) {
    // Assemble the bootclasspath elements into the final path.
    Arguments::set_sysclasspath(scp_p->combined_path());
  }

  // This must be done after all arguments have been processed.
  // java_compiler() true means set to "NONE" or empty.
  if (java_compiler() && !xdebug_mode()) {
    // For backwards compatibility, we switch to interpreted mode if
    // -Djava.compiler="NONE" or "" is specified AND "-Xdebug" was
    // not specified.
    set_mode_flags(_int);
  }
  if (CompileThreshold == 0) {
    set_mode_flags(_int);
  }

#ifndef COMPILER2
  // Don't degrade server performance for footprint
  if (FLAG_IS_DEFAULT(UseLargePages) &&
      MaxHeapSize < LargePageHeapSizeThreshold) {
    // No need for large granularity pages w/small heaps.
    // Note that large pages are enabled/disabled for both the
    // Java heap and the code cache.
    FLAG_SET_DEFAULT(UseLargePages, false);
    SOLARIS_ONLY(FLAG_SET_DEFAULT(UseMPSS, false));
    SOLARIS_ONLY(FLAG_SET_DEFAULT(UseISM, false));
  }

  // Tiered compilation is undefined with C1.
  TieredCompilation = false;
#else
  if (!FLAG_IS_DEFAULT(OptoLoopAlignment) && FLAG_IS_DEFAULT(MaxLoopPad)) {
    FLAG_SET_DEFAULT(MaxLoopPad, OptoLoopAlignment-1);
  }
#endif

  // If we are running in a headless jre, force java.awt.headless property
  // to be true unless the property has already been set.
  // Also allow the OS environment variable JAVA_AWT_HEADLESS to set headless state.
  if (os::is_headless_jre()) {
    const char* headless = Arguments::get_property("java.awt.headless");
    if (headless == NULL) {
      char envbuffer[128];
      if (!os::getenv("JAVA_AWT_HEADLESS", envbuffer, sizeof(envbuffer))) {
        if (!add_property("java.awt.headless=true")) {
          return JNI_ENOMEM;
        }
      } else {
        char buffer[256];
        strcpy(buffer, "java.awt.headless=");
        strcat(buffer, envbuffer);
        if (!add_property(buffer)) {
          return JNI_ENOMEM;
        }
      }
    }
  }

  if (!check_vm_args_consistency()) {
    return JNI_ERR;
  }

  return JNI_OK;
}

jint Arguments::parse_java_options_environment_variable(SysClassPath* scp_p, bool* scp_assembly_required_p) {
  return parse_options_environment_variable("_JAVA_OPTIONS", scp_p,
                                            scp_assembly_required_p);
}

jint Arguments::parse_java_tool_options_environment_variable(SysClassPath* scp_p, bool* scp_assembly_required_p) {
  return parse_options_environment_variable("JAVA_TOOL_OPTIONS", scp_p,
                                            scp_assembly_required_p);
}

jint Arguments::parse_options_environment_variable(const char* name, SysClassPath* scp_p, bool* scp_assembly_required_p) {
  const int N_MAX_OPTIONS = 64;
  const int OPTION_BUFFER_SIZE = 1024;
  char buffer[OPTION_BUFFER_SIZE];

  // The variable will be ignored if it exceeds the length of the buffer.
  // Don't check this variable if user has special privileges
  // (e.g. unix su command).
  if (os::getenv(name, buffer, sizeof(buffer)) &&
      !os::have_special_privileges()) {
    JavaVMOption options[N_MAX_OPTIONS];      // Construct option array
    jio_fprintf(defaultStream::error_stream(),
                "Picked up %s: %s\n", name, buffer);
    char* rd = buffer;                        // pointer to the input string (rd)
    int i;
    for (i = 0; i < N_MAX_OPTIONS;) {         // repeat for all options in the input string
      while (isspace(*rd)) rd++;              // skip whitespace
      if (*rd == 0) break;                    // we re done when the input string is read completely

      // The output, option string, overwrites the input string.
      // Because of quoting, the pointer to the option string (wrt) may lag the pointer to
      // input string (rd).
      char* wrt = rd;

      options[i++].optionString = wrt;        // Fill in option
      while (*rd != 0 && !isspace(*rd)) {     // unquoted strings terminate with a space or NULL
        if (*rd == '\'' || *rd == '"') {      // handle a quoted string
          int quote = *rd;                    // matching quote to look for
          rd++;                               // don't copy open quote
          while (*rd != quote) {              // include everything (even spaces) up until quote
            if (*rd == 0) {                   // string termination means unmatched string
              jio_fprintf(defaultStream::error_stream(),
                          "Unmatched quote in %s\n", name);
              return JNI_ERR;
            }
            *wrt++ = *rd++;                   // copy to option string
          }
          rd++;                               // don't copy close quote
        } else {
          *wrt++ = *rd++;                     // copy to option string
        }
      }
      // Need to check if we're done before writing a NULL,
      // because the write could be to the byte that rd is pointing to.
      if (*rd++ == 0) {
        *wrt = 0;
        break;
      }
      *wrt = 0;                               // Zero terminate option
    }
    // Construct JavaVMInitArgs structure and parse as if it was part of the command line
    JavaVMInitArgs vm_args;
    vm_args.version = JNI_VERSION_1_2;
    vm_args.options = options;
    vm_args.nOptions = i;
    vm_args.ignoreUnrecognized = IgnoreUnrecognizedVMOptions;

    if (PrintVMOptions) {
      const char* tail;
      for (int i = 0; i < vm_args.nOptions; i++) {
        const JavaVMOption *option = vm_args.options + i;
        if (match_option(option, "-XX:", &tail)) {
          logOption(tail);
        }
      }
    }

    return(parse_each_vm_init_arg(&vm_args, scp_p, scp_assembly_required_p, ENVIRON_VAR));
  }
  return JNI_OK;
}

void Arguments::set_shared_spaces_flags() {
  const bool must_share = DumpSharedSpaces || RequireSharedSpaces;
  const bool might_share = must_share || UseSharedSpaces;

  // CompressedOops cannot be used with CDS.  The offsets of oopmaps and
  // static fields are incorrect in the archive.  With some more clever
  // initialization, this restriction can probably be lifted.
  // ??? UseLargePages might be okay now
  const bool cannot_share = UseCompressedOops ||
                            (UseLargePages && FLAG_IS_CMDLINE(UseLargePages));
  if (cannot_share) {
    if (must_share) {
        warning("disabling large pages %s"
                "because of %s", "" LP64_ONLY("and compressed oops "),
                DumpSharedSpaces ? "-Xshare:dump" : "-Xshare:on");
        FLAG_SET_CMDLINE(bool, UseLargePages, false);
        LP64_ONLY(FLAG_SET_CMDLINE(bool, UseCompressedOops, false));
        LP64_ONLY(FLAG_SET_CMDLINE(bool, UseCompressedKlassPointers, false));
    } else {
      // Prefer compressed oops and large pages to class data sharing
      if (UseSharedSpaces && Verbose) {
        warning("turning off use of shared archive because of large pages%s",
                 "" LP64_ONLY(" and/or compressed oops"));
      }
      no_shared_spaces();
    }
  } else if (UseLargePages && might_share) {
    // Disable large pages to allow shared spaces.  This is sub-optimal, since
    // there may not even be a shared archive to use.
    FLAG_SET_DEFAULT(UseLargePages, false);
  }

  // Add 2M to any size for SharedReadOnlySize to get around the JPRT setting
  if (DumpSharedSpaces && !FLAG_IS_DEFAULT(SharedReadOnlySize)) {
    SharedReadOnlySize = 14*M;
  }

  if (DumpSharedSpaces) {
    if (RequireSharedSpaces) {
      warning("cannot dump shared archive while using shared archive");
    }
    UseSharedSpaces = false;
  }
}

// Disable options not supported in this release, with a warning if they
// were explicitly requested on the command-line
#define UNSUPPORTED_OPTION(opt, description)                    \
do {                                                            \
  if (opt) {                                                    \
    if (FLAG_IS_CMDLINE(opt)) {                                 \
      warning(description " is disabled in this release.");     \
    }                                                           \
    FLAG_SET_DEFAULT(opt, false);                               \
  }                                                             \
} while(0)

// Parse entry point called from JNI_CreateJavaVM

jint Arguments::parse(const JavaVMInitArgs* args) {

  // Sharing support
  // Construct the path to the archive
  char jvm_path[JVM_MAXPATHLEN];
  os::jvm_path(jvm_path, sizeof(jvm_path));
  char *end = strrchr(jvm_path, *os::file_separator());
  if (end != NULL) *end = '\0';
  char *shared_archive_path = NEW_C_HEAP_ARRAY(char, strlen(jvm_path) +
      strlen(os::file_separator()) + 20, mtInternal);
  if (shared_archive_path == NULL) return JNI_ENOMEM;
  strcpy(shared_archive_path, jvm_path);
  strcat(shared_archive_path, os::file_separator());
  strcat(shared_archive_path, "classes");
  DEBUG_ONLY(strcat(shared_archive_path, "_g");)
  strcat(shared_archive_path, ".jsa");
  SharedArchivePath = shared_archive_path;

  // Remaining part of option string
  const char* tail;

  // If flag "-XX:Flags=flags-file" is used it will be the first option to be processed.
  const char* hotspotrc = ".hotspotrc";
  bool settings_file_specified = false;
  bool needs_hotspotrc_warning = false;

  const char* flags_file;
  int index;
  for (index = 0; index < args->nOptions; index++) {
    const JavaVMOption *option = args->options + index;
    if (match_option(option, "-XX:Flags=", &tail)) {
      flags_file = tail;
      settings_file_specified = true;
    }
    if (match_option(option, "-XX:+PrintVMOptions", &tail)) {
      PrintVMOptions = true;
    }
    if (match_option(option, "-XX:-PrintVMOptions", &tail)) {
      PrintVMOptions = false;
    }
    if (match_option(option, "-XX:+IgnoreUnrecognizedVMOptions", &tail)) {
      IgnoreUnrecognizedVMOptions = true;
    }
    if (match_option(option, "-XX:-IgnoreUnrecognizedVMOptions", &tail)) {
      IgnoreUnrecognizedVMOptions = false;
    }
    if (match_option(option, "-XX:+PrintFlagsInitial", &tail)) {
      CommandLineFlags::printFlags(tty, false);
      vm_exit(0);
    }
    if (match_option(option, "-XX:NativeMemoryTracking", &tail)) {
      MemTracker::init_tracking_options(tail);
    }


#ifndef PRODUCT
    if (match_option(option, "-XX:+PrintFlagsWithComments", &tail)) {
      CommandLineFlags::printFlags(tty, true);
      vm_exit(0);
    }
#endif
  }

  if (IgnoreUnrecognizedVMOptions) {
    // uncast const to modify the flag args->ignoreUnrecognized
    *(jboolean*)(&args->ignoreUnrecognized) = true;
  }

  // Parse specified settings file
  if (settings_file_specified) {
    if (!process_settings_file(flags_file, true, args->ignoreUnrecognized)) {
      return JNI_EINVAL;
    }
  } else {
#ifdef ASSERT
    // Parse default .hotspotrc settings file
    if (!process_settings_file(".hotspotrc", false, args->ignoreUnrecognized)) {
      return JNI_EINVAL;
    }
#else
    struct stat buf;
    if (os::stat(hotspotrc, &buf) == 0) {
      needs_hotspotrc_warning = true;
    }
#endif
  }

  if (PrintVMOptions) {
    for (index = 0; index < args->nOptions; index++) {
      const JavaVMOption *option = args->options + index;
      if (match_option(option, "-XX:", &tail)) {
        logOption(tail);
      }
    }
  }

  // Parse JavaVMInitArgs structure passed in, as well as JAVA_TOOL_OPTIONS and _JAVA_OPTIONS
  jint result = parse_vm_init_args(args);
  if (result != JNI_OK) {
    return result;
  }

  // Delay warning until here so that we've had a chance to process
  // the -XX:-PrintWarnings flag
  if (needs_hotspotrc_warning) {
    warning("%s file is present but has been ignored.  "
            "Run with -XX:Flags=%s to load the file.",
            hotspotrc, hotspotrc);
  }

#if (defined JAVASE_EMBEDDED || defined ARM)
  UNSUPPORTED_OPTION(UseG1GC, "G1 GC");
#endif

#ifndef PRODUCT
  if (TraceBytecodesAt != 0) {
    TraceBytecodes = true;
  }
  if (CountCompiledCalls) {
    if (UseCounterDecay) {
      warning("UseCounterDecay disabled because CountCalls is set");
      UseCounterDecay = false;
    }
  }
#endif // PRODUCT

  // JSR 292 is not supported before 1.7
  if (!JDK_Version::is_gte_jdk17x_version()) {
    if (EnableInvokeDynamic) {
      if (!FLAG_IS_DEFAULT(EnableInvokeDynamic)) {
        warning("JSR 292 is not supported before 1.7.  Disabling support.");
      }
      EnableInvokeDynamic = false;
    }
  }

  if (EnableInvokeDynamic && ScavengeRootsInCode == 0) {
    if (!FLAG_IS_DEFAULT(ScavengeRootsInCode)) {
      warning("forcing ScavengeRootsInCode non-zero because EnableInvokeDynamic is true");
    }
    ScavengeRootsInCode = 1;
  }

  if (PrintGCDetails) {
    // Turn on -verbose:gc options as well
    PrintGC = true;
  }

  if (!JDK_Version::is_gte_jdk18x_version()) {
    // To avoid changing the log format for 7 updates this flag is only
    // true by default in JDK8 and above.
    if (FLAG_IS_DEFAULT(PrintGCCause)) {
      FLAG_SET_DEFAULT(PrintGCCause, false);
    }
  }

  // Set object alignment values.
  set_object_alignment();

#ifdef SERIALGC
  force_serial_gc();
#endif // SERIALGC
#ifdef KERNEL
  no_shared_spaces();
#endif // KERNEL

  // Set flags based on ergonomics.
  set_ergonomics_flags();

  set_shared_spaces_flags();

  // Check the GC selections again.
  if (!check_gc_consistency()) {
    return JNI_EINVAL;
  }

  if (TieredCompilation) {
    set_tiered_flags();
  } else {
    // Check if the policy is valid. Policies 0 and 1 are valid for non-tiered setup.
    if (CompilationPolicyChoice >= 2) {
      vm_exit_during_initialization(
        "Incompatible compilation policy selected", NULL);
    }
  }

#ifndef KERNEL
  // Set heap size based on available physical memory
  set_heap_size();
  // Set per-collector flags
  if (UseParallelGC || UseParallelOldGC) {
    set_parallel_gc_flags();
  } else if (UseConcMarkSweepGC) { // should be done before ParNew check below
    set_cms_and_parnew_gc_flags();
  } else if (UseParNewGC) {  // skipped if CMS is set above
    set_parnew_gc_flags();
  } else if (UseG1GC) {
    set_g1_gc_flags();
  }
#endif // KERNEL

#ifdef SERIALGC
  assert(verify_serial_gc_flags(), "SerialGC unset");
#endif // SERIALGC

  // Set bytecode rewriting flags
  set_bytecode_flags();

  // Set flags if Aggressive optimization flags (-XX:+AggressiveOpts) enabled.
  set_aggressive_opts_flags();

  // Turn off biased locking for locking debug mode flags,
  // which are subtlely different from each other but neither works with
  // biased locking.
  if (UseHeavyMonitors
#ifdef COMPILER1
      || !UseFastLocking
#endif // COMPILER1
    ) {
    if (!FLAG_IS_DEFAULT(UseBiasedLocking) && UseBiasedLocking) {
      // flag set to true on command line; warn the user that they
      // can't enable biased locking here
      warning("Biased Locking is not supported with locking debug flags"
              "; ignoring UseBiasedLocking flag." );
    }
    UseBiasedLocking = false;
  }

#ifdef CC_INTERP
  // Clear flags not supported by the C++ interpreter
  FLAG_SET_DEFAULT(ProfileInterpreter, false);
  FLAG_SET_DEFAULT(UseBiasedLocking, false);
  LP64_ONLY(FLAG_SET_DEFAULT(UseCompressedOops, false));
  LP64_ONLY(FLAG_SET_DEFAULT(UseCompressedKlassPointers, false));
#endif // CC_INTERP

#ifdef COMPILER2
  if (!UseBiasedLocking || EmitSync != 0) {
    UseOptoBiasInlining = false;
  }
  if (!EliminateLocks) {
    EliminateNestedLocks = false;
  }
#endif

  if (PrintAssembly && FLAG_IS_DEFAULT(DebugNonSafepoints)) {
    warning("PrintAssembly is enabled; turning on DebugNonSafepoints to gain additional output");
    DebugNonSafepoints = true;
  }

#ifndef PRODUCT
  if (CompileTheWorld) {
    // Force NmethodSweeper to sweep whole CodeCache each time.
    if (FLAG_IS_DEFAULT(NmethodSweepFraction)) {
      NmethodSweepFraction = 1;
    }
  }
#endif

  if (PrintCommandLineFlags) {
    CommandLineFlags::printSetFlags(tty);
  }

  // Apply CPU specific policy for the BiasedLocking
  if (UseBiasedLocking) {
    if (!VM_Version::use_biased_locking() &&
        !(FLAG_IS_CMDLINE(UseBiasedLocking))) {
      UseBiasedLocking = false;
    }
  }

  // set PauseAtExit if the gamma launcher was used and a debugger is attached
  // but only if not already set on the commandline
  if (Arguments::created_by_gamma_launcher() && os::is_debugger_attached()) {
    bool set = false;
    CommandLineFlags::wasSetOnCmdline("PauseAtExit", &set);
    if (!set) {
      FLAG_SET_DEFAULT(PauseAtExit, true);
    }
  }

  return JNI_OK;
}

int Arguments::PropertyList_count(SystemProperty* pl) {
  int count = 0;
  while(pl != NULL) {
    count++;
    pl = pl->next();
  }
  return count;
}

const char* Arguments::PropertyList_get_value(SystemProperty *pl, const char* key) {
  assert(key != NULL, "just checking");
  SystemProperty* prop;
  for (prop = pl; prop != NULL; prop = prop->next()) {
    if (strcmp(key, prop->key()) == 0) return prop->value();
  }
  return NULL;
}

const char* Arguments::PropertyList_get_key_at(SystemProperty *pl, int index) {
  int count = 0;
  const char* ret_val = NULL;

  while(pl != NULL) {
    if(count >= index) {
      ret_val = pl->key();
      break;
    }
    count++;
    pl = pl->next();
  }

  return ret_val;
}

char* Arguments::PropertyList_get_value_at(SystemProperty* pl, int index) {
  int count = 0;
  char* ret_val = NULL;

  while(pl != NULL) {
    if(count >= index) {
      ret_val = pl->value();
      break;
    }
    count++;
    pl = pl->next();
  }

  return ret_val;
}

void Arguments::PropertyList_add(SystemProperty** plist, SystemProperty *new_p) {
  SystemProperty* p = *plist;
  if (p == NULL) {
    *plist = new_p;
  } else {
    while (p->next() != NULL) {
      p = p->next();
    }
    p->set_next(new_p);
  }
}

void Arguments::PropertyList_add(SystemProperty** plist, const char* k, char* v) {
  if (plist == NULL)
    return;

  SystemProperty* new_p = new SystemProperty(k, v, true);
  PropertyList_add(plist, new_p);
}

// This add maintains unique property key in the list.
void Arguments::PropertyList_unique_add(SystemProperty** plist, const char* k, char* v, jboolean append) {
  if (plist == NULL)
    return;

  // If property key exist then update with new value.
  SystemProperty* prop;
  for (prop = *plist; prop != NULL; prop = prop->next()) {
    if (strcmp(k, prop->key()) == 0) {
      if (append) {
        prop->append_value(v);
      } else {
        prop->set_value(v);
      }
      return;
    }
  }

  PropertyList_add(plist, k, v);
}

#ifdef KERNEL
char *Arguments::get_kernel_properties() {
  // Find properties starting with kernel and append them to string
  // We need to find out how long they are first because the URL's that they
  // might point to could get long.
  int length = 0;
  SystemProperty* prop;
  for (prop = _system_properties; prop != NULL; prop = prop->next()) {
    if (strncmp(prop->key(), "kernel.", 7 ) == 0) {
      length += (strlen(prop->key()) + strlen(prop->value()) + 5);  // "-D ="
    }
  }
  // Add one for null terminator.
  char *props = AllocateHeap(length + 1, mtInternal);
  if (length != 0) {
    int pos = 0;
    for (prop = _system_properties; prop != NULL; prop = prop->next()) {
      if (strncmp(prop->key(), "kernel.", 7 ) == 0) {
        jio_snprintf(&props[pos], length-pos,
                     "-D%s=%s ", prop->key(), prop->value());
        pos = strlen(props);
      }
    }
  }
  // null terminate props in case of null
  props[length] = '\0';
  return props;
}
#endif // KERNEL

// Copies src into buf, replacing "%%" with "%" and "%p" with pid
// Returns true if all of the source pointed by src has been copied over to
// the destination buffer pointed by buf. Otherwise, returns false.
// Notes:
// 1. If the length (buflen) of the destination buffer excluding the
// NULL terminator character is not long enough for holding the expanded
// pid characters, it also returns false instead of returning the partially
// expanded one.
// 2. The passed in "buflen" should be large enough to hold the null terminator.
bool Arguments::copy_expand_pid(const char* src, size_t srclen,
                                char* buf, size_t buflen) {
  const char* p = src;
  char* b = buf;
  const char* src_end = &src[srclen];
  char* buf_end = &buf[buflen - 1];

  while (p < src_end && b < buf_end) {
    if (*p == '%') {
      switch (*(++p)) {
      case '%':         // "%%" ==> "%"
        *b++ = *p++;
        break;
      case 'p':  {       //  "%p" ==> current process id
        // buf_end points to the character before the last character so
        // that we could write '\0' to the end of the buffer.
        size_t buf_sz = buf_end - b + 1;
        int ret = jio_snprintf(b, buf_sz, "%d", os::current_process_id());

        // if jio_snprintf fails or the buffer is not long enough to hold
        // the expanded pid, returns false.
        if (ret < 0 || ret >= (int)buf_sz) {
          return false;
        } else {
          b += ret;
          assert(*b == '\0', "fail in copy_expand_pid");
          if (p == src_end && b == buf_end + 1) {
            // reach the end of the buffer.
            return true;
          }
        }
        p++;
        break;
      }
      default :
        *b++ = '%';
      }
    } else {
      *b++ = *p++;
    }
  }
  *b = '\0';
  return (p == src_end); // return false if not all of the source was copied
}<|MERGE_RESOLUTION|>--- conflicted
+++ resolved
@@ -1978,7 +1978,6 @@
   status = status && verify_min_value(ClassMetaspaceSize, 1*M,
                                       "ClassMetaspaceSize");
 
-<<<<<<< HEAD
 #ifdef SPARC
   if (UseConcMarkSweepGC || UseG1GC) {
     // Issue a stern warning if the user has explicitly set
@@ -1991,13 +1990,11 @@
     }
   }
 #endif // SPARC
-=======
-  // check native memory tracking flags
+
   if (PrintNMTStatistics && MemTracker::tracking_level() == MemTracker::NMT_off) {
     warning("PrintNMTStatistics is disabled, because native memory tracking is not enabled");
     PrintNMTStatistics = false;
   }
->>>>>>> 70f397b4
 
   return status;
 }
