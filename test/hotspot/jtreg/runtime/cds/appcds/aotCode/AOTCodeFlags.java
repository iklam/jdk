/*
 * Copyright (c) 2025, Oracle and/or its affiliates. All rights reserved.
 * DO NOT ALTER OR REMOVE COPYRIGHT NOTICES OR THIS FILE HEADER.
 *
 * This code is free software; you can redistribute it and/or modify it
 * under the terms of the GNU General Public License version 2 only, as
 * published by the Free Software Foundation.
 *
 * This code is distributed in the hope that it will be useful, but WITHOUT
 * ANY WARRANTY; without even the implied warranty of MERCHANTABILITY or
 * FITNESS FOR A PARTICULAR PURPOSE.  See the GNU General Public License
 * version 2 for more details (a copy is included in the LICENSE file that
 * accompanied this code).
 *
 * You should have received a copy of the GNU General Public License version
 * 2 along with this work; if not, write to the Free Software Foundation,
 * Inc., 51 Franklin St, Fifth Floor, Boston, MA 02110-1301 USA.
 *
 * Please contact Oracle, 500 Oracle Parkway, Redwood Shores, CA 94065 USA
 * or visit www.oracle.com if you need additional information or have any
 * questions.
 *
 */

/**
 * @test
 * @summary Sanity test of combinations of the AOT Code Caching diagnostic flags
 * @requires vm.cds.supports.aot.code.caching
 * @requires vm.flagless
 * @library /test/lib /test/setup_aot
 * @build AOTCodeFlags JavacBenchApp
 * @run driver jdk.test.lib.helpers.ClassFileInstaller -jar app.jar
 *                 JavacBenchApp
 *                 JavacBenchApp$ClassFile
 *                 JavacBenchApp$FileManager
 *                 JavacBenchApp$SourceFile
 * @run driver AOTCodeFlags
 */

import java.util.ArrayList;
import java.util.List;

import jdk.test.lib.cds.CDSAppTester;
import jdk.test.lib.process.OutputAnalyzer;

public class AOTCodeFlags {
    public static void main(String... args) throws Exception {
        Tester t = new Tester();
<<<<<<< HEAD
        for (int mode = 0; mode < 4; mode++) {
=======
        for (int mode = 0; mode < 3; mode++) {
>>>>>>> 39d8d109
            t.setTestMode(mode);
            t.run(new String[] {"AOT"});
        }
    }
    static class Tester extends CDSAppTester {
        private int testMode;

        public Tester() {
            super("AOTCodeFlags");
            testMode = 0;
        }

        boolean isAdapterCachingOn() {
<<<<<<< HEAD
            return (testMode == 1);
        }

        boolean isStubCachingOn() {
            return (testMode == 2);
        }

        boolean isCodeCachingOn() {
            return (testMode == 3);
=======
            return (testMode & 0x1) != 0;
        }

        boolean isStubCachingOn() {
            return (testMode & 0x2) != 0;
>>>>>>> 39d8d109
        }

        public void setTestMode(int mode) {
            testMode = mode;
        }

        public List<String> getVMArgsForTestMode() {
            List<String> list = new ArrayList<String>();
            list.add("-XX:+UnlockDiagnosticVMOptions");
            list.add(isAdapterCachingOn() ? "-XX:+AOTAdapterCaching" : "-XX:-AOTAdapterCaching");
            list.add(isStubCachingOn() ? "-XX:+AOTStubCaching" : "-XX:-AOTStubCaching");
<<<<<<< HEAD
            list.add(isCodeCachingOn() ? "-XX:+AOTCodeCaching" : "-XX:-AOTCodeCaching");
=======
>>>>>>> 39d8d109
            return list;
        }

        @Override
        public String classpath(RunMode runMode) {
            return "app.jar";
        }

        @Override
        public String[] vmArgs(RunMode runMode) {
            switch (runMode) {
            case RunMode.ASSEMBLY:
            case RunMode.PRODUCTION: {
                    List<String> args = getVMArgsForTestMode();
                    args.addAll(List.of("-Xlog:aot+codecache+init=debug",
                                        "-Xlog:aot+codecache+exit=debug"));
                    return args.toArray(new String[0]);
                }
            }
            return new String[] {};
        }

        @Override
        public String[] appCommandLine(RunMode runMode) {
            return new String[] {
                "JavacBenchApp", "10"
            };
        }

        @Override
        public void checkExecution(OutputAnalyzer out, RunMode runMode) throws Exception {
<<<<<<< HEAD
            if (!isAdapterCachingOn() && !isStubCachingOn()  && !isCodeCachingOn()) { // this is equivalent to completely disable AOT code cache
=======
            if (!isAdapterCachingOn() && !isStubCachingOn()) { // this is equivalent to completely disable AOT code cache
>>>>>>> 39d8d109
                switch (runMode) {
                case RunMode.ASSEMBLY:
                case RunMode.PRODUCTION:
                    out.shouldNotMatch("Adapters:\\s+total");
                    out.shouldNotMatch("Shared Blobs:\\s+total");
                    out.shouldNotMatch("C1 Blobs:\\s+total");
                    out.shouldNotMatch("C2 Blobs:\\s+total");
<<<<<<< HEAD
                    out.shouldNotMatch("Stubs:\\s+total");
                    out.shouldNotMatch("Nmethods:\\s+total");
=======
>>>>>>> 39d8d109
                    break;
                }
            } else {
                if (isAdapterCachingOn()) {
                    switch (runMode) {
                    case RunMode.ASSEMBLY:
                    case RunMode.PRODUCTION:
                        // AOTAdapterCaching is on, non-zero adapters should be stored/loaded
                        out.shouldMatch("Adapters:\\s+total=[1-9][0-9]+");
                        break;
                    }
                } else {
                    switch (runMode) {
                    case RunMode.ASSEMBLY:
                    case RunMode.PRODUCTION:
                        // AOTAdapterCaching is off, no adapters should be stored/loaded
                        out.shouldMatch("Adapters:\\s+total=0");
                        break;
                    }
                }
                if (isStubCachingOn()) {
                    switch (runMode) {
                    case RunMode.ASSEMBLY:
                    case RunMode.PRODUCTION:
                        // AOTStubCaching is on, non-zero stubs should be stored/loaded
                        out.shouldMatch("Shared Blobs:\\s+total=[1-9][0-9]+");
                        out.shouldMatch("C1 Blobs:\\s+total=[1-9][0-9]+");
                        out.shouldMatch("C2 Blobs:\\s+total=[1-9][0-9]+");
<<<<<<< HEAD
                        out.shouldMatch("Stubs:\\s+total=[1-9]+");
=======
>>>>>>> 39d8d109
                        break;
                    }
                } else {
                    switch (runMode) {
                    case RunMode.ASSEMBLY:
                    case RunMode.PRODUCTION:
                        // AOTStubCaching is off, no stubs should be stored/loaded
                        out.shouldMatch("Shared Blobs:\\s+total=0");
                        out.shouldMatch("C1 Blobs:\\s+total=0");
                        out.shouldMatch("C2 Blobs:\\s+total=0");
<<<<<<< HEAD
                        out.shouldMatch("Stubs:\\s+total=0");
                        break;
                    }
                }
                if (isCodeCachingOn()) {
                    switch (runMode) {
                    case RunMode.ASSEMBLY:
                    case RunMode.PRODUCTION:
                        // AOTAdapterCaching is on, non-zero adapters should be stored/loaded
                        out.shouldMatch("Nmethods:\\s+total=[1-9]+");
                        break;
                    }
                } else {
                    switch (runMode) {
                    case RunMode.ASSEMBLY:
                    case RunMode.PRODUCTION:
                        // AOTAdapterCaching is off, no adapters should be stored/loaded
                        out.shouldMatch("Nmethods:\\s+total=0");
=======
>>>>>>> 39d8d109
                        break;
                    }
                }
            }
        }
    }
}<|MERGE_RESOLUTION|>--- conflicted
+++ resolved
@@ -46,11 +46,8 @@
 public class AOTCodeFlags {
     public static void main(String... args) throws Exception {
         Tester t = new Tester();
-<<<<<<< HEAD
         for (int mode = 0; mode < 4; mode++) {
-=======
-        for (int mode = 0; mode < 3; mode++) {
->>>>>>> 39d8d109
+            if (mode == 2) continue; // Skip stubs until JDK-8357398 is fixed
             t.setTestMode(mode);
             t.run(new String[] {"AOT"});
         }
@@ -64,7 +61,6 @@
         }
 
         boolean isAdapterCachingOn() {
-<<<<<<< HEAD
             return (testMode == 1);
         }
 
@@ -74,13 +70,6 @@
 
         boolean isCodeCachingOn() {
             return (testMode == 3);
-=======
-            return (testMode & 0x1) != 0;
-        }
-
-        boolean isStubCachingOn() {
-            return (testMode & 0x2) != 0;
->>>>>>> 39d8d109
         }
 
         public void setTestMode(int mode) {
@@ -92,10 +81,7 @@
             list.add("-XX:+UnlockDiagnosticVMOptions");
             list.add(isAdapterCachingOn() ? "-XX:+AOTAdapterCaching" : "-XX:-AOTAdapterCaching");
             list.add(isStubCachingOn() ? "-XX:+AOTStubCaching" : "-XX:-AOTStubCaching");
-<<<<<<< HEAD
             list.add(isCodeCachingOn() ? "-XX:+AOTCodeCaching" : "-XX:-AOTCodeCaching");
-=======
->>>>>>> 39d8d109
             return list;
         }
 
@@ -127,11 +113,7 @@
 
         @Override
         public void checkExecution(OutputAnalyzer out, RunMode runMode) throws Exception {
-<<<<<<< HEAD
             if (!isAdapterCachingOn() && !isStubCachingOn()  && !isCodeCachingOn()) { // this is equivalent to completely disable AOT code cache
-=======
-            if (!isAdapterCachingOn() && !isStubCachingOn()) { // this is equivalent to completely disable AOT code cache
->>>>>>> 39d8d109
                 switch (runMode) {
                 case RunMode.ASSEMBLY:
                 case RunMode.PRODUCTION:
@@ -139,11 +121,8 @@
                     out.shouldNotMatch("Shared Blobs:\\s+total");
                     out.shouldNotMatch("C1 Blobs:\\s+total");
                     out.shouldNotMatch("C2 Blobs:\\s+total");
-<<<<<<< HEAD
                     out.shouldNotMatch("Stubs:\\s+total");
                     out.shouldNotMatch("Nmethods:\\s+total");
-=======
->>>>>>> 39d8d109
                     break;
                 }
             } else {
@@ -172,10 +151,7 @@
                         out.shouldMatch("Shared Blobs:\\s+total=[1-9][0-9]+");
                         out.shouldMatch("C1 Blobs:\\s+total=[1-9][0-9]+");
                         out.shouldMatch("C2 Blobs:\\s+total=[1-9][0-9]+");
-<<<<<<< HEAD
                         out.shouldMatch("Stubs:\\s+total=[1-9]+");
-=======
->>>>>>> 39d8d109
                         break;
                     }
                 } else {
@@ -186,7 +162,6 @@
                         out.shouldMatch("Shared Blobs:\\s+total=0");
                         out.shouldMatch("C1 Blobs:\\s+total=0");
                         out.shouldMatch("C2 Blobs:\\s+total=0");
-<<<<<<< HEAD
                         out.shouldMatch("Stubs:\\s+total=0");
                         break;
                     }
@@ -205,8 +180,6 @@
                     case RunMode.PRODUCTION:
                         // AOTAdapterCaching is off, no adapters should be stored/loaded
                         out.shouldMatch("Nmethods:\\s+total=0");
-=======
->>>>>>> 39d8d109
                         break;
                     }
                 }
