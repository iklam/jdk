/*
 * Copyright (c) 2023, 2025, Oracle and/or its affiliates. All rights reserved.
 * DO NOT ALTER OR REMOVE COPYRIGHT NOTICES OR THIS FILE HEADER.
 *
 * This code is free software; you can redistribute it and/or modify it
 * under the terms of the GNU General Public License version 2 only, as
 * published by the Free Software Foundation.
 *
 * This code is distributed in the hope that it will be useful, but WITHOUT
 * ANY WARRANTY; without even the implied warranty of MERCHANTABILITY or
 * FITNESS FOR A PARTICULAR PURPOSE.  See the GNU General Public License
 * version 2 for more details (a copy is included in the LICENSE file that
 * accompanied this code).
 *
 * You should have received a copy of the GNU General Public License version
 * 2 along with this work; if not, write to the Free Software Foundation,
 * Inc., 51 Franklin St, Fifth Floor, Boston, MA 02110-1301 USA.
 *
 * Please contact Oracle, 500 Oracle Parkway, Redwood Shores, CA 94065 USA
 * or visit www.oracle.com if you need additional information or have any
 * questions.
 */

package jdk.test.lib.cds;

import java.io.File;
import jdk.test.lib.cds.CDSTestUtils;
import jdk.test.lib.process.ProcessTools;
import jdk.test.lib.process.OutputAnalyzer;
import jdk.test.lib.StringArrayUtils;
import jdk.test.whitebox.WhiteBox;
import jtreg.SkippedException;

/*
 * This is a base class used for testing CDS functionalities with complex applications.
 * You can define the application by overridding the vmArgs(), classpath() and appCommandLine()
 * methods. Application-specific validation checks can be implemented with checkExecution().
 *
 * Note: to debug the new workflow, run jtreg with -vmoption:-DCDSAppTester.split.new.workflow=true
 * This will run the new workflow in two separate processes that you can rerun easily inside a debugger.
 * Also, the log files are easier to read.
*/
abstract public class CDSAppTester {
    private final String name;
    private final String classListFile;
    private final String classListFileLog;
    private final String aotConfigurationFile;
    private final String aotConfigurationFileLog;
    private final String staticArchiveFile;
    private final String staticArchiveFileLog;
    private final String aotCacheFile;
    private final String aotCacheFileLog;
    private final String dynamicArchiveFile;
    private final String dynamicArchiveFileLog;
    private final String cdsFile;        // new workflow: -XX:CacheDataStore=<foo>.cds
    private final String cdsFileLog;
    private final String cdsFilePreImage;        // new workflow: -XX:CacheDataStore=<foo>.cds
    private final String cdsFilePreImageLog;
    private final String tempBaseArchiveFile;
    private int numProductionRuns = 0;

    public CDSAppTester(String name) {
        if (CDSTestUtils.DYNAMIC_DUMP) {
            throw new SkippedException("Tests based on CDSAppTester should be excluded when -Dtest.dynamic.cds.archive is specified");
        }

        this.name = name;
        classListFile = name() + ".classlist";
        classListFileLog = classListFile + ".log";
        aotConfigurationFile = name() + ".aotconfig";
        aotConfigurationFileLog = aotConfigurationFile + ".log";
        staticArchiveFile = name() + ".static.jsa";
        staticArchiveFileLog = staticArchiveFile + ".log";
        aotCacheFile = name() + ".aot";
        aotCacheFileLog = aotCacheFile + ".log";
        dynamicArchiveFile = name() + ".dynamic.jsa";
        dynamicArchiveFileLog = dynamicArchiveFile + ".log";
        cdsFile = name() + ".cds";
        cdsFileLog = cdsFile + ".log";
        cdsFilePreImage = cdsFile + ".preimage";
        cdsFilePreImageLog = cdsFilePreImage + ".log";
        tempBaseArchiveFile = name() + ".temp-base.jsa";
    }

    private String productionRunLog() {
        if (numProductionRuns == 0) {
            return name() + ".production.log";
        } else {
            return name() + ".production." + numProductionRuns + ".log";
        }
    }

    private enum Workflow {
        STATIC,        // classic -Xshare:dump workflow
        DYNAMIC,       // classic -XX:ArchiveClassesAtExit
        AOT,           // JEP 483 Ahead-of-Time Class Loading & Linking
        LEYDEN,        // The new "one step training workflow" -- see JDK-8320264
    }

    public enum RunMode {
        TRAINING,       // -XX:DumpLoadedClassList OR {-XX:AOTMode=create -XX:AOTConfiguration}
        TRAINING0,      // LEYDEN only
        TRAINING1,      // LEYDEN only (assembly phase, app logic not executed)
        DUMP_STATIC,    // -Xshare:dump
        DUMP_DYNAMIC,   // -XX:ArchiveClassesArExit
        ASSEMBLY,       // JEP 483 (assembly phase, app logic not executed)
        PRODUCTION;     // Running with the CDS archive produced from the above steps

        public boolean isStaticDump() {
            return this == DUMP_STATIC;
        }
        public boolean isProductionRun() {
            return this == PRODUCTION;
        }

        // When <code>CDSAppTester::checkExecution(out, runMode)</code> is called, has the application been
        // executed? If so, <code>out</code> should contain logs printed by the application's own logic.
        public boolean isApplicationExecuted() {
            return (this != TRAINING1) && (this != ASSEMBLY) && (this != DUMP_STATIC);
        }
    }

    public boolean isDumping(RunMode runMode) {
        if (isStaticWorkflow()) {
            return runMode == RunMode.DUMP_STATIC;
        } else if (isDynamicWorkflow()) {
            return runMode == RunMode.DUMP_DYNAMIC;
        } else if (isAOTWorkflow()) {
            return runMode == RunMode.TRAINING || runMode == RunMode.ASSEMBLY;
        } else {
            return runMode == RunMode.TRAINING || runMode == RunMode.TRAINING0 || runMode == RunMode.TRAINING1;
        }
    }

    public final String name() {
        return this.name;
    }

    // optional
    public String[] vmArgs(RunMode runMode) {
        return new String[0];
    }

    // optional
    public String classpath(RunMode runMode) {
        return null;
    }

    // optional
    public String modulepath(RunMode runMode) {
        return null;
    }

    // must override
    // main class, followed by arguments to the main class
    abstract public String[] appCommandLine(RunMode runMode);

    // optional
    public void checkExecution(OutputAnalyzer out, RunMode runMode) throws Exception {}

    private Workflow workflow;
    private boolean checkExitValue = true;

    public final void setCheckExitValue(boolean b) {
        checkExitValue = b;
    }

    public final boolean isStaticWorkflow() {
        return workflow == Workflow.STATIC;
    }

    public final boolean isDynamicWorkflow() {
        return workflow == Workflow.DYNAMIC;
    }

    public final boolean isAOTWorkflow() {
        return workflow == Workflow.AOT;
    }

    public final boolean isLeydenWorkflow() {
        return workflow == Workflow.LEYDEN;
    }

    private String logToFile(String logFile, String... logTags) {
        StringBuilder sb = new StringBuilder("-Xlog:");
        String prefix = "";
        for (String tag : logTags) {
            sb.append(prefix);
            sb.append(tag);
            prefix = ",";
        }
        sb.append(":file=" + logFile + "::filesize=0");
        return sb.toString();
    }

    private void listOutputFile(String file) {
        File f = new File(file);
        if (f.exists()) {
            System.out.println("[output file: " + file + " " + f.length() + " bytes]");
        } else {
            System.out.println("[output file: " + file + " does not exist]");
        }
    }

    private OutputAnalyzer executeAndCheck(String[] cmdLine, RunMode runMode, String... logFiles) throws Exception {
        ProcessBuilder pb = ProcessTools.createTestJavaProcessBuilder(cmdLine);
        Process process = pb.start();
        OutputAnalyzer output = CDSTestUtils.executeAndLog(process, runMode.toString());
        for (String logFile : logFiles) {
            listOutputFile(logFile);
        }
        if (checkExitValue) {
            output.shouldHaveExitValue(0);
        }
        //output.shouldNotContain(CDSTestUtils.MSG_STATIC_FIELD_MAY_HOLD_DIFFERENT_VALUE); // FIXME -- leyden+JEP483 merge
        CDSTestUtils.checkCommonExecExceptions(output);
        checkExecution(output, runMode);
        return output;
    }

    private String[] addClassOrModulePath(RunMode runMode, String[] cmdLine) {
        String cp = classpath(runMode);
        if (cp == null) {
            // Override the "-cp ...." added by Jtreg
            cmdLine = StringArrayUtils.concat(cmdLine, "-Djava.class.path=");
        } else {
            cmdLine = StringArrayUtils.concat(cmdLine, "-cp", cp);
        }
        String mp = modulepath(runMode);
        if (mp != null) {
            cmdLine = StringArrayUtils.concat(cmdLine, "--module-path", mp);
        }
        return cmdLine;
    }

    private OutputAnalyzer recordAOTConfiguration() throws Exception {
        RunMode runMode = RunMode.TRAINING;
        String[] cmdLine = StringArrayUtils.concat(vmArgs(runMode),
                                                   "-XX:AOTMode=record",
                                                   "-XX:AOTConfiguration=" + aotConfigurationFile,
                                                   logToFile(aotConfigurationFileLog,
                                                             "class+load=debug",
                                                             "cds=debug",
                                                             "cds+class=debug"));
        cmdLine = addClassOrModulePath(runMode, cmdLine);
        cmdLine = StringArrayUtils.concat(cmdLine, appCommandLine(runMode));
        return executeAndCheck(cmdLine, runMode, aotConfigurationFile, aotConfigurationFileLog);
    }

    private OutputAnalyzer createClassList() throws Exception {
        RunMode runMode = RunMode.TRAINING;
        String[] cmdLine = StringArrayUtils.concat(vmArgs(runMode),
                                                   "-Xshare:off",
                                                   "-XX:DumpLoadedClassList=" + classListFile,
                                                   logToFile(classListFileLog,
                                                             "class+load=debug"));
        cmdLine = addClassOrModulePath(runMode, cmdLine);
        cmdLine = StringArrayUtils.concat(cmdLine, appCommandLine(runMode));
        return executeAndCheck(cmdLine, runMode, classListFile, classListFileLog);
    }

    private OutputAnalyzer dumpStaticArchive() throws Exception {
        RunMode runMode = RunMode.DUMP_STATIC;
        String[] cmdLine = StringArrayUtils.concat(vmArgs(runMode),
                                                   "-Xlog:cds",
                                                   "-Xlog:cds+heap=error",
                                                   "-Xshare:dump",
                                                   "-XX:SharedArchiveFile=" + staticArchiveFile,
                                                   "-XX:SharedClassListFile=" + classListFile,
                                                   logToFile(staticArchiveFileLog,
                                                             "cds=debug",
                                                             "cds+class=debug",
                                                             "cds+heap=warning",
                                                             "cds+resolve=debug"));
        cmdLine = addClassOrModulePath(runMode, cmdLine);
        cmdLine = StringArrayUtils.concat(cmdLine, appCommandLine(runMode));
        return executeAndCheck(cmdLine, runMode, staticArchiveFile, staticArchiveFileLog);
    }

    private OutputAnalyzer createAOTCache() throws Exception {
        RunMode runMode = RunMode.ASSEMBLY;
        String[] cmdLine = StringArrayUtils.concat(vmArgs(runMode),
                                                   "-Xlog:cds",
                                                   "-Xlog:cds+heap=error",
                                                   "-XX:AOTMode=create",
                                                   "-XX:AOTConfiguration=" + aotConfigurationFile,
                                                   "-XX:AOTCache=" + aotCacheFile,
                                                   logToFile(aotCacheFileLog,
                                                             "cds=debug",
                                                             "cds+class=debug",
                                                             "cds+heap=warning",
                                                             "cds+resolve=debug"));
        cmdLine = addClassOrModulePath(runMode, cmdLine);
        cmdLine = StringArrayUtils.concat(cmdLine, appCommandLine(runMode));
        return executeAndCheck(cmdLine, runMode, aotCacheFile, aotCacheFileLog);
    }

    // Creating a dynamic CDS archive (with -XX:ArchiveClassesAtExit=<foo>.jsa) requires that the current
    // JVM process is using a static archive (which is usually the default CDS archive included in the JDK).
    // However, if the JDK doesn't include a default CDS archive that's compatible with the set of
    // VM options used by this test, we need to create a temporary static archive to be used with -XX:ArchiveClassesAtExit.
    private String getBaseArchiveForDynamicArchive() throws Exception {
        WhiteBox wb = WhiteBox.getWhiteBox();
        if (wb.isSharingEnabled()) {
            // This current JVM is able to use a default CDS archive included by the JDK, so
            // if we launch a JVM child process (with the same set of options as the current JVM),
            // that process is also able to use the same default CDS archive for creating
            // a dynamic archive.
            return null;
        } else {
            // This current JVM is unable to use a default CDS archive, so let's create a temporary
            // static archive to be used with -XX:ArchiveClassesAtExit.
            File f = new File(tempBaseArchiveFile);
            if (!f.exists()) {
                CDSOptions opts = new CDSOptions();
                opts.setArchiveName(tempBaseArchiveFile);
                opts.addSuffix("-Djava.class.path=");
                OutputAnalyzer out = CDSTestUtils.createArchive(opts);
                CDSTestUtils.checkBaseDump(out);
            }
            return tempBaseArchiveFile;
        }
    }

    private OutputAnalyzer dumpDynamicArchive() throws Exception {
        RunMode runMode = RunMode.DUMP_DYNAMIC;
        String[] cmdLine = new String[0];
        String baseArchive = getBaseArchiveForDynamicArchive();
        if (isDynamicWorkflow()) {
          // "classic" dynamic archive
          cmdLine = StringArrayUtils.concat(vmArgs(runMode),
                                            "-Xlog:cds",
                                            "-XX:ArchiveClassesAtExit=" + dynamicArchiveFile,
                                            logToFile(dynamicArchiveFileLog,
                                                      "cds=debug",
                                                      "cds+class=debug",
                                                      "cds+resolve=debug",
                                                      "class+load=debug"));
          cmdLine = addClassOrModulePath(runMode, cmdLine);
        }
        if (baseArchive != null) {
            cmdLine = StringArrayUtils.concat(cmdLine, "-XX:SharedArchiveFile=" + baseArchive);
        }
        cmdLine = StringArrayUtils.concat(cmdLine, appCommandLine(runMode));
        return executeAndCheck(cmdLine, runMode, dynamicArchiveFile, dynamicArchiveFileLog);
    }

    private String trainingLog(String file) {
        return logToFile(file,
                         "cds=debug",
                         "cds+class=debug",
                         "cds+heap=warning",
                         "cds+resolve=debug");
    }

    // normal training workflow (main JVM process spawns child process)
    private OutputAnalyzer trainingRun() throws Exception {
        RunMode runMode = RunMode.TRAINING;
        File f = new File(cdsFile);
        f.delete();
        String[] cmdLine = StringArrayUtils.concat(vmArgs(runMode),
                                                   "-XX:+AOTClassLinking",
                                                   "-XX:+ArchiveDynamicProxies",
                                                 //"-XX:+ArchiveReflectionData",
                                                   "-XX:CacheDataStore=" + cdsFile,
                                                   "-cp", classpath(runMode),
                                                   // Use PID to distinguish the logs of the training process
                                                   // and the forked final image dump process.
                                                   "-Xlog:cds::uptime,level,tags,pid",
                                                   trainingLog(cdsFileLog));
        cmdLine = StringArrayUtils.concat(cmdLine, appCommandLine(runMode));
        OutputAnalyzer out =  executeAndCheck(cmdLine, runMode, cdsFile, cdsFileLog);
        listOutputFile(cdsFile + ".log.0"); // the preimage dump
        return out;
    }

    // "split" training workflow (launch the two processes manually, for easier debugging);
    private OutputAnalyzer trainingRun0() throws Exception {
        RunMode runMode = RunMode.TRAINING0;
        File f = new File(cdsFile);
        f.delete();
        String[] cmdLine = StringArrayUtils.concat(vmArgs(runMode),
                                                   "-XX:+UnlockDiagnosticVMOptions",
                                                   "-XX:+CDSManualFinalImage",
                                                   "-XX:+AOTClassLinking",
                                                   "-XX:+ArchiveDynamicProxies",
                                                 //"-XX:+ArchiveReflectionData",
                                                   "-XX:CacheDataStore=" + cdsFile,
                                                   "-cp", classpath(runMode),
                                                   trainingLog(cdsFilePreImageLog));
        cmdLine = StringArrayUtils.concat(cmdLine, appCommandLine(runMode));
        return executeAndCheck(cmdLine, runMode, cdsFilePreImage, cdsFilePreImageLog);
    }
    private OutputAnalyzer trainingRun1() throws Exception {
        RunMode runMode = RunMode.TRAINING1;
        File f = new File(cdsFile);
        f.delete();
        String[] cmdLine = StringArrayUtils.concat(vmArgs(runMode),
                                                   "-XX:+UnlockDiagnosticVMOptions",
                                                   "-XX:+AOTClassLinking",
                                                   "-XX:+ArchiveDynamicProxies",
                                                 //"-XX:+ArchiveReflectionData",
                                                   "-XX:CacheDataStore=" + cdsFile,
                                                   "-XX:CDSPreimage=" + cdsFilePreImage,
                                                   "-cp", classpath(runMode),
                                                   trainingLog(cdsFileLog));
        cmdLine = StringArrayUtils.concat(cmdLine, appCommandLine(runMode));
        return executeAndCheck(cmdLine, runMode, cdsFile, cdsFileLog);
    }

    private OutputAnalyzer productionRun() throws Exception {
        return productionRun(null, null);
    }

    public OutputAnalyzer productionRun(String[] extraVmArgs) throws Exception {
        return productionRun(extraVmArgs, null);
    }

    // After calling run(String[]), you can call this method to run the app again, with the AOTCache
    // using different args to the VM and application.
    public OutputAnalyzer productionRun(String[] extraVmArgs, String[] extraAppArgs) throws Exception {
        RunMode runMode = RunMode.PRODUCTION;
        String[] cmdLine = StringArrayUtils.concat(vmArgs(runMode),
                                                   "-XX:+UnlockDiagnosticVMOptions",
<<<<<<< HEAD
                                                   "-cp", classpath(runMode),
=======
                                                   "-XX:VerifyArchivedFields=2", // make sure archived heap objects are good.
>>>>>>> a83760a6
                                                   logToFile(productionRunLog(), "cds"));
        cmdLine = addClassOrModulePath(runMode, cmdLine);

        if (isStaticWorkflow()) {
            cmdLine = StringArrayUtils.concat(cmdLine, "-Xshare:on", "-XX:SharedArchiveFile=" + staticArchiveFile);
        } else if (isDynamicWorkflow()) {
            cmdLine = StringArrayUtils.concat(cmdLine, "-Xshare:on", "-XX:SharedArchiveFile=" + dynamicArchiveFile);
       } else if (isAOTWorkflow()) {
            cmdLine = StringArrayUtils.concat(cmdLine, "-XX:AOTMode=on", "-XX:AOTCache=" + aotCacheFile);
        } else {
            cmdLine = StringArrayUtils.concat(cmdLine, "-XX:CacheDataStore=" + cdsFile);
        }

        if (extraVmArgs != null) {
            cmdLine = StringArrayUtils.concat(cmdLine, extraVmArgs);
        }

        cmdLine = StringArrayUtils.concat(cmdLine, appCommandLine(runMode));

        if (extraAppArgs != null) {
            cmdLine = StringArrayUtils.concat(cmdLine, extraAppArgs);
        }

        OutputAnalyzer out = executeAndCheck(cmdLine, runMode, productionRunLog());
        numProductionRuns ++;
        return out;
    }

    public void run(String args[]) throws Exception {
        String err = "Must have exactly one command line argument of the following: ";
        String prefix = "";
        for (Workflow wf : Workflow.values()) {
            err += prefix;
            err += wf;
            prefix = ", ";
        }
        if (args.length != 1) {
            throw new RuntimeException(err);
        } else {
            if (args[0].equals("STATIC")) {
                runStaticWorkflow();
            } else if (args[0].equals("DYNAMIC")) {
                runDynamicWorkflow();
            } else if (args[0].equals("AOT")) {
                runAOTWorkflow();
            } else if (args[0].equals("LEYDEN")) {
                runLeydenWorkflow(false);
            } else if (args[0].equals("LEYDEN_TRAINONLY")) {
                runLeydenWorkflow(true);
            } else {
                throw new RuntimeException(err);
            }
        }
    }

    public void runStaticWorkflow() throws Exception {
        this.workflow = Workflow.STATIC;
        createClassList();
        dumpStaticArchive();
        productionRun();
    }

    public void runDynamicWorkflow() throws Exception {
        this.workflow = Workflow.DYNAMIC;
        dumpDynamicArchive();
        productionRun();
    }

    // See JEP 483
    public void runAOTWorkflow() throws Exception {
        this.workflow = Workflow.AOT;
        recordAOTConfiguration();
        createAOTCache();
        productionRun();
    }

    private void runLeydenWorkflow(boolean trainOnly) throws Exception {
        this.workflow = Workflow.LEYDEN;
        if (System.getProperty("CDSAppTester.split.new.workflow") != null) {
            trainingRun0();
            trainingRun1();
        } else {
            trainingRun();
        }
        if (!trainOnly) {
            productionRun();
        }
    }
}<|MERGE_RESOLUTION|>--- conflicted
+++ resolved
@@ -422,11 +422,7 @@
         RunMode runMode = RunMode.PRODUCTION;
         String[] cmdLine = StringArrayUtils.concat(vmArgs(runMode),
                                                    "-XX:+UnlockDiagnosticVMOptions",
-<<<<<<< HEAD
-                                                   "-cp", classpath(runMode),
-=======
                                                    "-XX:VerifyArchivedFields=2", // make sure archived heap objects are good.
->>>>>>> a83760a6
                                                    logToFile(productionRunLog(), "cds"));
         cmdLine = addClassOrModulePath(runMode, cmdLine);
 
