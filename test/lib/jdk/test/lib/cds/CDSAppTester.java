--- conflicted
+++ resolved
@@ -93,29 +93,18 @@
     private enum Workflow {
         STATIC,        // classic -Xshare:dump workflow
         DYNAMIC,       // classic -XX:ArchiveClassesAtExit
-<<<<<<< HEAD
+        AOT,           // JEP 483 Ahead-of-Time Class Loading & Linking
         LEYDEN,        // The new "one step training workflow" -- see JDK-8320264
-    }
-
-    public enum RunMode {
-        CLASSLIST,
-        DUMP_STATIC,
-        DUMP_DYNAMIC,
-        TRAINING,          // LEYDEN only
-        TRAINING0,         // LEYDEN only
-        TRAINING1,         // LEYDEN only
-        PRODUCTION;
-=======
-        AOT,           // JEP 483 Ahead-of-Time Class Loading & Linking
     }
 
     public enum RunMode {
         TRAINING,       // -XX:DumpLoadedClassList OR {-XX:AOTMode=create -XX:AOTConfiguration}
+        TRAINING0,      // LEYDEN only
+        TRAINING1,      // LEYDEN only
         DUMP_STATIC,    // -Xshare:dump
         DUMP_DYNAMIC,   // -XX:ArchiveClassesArExit
         ASSEMBLY,       // JEP 483
         PRODUCTION;     // Running with the CDS archive produced from the above steps
->>>>>>> c8a521fd
 
         public boolean isStaticDump() {
             return this == DUMP_STATIC;
@@ -161,13 +150,12 @@
         return workflow == Workflow.DYNAMIC;
     }
 
-<<<<<<< HEAD
+    public final boolean isAOTWorkflow() {
+        return workflow == Workflow.AOT;
+    }
+
     public final boolean isLeydenWorkflow() {
         return workflow == Workflow.LEYDEN;
-=======
-    public final boolean isAOTWorkflow() {
-        return workflow == Workflow.AOT;
->>>>>>> c8a521fd
     }
 
     private String logToFile(String logFile, String... logTags) {
@@ -245,7 +233,6 @@
                                                              "cds+class=debug",
                                                              "cds+heap=warning",
                                                              "cds+resolve=debug"));
-
         return executeAndCheck(cmdLine, runMode, staticArchiveFile, staticArchiveFileLog);
     }
 
@@ -401,13 +388,10 @@
             cmdLine = StringArrayUtils.concat(cmdLine, "-Xshare:on", "-XX:SharedArchiveFile=" + staticArchiveFile);
         } else if (isDynamicWorkflow()) {
             cmdLine = StringArrayUtils.concat(cmdLine, "-Xshare:on", "-XX:SharedArchiveFile=" + dynamicArchiveFile);
-<<<<<<< HEAD
-        } else {
-            cmdLine = StringArrayUtils.concat(cmdLine, "-XX:CacheDataStore=" + cdsFile);
-=======
        } else if (isAOTWorkflow()) {
             cmdLine = StringArrayUtils.concat(cmdLine, "-XX:AOTMode=on", "-XX:AOTCache=" + aotCacheFile);
->>>>>>> c8a521fd
+        } else {
+            cmdLine = StringArrayUtils.concat(cmdLine, "-XX:CacheDataStore=" + cdsFile);
         }
 
         if (extraVmArgs != null) {
@@ -440,15 +424,12 @@
                 runStaticWorkflow();
             } else if (args[0].equals("DYNAMIC")) {
                 runDynamicWorkflow();
-<<<<<<< HEAD
+            } else if (args[0].equals("AOT")) {
+                runAOTWorkflow();
             } else if (args[0].equals("LEYDEN")) {
                 runLeydenWorkflow(false);
             } else if (args[0].equals("LEYDEN_TRAINONLY")) {
                 runLeydenWorkflow(true);
-=======
-            } else if (args[0].equals("AOT")) {
-                runAOTWorkflow();
->>>>>>> c8a521fd
             } else {
                 throw new RuntimeException(err);
             }
@@ -468,25 +449,24 @@
         productionRun();
     }
 
-<<<<<<< HEAD
-    private void runLeydenWorkflow(boolean trainOnly) throws Exception {
-        this.workflow = Workflow.LEYDEN;
-        if (System.getProperty("CDSAppTester.split.new.workflow") != null) {
-            trainingRun0();
-            trainingRun1();
-        } else {
-            trainingRun();
-        }
-        if (!trainOnly) {
-            productionRun();
-        }
-=======
     // See JEP 485
     private void runAOTWorkflow() throws Exception {
         this.workflow = Workflow.AOT;
         recordAOTConfiguration();
         createAOTCache();
         productionRun();
->>>>>>> c8a521fd
+    }
+
+    private void runLeydenWorkflow(boolean trainOnly) throws Exception {
+        this.workflow = Workflow.LEYDEN;
+        if (System.getProperty("CDSAppTester.split.new.workflow") != null) {
+            trainingRun0();
+            trainingRun1();
+        } else {
+            trainingRun();
+        }
+        if (!trainOnly) {
+            productionRun();
+        }
     }
 }