/*
 * Copyright (c) 2023, 2025, Oracle and/or its affiliates. All rights reserved.
 * DO NOT ALTER OR REMOVE COPYRIGHT NOTICES OR THIS FILE HEADER.
 *
 * This code is free software; you can redistribute it and/or modify it
 * under the terms of the GNU General Public License version 2 only, as
 * published by the Free Software Foundation.
 *
 * This code is distributed in the hope that it will be useful, but WITHOUT
 * ANY WARRANTY; without even the implied warranty of MERCHANTABILITY or
 * FITNESS FOR A PARTICULAR PURPOSE.  See the GNU General Public License
 * version 2 for more details (a copy is included in the LICENSE file that
 * accompanied this code).
 *
 * You should have received a copy of the GNU General Public License version
 * 2 along with this work; if not, write to the Free Software Foundation,
 * Inc., 51 Franklin St, Fifth Floor, Boston, MA 02110-1301 USA.
 *
 * Please contact Oracle, 500 Oracle Parkway, Redwood Shores, CA 94065 USA
 * or visit www.oracle.com if you need additional information or have any
 * questions.
 */

package jdk.test.lib.cds;

import java.io.File;
import jdk.test.lib.cds.CDSTestUtils;
import jdk.test.lib.process.ProcessTools;
import jdk.test.lib.process.OutputAnalyzer;
import jdk.test.lib.StringArrayUtils;
import jdk.test.whitebox.WhiteBox;
import jtreg.SkippedException;

/*
 * This is a base class used for testing CDS functionalities with complex applications.
 * You can define the application by overridding the vmArgs(), classpath() and appCommandLine()
 * methods. Application-specific validation checks can be implemented with checkExecution().
 *
<<<<<<< HEAD
 * Note: to debug the new workflow, run jtreg with -vmoption:-DCDSAppTester.split.new.workflow=true
 * This will run the new workflow in two separate processes that you can rerun easily inside a debugger.
 * Also, the log files are easier to read.
*/
=======
 * The AOT workflow runs with one-step training by default. For debugging purposes, run
 * jtreg with -vmoption:-DCDSAppTester.two.step.training=true. This will run -XX:AOTMode=record
 * and -XX:AOTMode=record in two separate processes that you can rerun easily inside a debugger.
 * Also, the log files are easier to read.
 */
>>>>>>> 0df8c968
abstract public class CDSAppTester {
    private final String name;
    private final String classListFile;
    private final String classListFileLog;
    private final String aotConfigurationFile;
    private final String aotConfigurationFileLog;
    private final String staticArchiveFile;
    private final String staticArchiveFileLog;
    private final String aotCacheFile;
    private final String aotCacheFileLog;
    private final String dynamicArchiveFile;
    private final String dynamicArchiveFileLog;
    private final String cdsFile;        // new workflow: -XX:CacheDataStore=<foo>.cds
    private final String cdsFileLog;
    private final String cdsFilePreImage;        // new workflow: -XX:CacheDataStore=<foo>.cds
    private final String cdsFilePreImageLog;
    private final String tempBaseArchiveFile;
    private int numProductionRuns = 0;
    private String whiteBoxJar = null;
    private boolean inOneStepTraining = false;

    /**
     * All files created in the CDS/AOT workflow will be name + extension. E.g.
     * - name.aot
     * - name.aotconfig
     * - name.classlist
     * - name.jsa
     */
    public CDSAppTester(String name) {
        if (CDSTestUtils.DYNAMIC_DUMP) {
            throw new SkippedException("Tests based on CDSAppTester should be excluded when -Dtest.dynamic.cds.archive is specified");
        }

        this.name = name;
        classListFile = name() + ".classlist";
        classListFileLog = logFileName(classListFile);
        aotConfigurationFile = name() + ".aotconfig";
        aotConfigurationFileLog = logFileName(aotConfigurationFile);
        staticArchiveFile = name() + ".static.jsa";
        staticArchiveFileLog = logFileName(staticArchiveFile);
        aotCacheFile = name() + ".aot";
        aotCacheFileLog = logFileName(aotCacheFile);;
        dynamicArchiveFile = name() + ".dynamic.jsa";
        dynamicArchiveFileLog = logFileName(dynamicArchiveFile);
<<<<<<< HEAD
        cdsFile = name() + ".cds";
        cdsFileLog = logFileName(cdsFile);
        cdsFilePreImage = cdsFile + ".preimage";
        cdsFilePreImageLog = logFileName(cdsFilePreImage);
=======
>>>>>>> 0df8c968
        tempBaseArchiveFile = name() + ".temp-base.jsa";
    }

    private String productionRunLog() {
        if (numProductionRuns == 0) {
            return logFileName(name() + ".production");
        } else {
            return logFileName(name() + ".production." + numProductionRuns);
        }
    }

    private static String logFileName(String file) {
        file = file.replace("\"", "%22");
        file = file.replace("'", "%27");
        return file + ".log";
    }

    private enum Workflow {
        STATIC,        // classic -Xshare:dump workflow
        DYNAMIC,       // classic -XX:ArchiveClassesAtExit
        AOT,           // JEP 483 Ahead-of-Time Class Loading & Linking
        LEYDEN,        // The new "one step training workflow" -- see JDK-8320264
    }

    public enum RunMode {
        TRAINING,       // -XX:DumpLoadedClassList OR {-XX:AOTMode=record -XX:AOTConfiguration}
        TRAINING0,      // LEYDEN only
        TRAINING1,      // LEYDEN only (assembly phase, app logic not executed)
        DUMP_STATIC,    // -Xshare:dump
        DUMP_DYNAMIC,   // -XX:ArchiveClassesArExit
        ASSEMBLY,       // JEP 483 (assembly phase, app logic not executed)
        PRODUCTION;     // Running with the CDS archive produced from the above steps

        public boolean isStaticDump() {
            return this == DUMP_STATIC;
        }
        public boolean isProductionRun() {
            return this == PRODUCTION;
        }

        // When <code>CDSAppTester::checkExecution(out, runMode)</code> is called, has the application been
        // executed? If so, <code>out</code> should contain logs printed by the application's own logic.
        public boolean isApplicationExecuted() {
            return (this != TRAINING1) && (this != ASSEMBLY) && (this != DUMP_STATIC);
        }
    }

    public boolean isDumping(RunMode runMode) {
        if (isStaticWorkflow()) {
            return runMode == RunMode.DUMP_STATIC;
        } else if (isDynamicWorkflow()) {
            return runMode == RunMode.DUMP_DYNAMIC;
        } else if (isAOTWorkflow()) {
            return runMode == RunMode.TRAINING || runMode == RunMode.ASSEMBLY;
        } else {
            return runMode == RunMode.TRAINING || runMode == RunMode.TRAINING0 || runMode == RunMode.TRAINING1;
        }
    }

    public final String name() {
        return this.name;
    }

    // optional
    public String[] vmArgs(RunMode runMode) {
        return new String[0];
    }

    // optional
    public String classpath(RunMode runMode) {
        return null;
    }

    // optional
    public String modulepath(RunMode runMode) {
        return null;
    }

    // must override
    // main class, followed by arguments to the main class
    abstract public String[] appCommandLine(RunMode runMode);

    // optional
    public void checkExecution(OutputAnalyzer out, RunMode runMode) throws Exception {}

    private Workflow workflow;
    private boolean checkExitValue = true;

    public final void setCheckExitValue(boolean b) {
        checkExitValue = b;
    }

    public final void useWhiteBox(String whiteBoxJar) {
        this.whiteBoxJar = whiteBoxJar;
    }

    public final boolean isStaticWorkflow() {
        return workflow == Workflow.STATIC;
    }

    public final boolean isDynamicWorkflow() {
        return workflow == Workflow.DYNAMIC;
    }

    public final boolean isAOTWorkflow() {
        return workflow == Workflow.AOT;
    }

    public final boolean isLeydenWorkflow() {
        return workflow == Workflow.LEYDEN;
    }

    private String logToFile(String logFile, String... logTags) {
        StringBuilder sb = new StringBuilder("-Xlog:arguments");
        String prefix = ",";
        for (String tag : logTags) {
            sb.append(prefix);
            sb.append(tag);
        }
        sb.append(":file=" + logFile + "::filesize=0");
        return sb.toString();
    }

    private void listOutputFile(String file) {
        File f = new File(file);
        if (f.exists()) {
            System.out.println("[output file: " + file + " " + f.length() + " bytes]");
        } else {
            System.out.println("[output file: " + file + " does not exist]");
        }
    }

    private OutputAnalyzer executeAndCheck(String[] cmdLine, RunMode runMode, String... logFiles) throws Exception {
        ProcessBuilder pb = ProcessTools.createTestJavaProcessBuilder(cmdLine);
        Process process = pb.start();
        OutputAnalyzer output = CDSTestUtils.executeAndLog(process, runMode.toString());
        for (String logFile : logFiles) {
            listOutputFile(logFile);
        }
        if (checkExitValue) {
            output.shouldHaveExitValue(0);
        }
        //output.shouldNotContain(CDSTestUtils.MSG_STATIC_FIELD_MAY_HOLD_DIFFERENT_VALUE); // FIXME -- leyden+JEP483 merge
        CDSTestUtils.checkCommonExecExceptions(output);
        checkExecution(output, runMode);
        return output;
    }

    private String[] addCommonVMArgs(RunMode runMode, String[] cmdLine) {
        cmdLine = addClassOrModulePath(runMode, cmdLine);
        cmdLine = addWhiteBox(cmdLine);
        return cmdLine;
    }

    private String[] addClassOrModulePath(RunMode runMode, String[] cmdLine) {
        String cp = classpath(runMode);
        if (cp == null) {
            // Override the "-cp ...." added by Jtreg
            cmdLine = StringArrayUtils.concat(cmdLine, "-Djava.class.path=");
        } else {
            cmdLine = StringArrayUtils.concat(cmdLine, "-cp", cp);
        }
        String mp = modulepath(runMode);
        if (mp != null) {
            cmdLine = StringArrayUtils.concat(cmdLine, "--module-path", mp);
        }
        return cmdLine;
    }

    private String[] addWhiteBox(String[] cmdLine) {
        if (whiteBoxJar != null) {
            cmdLine = StringArrayUtils.concat(cmdLine,
                                              "-XX:+UnlockDiagnosticVMOptions",
                                              "-XX:+WhiteBoxAPI",
                                              "-Xbootclasspath/a:" + whiteBoxJar);
        }
        return cmdLine;
    }

    private OutputAnalyzer recordAOTConfiguration() throws Exception {
        RunMode runMode = RunMode.TRAINING;
        String[] cmdLine = StringArrayUtils.concat(vmArgs(runMode),
                                                   "-XX:AOTMode=record",
                                                   "-XX:AOTConfiguration=" + aotConfigurationFile,
                                                   logToFile(aotConfigurationFileLog,
                                                             "class+load=debug",
                                                             "aot=debug",
                                                             "aot+class=debug"));
        cmdLine = addCommonVMArgs(runMode, cmdLine);
        cmdLine = StringArrayUtils.concat(cmdLine, appCommandLine(runMode));
        return executeAndCheck(cmdLine, runMode, aotConfigurationFile, aotConfigurationFileLog);
    }

    private OutputAnalyzer createAOTCacheOneStep() throws Exception {
        RunMode runMode = RunMode.TRAINING;
        String[] cmdLine = StringArrayUtils.concat(vmArgs(runMode),
                                                   "-XX:AOTMode=record",
                                                   "-XX:AOTCacheOutput=" + aotCacheFile,
                                                   logToFile(aotCacheFileLog,
                                                             "class+load=debug",
<<<<<<< HEAD
                                                             "aot=debug",
                                                             "aot+class=debug"));
=======
                                                             "cds=debug",
                                                             "cds+class=debug"));
>>>>>>> 0df8c968
        cmdLine = addCommonVMArgs(runMode, cmdLine);
        cmdLine = StringArrayUtils.concat(cmdLine, appCommandLine(runMode));
        OutputAnalyzer out =  executeAndCheck(cmdLine, runMode, aotCacheFile, aotCacheFileLog);
        listOutputFile(aotCacheFileLog + ".0"); // the log file for the training run
        return out;
    }

    private OutputAnalyzer createClassList() throws Exception {
        RunMode runMode = RunMode.TRAINING;
        String[] cmdLine = StringArrayUtils.concat(vmArgs(runMode),
                                                   "-Xshare:off",
                                                   "-XX:DumpLoadedClassList=" + classListFile,
                                                   logToFile(classListFileLog,
                                                             "class+load=debug"));
        cmdLine = addCommonVMArgs(runMode, cmdLine);
        cmdLine = StringArrayUtils.concat(cmdLine, appCommandLine(runMode));
        return executeAndCheck(cmdLine, runMode, classListFile, classListFileLog);
    }

    private OutputAnalyzer dumpStaticArchive() throws Exception {
        RunMode runMode = RunMode.DUMP_STATIC;
        String[] cmdLine = StringArrayUtils.concat(vmArgs(runMode),
                                                   "-Xlog:cds",
                                                   "-Xlog:cds+heap=error",
                                                   "-Xshare:dump",
                                                   "-XX:SharedArchiveFile=" + staticArchiveFile,
                                                   "-XX:SharedClassListFile=" + classListFile,
                                                   logToFile(staticArchiveFileLog,
                                                             "cds=debug",
                                                             "cds+class=debug",
                                                             "cds+heap=warning",
                                                             "cds+resolve=debug"));
        cmdLine = addCommonVMArgs(runMode, cmdLine);
        cmdLine = StringArrayUtils.concat(cmdLine, appCommandLine(runMode));
        return executeAndCheck(cmdLine, runMode, staticArchiveFile, staticArchiveFileLog);
    }

    private OutputAnalyzer createAOTCache() throws Exception {
        RunMode runMode = RunMode.ASSEMBLY;
        String[] cmdLine = StringArrayUtils.concat(vmArgs(runMode),
                                                   "-Xlog:aot",
                                                   "-Xlog:aot+heap=error",
                                                   "-XX:AOTMode=create",
                                                   "-XX:AOTConfiguration=" + aotConfigurationFile,
                                                   "-XX:AOTCache=" + aotCacheFile,
                                                   logToFile(aotCacheFileLog,
                                                             "aot=debug",
                                                             "aot+class=debug",
                                                             "aot+heap=warning",
                                                             "aot+resolve=debug"));
        cmdLine = addCommonVMArgs(runMode, cmdLine);
        cmdLine = StringArrayUtils.concat(cmdLine, appCommandLine(runMode));
        return executeAndCheck(cmdLine, runMode, aotCacheFile, aotCacheFileLog);
    }

    // Creating a dynamic CDS archive (with -XX:ArchiveClassesAtExit=<foo>.jsa) requires that the current
    // JVM process is using a static archive (which is usually the default CDS archive included in the JDK).
    // However, if the JDK doesn't include a default CDS archive that's compatible with the set of
    // VM options used by this test, we need to create a temporary static archive to be used with -XX:ArchiveClassesAtExit.
    private String getBaseArchiveForDynamicArchive() throws Exception {
        WhiteBox wb = WhiteBox.getWhiteBox();
        if (wb.isSharingEnabled()) {
            // This current JVM is able to use a default CDS archive included by the JDK, so
            // if we launch a JVM child process (with the same set of options as the current JVM),
            // that process is also able to use the same default CDS archive for creating
            // a dynamic archive.
            return null;
        } else {
            // This current JVM is unable to use a default CDS archive, so let's create a temporary
            // static archive to be used with -XX:ArchiveClassesAtExit.
            File f = new File(tempBaseArchiveFile);
            if (!f.exists()) {
                CDSOptions opts = new CDSOptions();
                opts.setArchiveName(tempBaseArchiveFile);
                opts.addSuffix("-Djava.class.path=");
                OutputAnalyzer out = CDSTestUtils.createArchive(opts);
                CDSTestUtils.checkBaseDump(out);
            }
            return tempBaseArchiveFile;
        }
    }

    private OutputAnalyzer dumpDynamicArchive() throws Exception {
        RunMode runMode = RunMode.DUMP_DYNAMIC;
        String[] cmdLine = new String[0];
        String baseArchive = getBaseArchiveForDynamicArchive();
        if (isDynamicWorkflow()) {
          // "classic" dynamic archive
          cmdLine = StringArrayUtils.concat(vmArgs(runMode),
                                            "-Xlog:aot",
                                            "-Xlog:cds",
                                            "-XX:ArchiveClassesAtExit=" + dynamicArchiveFile,
                                            logToFile(dynamicArchiveFileLog,
                                                      "cds=debug",
                                                      "cds+class=debug",
                                                      "cds+resolve=debug",
                                                      "class+load=debug"));
          cmdLine = addCommonVMArgs(runMode, cmdLine);
        }
        if (baseArchive != null) {
            cmdLine = StringArrayUtils.concat(cmdLine, "-XX:SharedArchiveFile=" + baseArchive);
        }
        cmdLine = StringArrayUtils.concat(cmdLine, appCommandLine(runMode));
        return executeAndCheck(cmdLine, runMode, dynamicArchiveFile, dynamicArchiveFileLog);
    }

    private String trainingLog(String file) {
        return logToFile(file,
                         "cds=debug",
                         "cds+class=debug",
                         "cds+heap=warning",
                         "cds+resolve=debug");
    }

    // normal training workflow (main JVM process spawns child process)
    private OutputAnalyzer trainingRun() throws Exception {
        RunMode runMode = RunMode.TRAINING;
        File f = new File(cdsFile);
        f.delete();
        String[] cmdLine = StringArrayUtils.concat(vmArgs(runMode),
                                                   "-XX:+AOTClassLinking",
                                                   "-XX:+ArchiveDynamicProxies",
                                                 //"-XX:+ArchiveReflectionData",
                                                   "-XX:CacheDataStore=" + cdsFile,
                                                   "-cp", classpath(runMode),
                                                   // Use PID to distinguish the logs of the training process
                                                   // and the forked final image dump process.
                                                   "-Xlog:cds::uptime,level,tags,pid",
                                                   trainingLog(cdsFileLog));
        cmdLine = StringArrayUtils.concat(cmdLine, appCommandLine(runMode));
        OutputAnalyzer out =  executeAndCheck(cmdLine, runMode, cdsFile, cdsFileLog);
        listOutputFile(cdsFileLog + ".0"); // the preimage dump
        return out;
    }

    // "split" training workflow (launch the two processes manually, for easier debugging);
    private OutputAnalyzer trainingRun0() throws Exception {
        RunMode runMode = RunMode.TRAINING0;
        File f = new File(cdsFile);
        f.delete();
        String[] cmdLine = StringArrayUtils.concat(vmArgs(runMode),
                                                   "-XX:+UnlockDiagnosticVMOptions",
                                                   "-XX:+CDSManualFinalImage",
                                                   "-XX:+AOTClassLinking",
                                                   "-XX:+ArchiveDynamicProxies",
                                                 //"-XX:+ArchiveReflectionData",
                                                   "-XX:CacheDataStore=" + cdsFile,
                                                   "-cp", classpath(runMode),
                                                   trainingLog(cdsFilePreImageLog));
        cmdLine = StringArrayUtils.concat(cmdLine, appCommandLine(runMode));
        return executeAndCheck(cmdLine, runMode, cdsFilePreImage, cdsFilePreImageLog);
    }
    private OutputAnalyzer trainingRun1() throws Exception {
        RunMode runMode = RunMode.TRAINING1;
        File f = new File(cdsFile);
        f.delete();
        String[] cmdLine = StringArrayUtils.concat(vmArgs(runMode),
                                                   "-XX:+UnlockDiagnosticVMOptions",
                                                   "-XX:+AOTClassLinking",
                                                   "-XX:+ArchiveDynamicProxies",
                                                 //"-XX:+ArchiveReflectionData",
                                                   "-XX:CacheDataStore=" + cdsFile,
                                                   "-XX:CDSPreimage=" + cdsFilePreImage,
                                                   "-cp", classpath(runMode),
                                                   trainingLog(cdsFileLog));
        cmdLine = StringArrayUtils.concat(cmdLine, appCommandLine(runMode));
        return executeAndCheck(cmdLine, runMode, cdsFile, cdsFileLog);
    }

    public OutputAnalyzer productionRun() throws Exception {
        return productionRun(null, null);
    }

    public OutputAnalyzer productionRun(String[] extraVmArgs) throws Exception {
        return productionRun(extraVmArgs, null);
    }

    // After calling run(String[]), you can call this method to run the app again, with the AOTCache
    // using different args to the VM and application.
    public OutputAnalyzer productionRun(String[] extraVmArgs, String[] extraAppArgs) throws Exception {
        RunMode runMode = RunMode.PRODUCTION;
        String[] cmdLine = StringArrayUtils.concat(vmArgs(runMode),
                                                   "-XX:+UnlockDiagnosticVMOptions",
                                                   "-XX:VerifyArchivedFields=2", // make sure archived heap objects are good.
                                                   logToFile(productionRunLog(), "aot", "cds"));
        cmdLine = addCommonVMArgs(runMode, cmdLine);

        if (isStaticWorkflow()) {
            cmdLine = StringArrayUtils.concat(cmdLine, "-Xshare:on", "-XX:SharedArchiveFile=" + staticArchiveFile);
        } else if (isDynamicWorkflow()) {
            cmdLine = StringArrayUtils.concat(cmdLine, "-Xshare:on", "-XX:SharedArchiveFile=" + dynamicArchiveFile);
       } else if (isAOTWorkflow()) {
            cmdLine = StringArrayUtils.concat(cmdLine, "-XX:AOTMode=on", "-XX:AOTCache=" + aotCacheFile);
        } else {
            cmdLine = StringArrayUtils.concat(cmdLine, "-XX:CacheDataStore=" + cdsFile);
        }

        if (extraVmArgs != null) {
            cmdLine = StringArrayUtils.concat(cmdLine, extraVmArgs);
        }

        cmdLine = StringArrayUtils.concat(cmdLine, appCommandLine(runMode));

        if (extraAppArgs != null) {
            cmdLine = StringArrayUtils.concat(cmdLine, extraAppArgs);
        }

        OutputAnalyzer out = executeAndCheck(cmdLine, runMode, productionRunLog());
        numProductionRuns ++;
        return out;
    }

    public void run(String... args) throws Exception {
        String err = "Must have at least one command line argument of the following: ";
        String prefix = "";
        for (Workflow wf : Workflow.values()) {
            err += prefix;
            err += wf;
            prefix = ", ";
        }
        if (args.length < 1) {
            throw new RuntimeException(err);
        } else {
            if (args[0].equals("STATIC")) {
                runStaticWorkflow();
            } else if (args[0].equals("DYNAMIC")) {
                runDynamicWorkflow();
            } else if (args[0].equals("AOT")) {
                runAOTWorkflow(args);
<<<<<<< HEAD
            } else if (args[0].equals("LEYDEN")) {
                runLeydenWorkflow(false);
            } else if (args[0].equals("LEYDEN_TRAINONLY")) {
                runLeydenWorkflow(true);
=======
>>>>>>> 0df8c968
            } else {
                throw new RuntimeException(err);
            }
        }
    }

    public void runStaticWorkflow() throws Exception {
        this.workflow = Workflow.STATIC;
        createClassList();
        dumpStaticArchive();
        productionRun();
    }

    public void runDynamicWorkflow() throws Exception {
        this.workflow = Workflow.DYNAMIC;
        dumpDynamicArchive();
        productionRun();
    }

<<<<<<< HEAD
    // See JEP 483; stop at the assembly run; do not execute production run
    public void runAOTAssemblyWorkflow() throws Exception {
        this.workflow = Workflow.AOT;
        recordAOTConfiguration();
        createAOTCache();
=======
    // See JEP 483
    public void runAOTWorkflow(String... args) throws Exception {
        this.workflow = Workflow.AOT;
        boolean oneStepTraining = true; // by default use onestep trainning

        if (System.getProperty("CDSAppTester.two.step.training") != null) {
            oneStepTraining = false;
        }

        if (args.length > 1) {
            // Tests such as test/hotspot/jtreg/runtime/cds/appcds/aotCache/SpecialCacheNames.java
            // use --one-step-training or --two-step-training to force a certain training workflow.
            if (args[1].equals("--one-step-training")) {
                oneStepTraining = true;
            } else if (args[1].equals("--two-step-training")) {
                oneStepTraining = false;
            } else {
                throw new RuntimeException("Unknown option: " + args[1]);
            }
        }

        if (oneStepTraining) {
            try {
                inOneStepTraining = true;
                createAOTCacheOneStep();
            } finally {
                inOneStepTraining = false;
            }
        } else {
            recordAOTConfiguration();
            createAOTCache();
        }
        productionRun();
>>>>>>> 0df8c968
    }

    // See JEP 483
    public void runAOTWorkflow(String... args) throws Exception {
        this.workflow = Workflow.AOT;
        if (args.length > 1 && args[1].equals("--onestep-training")) {
            try {
                inOneStepTraining = true;
                createAOTCacheOneStep();
            } finally {
                inOneStepTraining = false;
            }
        } else {
            recordAOTConfiguration();
            createAOTCache();
        }
        productionRun();
    }

    private void runLeydenWorkflow(boolean trainOnly) throws Exception {
        this.workflow = Workflow.LEYDEN;
        if (System.getProperty("CDSAppTester.split.new.workflow") != null) {
            trainingRun0();
            trainingRun1();
        } else {
            trainingRun();
        }
        if (!trainOnly) {
            productionRun();
        }
    }
}<|MERGE_RESOLUTION|>--- conflicted
+++ resolved
@@ -36,18 +36,11 @@
  * You can define the application by overridding the vmArgs(), classpath() and appCommandLine()
  * methods. Application-specific validation checks can be implemented with checkExecution().
  *
-<<<<<<< HEAD
- * Note: to debug the new workflow, run jtreg with -vmoption:-DCDSAppTester.split.new.workflow=true
- * This will run the new workflow in two separate processes that you can rerun easily inside a debugger.
- * Also, the log files are easier to read.
-*/
-=======
  * The AOT workflow runs with one-step training by default. For debugging purposes, run
  * jtreg with -vmoption:-DCDSAppTester.two.step.training=true. This will run -XX:AOTMode=record
  * and -XX:AOTMode=record in two separate processes that you can rerun easily inside a debugger.
  * Also, the log files are easier to read.
  */
->>>>>>> 0df8c968
 abstract public class CDSAppTester {
     private final String name;
     private final String classListFile;
@@ -92,13 +85,10 @@
         aotCacheFileLog = logFileName(aotCacheFile);;
         dynamicArchiveFile = name() + ".dynamic.jsa";
         dynamicArchiveFileLog = logFileName(dynamicArchiveFile);
-<<<<<<< HEAD
         cdsFile = name() + ".cds";
         cdsFileLog = logFileName(cdsFile);
         cdsFilePreImage = cdsFile + ".preimage";
         cdsFilePreImageLog = logFileName(cdsFilePreImage);
-=======
->>>>>>> 0df8c968
         tempBaseArchiveFile = name() + ".temp-base.jsa";
     }
 
@@ -299,13 +289,8 @@
                                                    "-XX:AOTCacheOutput=" + aotCacheFile,
                                                    logToFile(aotCacheFileLog,
                                                              "class+load=debug",
-<<<<<<< HEAD
                                                              "aot=debug",
                                                              "aot+class=debug"));
-=======
-                                                             "cds=debug",
-                                                             "cds+class=debug"));
->>>>>>> 0df8c968
         cmdLine = addCommonVMArgs(runMode, cmdLine);
         cmdLine = StringArrayUtils.concat(cmdLine, appCommandLine(runMode));
         OutputAnalyzer out =  executeAndCheck(cmdLine, runMode, aotCacheFile, aotCacheFileLog);
@@ -535,13 +520,10 @@
                 runDynamicWorkflow();
             } else if (args[0].equals("AOT")) {
                 runAOTWorkflow(args);
-<<<<<<< HEAD
             } else if (args[0].equals("LEYDEN")) {
                 runLeydenWorkflow(false);
             } else if (args[0].equals("LEYDEN_TRAINONLY")) {
                 runLeydenWorkflow(true);
-=======
->>>>>>> 0df8c968
             } else {
                 throw new RuntimeException(err);
             }
@@ -561,13 +543,13 @@
         productionRun();
     }
 
-<<<<<<< HEAD
     // See JEP 483; stop at the assembly run; do not execute production run
     public void runAOTAssemblyWorkflow() throws Exception {
         this.workflow = Workflow.AOT;
         recordAOTConfiguration();
         createAOTCache();
-=======
+    }
+
     // See JEP 483
     public void runAOTWorkflow(String... args) throws Exception {
         this.workflow = Workflow.AOT;
@@ -601,24 +583,6 @@
             createAOTCache();
         }
         productionRun();
->>>>>>> 0df8c968
-    }
-
-    // See JEP 483
-    public void runAOTWorkflow(String... args) throws Exception {
-        this.workflow = Workflow.AOT;
-        if (args.length > 1 && args[1].equals("--onestep-training")) {
-            try {
-                inOneStepTraining = true;
-                createAOTCacheOneStep();
-            } finally {
-                inOneStepTraining = false;
-            }
-        } else {
-            recordAOTConfiguration();
-            createAOTCache();
-        }
-        productionRun();
     }
 
     private void runLeydenWorkflow(boolean trainOnly) throws Exception {
