--- conflicted
+++ resolved
@@ -1,9 +1,5 @@
 #
-<<<<<<< HEAD
-# Copyright 1997-2010 Sun Microsystems, Inc.  All Rights Reserved.
-=======
-# Copyright (c) 1997, 2005, Oracle and/or its affiliates. All rights reserved.
->>>>>>> b76a3296
+# Copyright (c) 1997, 2010, Oracle and/or its affiliates. All rights reserved.
 # DO NOT ALTER OR REMOVE COPYRIGHT NOTICES OR THIS FILE HEADER.
 #
 # This code is free software; you can redistribute it and/or modify it
