/*
 * Copyright (c) 2013, 2025, Oracle and/or its affiliates. All rights reserved.
 * Copyright (c) 2019, Azul Systems, Inc. All rights reserved.
 * DO NOT ALTER OR REMOVE COPYRIGHT NOTICES OR THIS FILE HEADER.
 *
 * This code is free software; you can redistribute it and/or modify it
 * under the terms of the GNU General Public License version 2 only, as
 * published by the Free Software Foundation.  Oracle designates this
 * particular file as subject to the "Classpath" exception as provided
 * by Oracle in the LICENSE file that accompanied this code.
 *
 * This code is distributed in the hope that it will be useful, but WITHOUT
 * ANY WARRANTY; without even the implied warranty of MERCHANTABILITY or
 * FITNESS FOR A PARTICULAR PURPOSE.  See the GNU General Public License
 * version 2 for more details (a copy is included in the LICENSE file that
 * accompanied this code).
 *
 * You should have received a copy of the GNU General Public License version
 * 2 along with this work; if not, write to the Free Software Foundation,
 * Inc., 51 Franklin St, Fifth Floor, Boston, MA 02110-1301 USA.
 *
 * Please contact Oracle, 500 Oracle Parkway, Redwood Shores, CA 94065 USA
 * or visit www.oracle.com if you need additional information or have any
 * questions.
 */

package java.lang;

import java.io.InputStream;
import java.io.IOException;
import java.io.UncheckedIOException;
import java.io.File;
import java.lang.reflect.Constructor;
import java.lang.reflect.InvocationTargetException;
import java.net.URL;
import java.security.CodeSource;
import java.security.ProtectionDomain;
import java.security.cert.Certificate;
import java.util.ArrayList;
import java.util.Collections;
import java.util.Enumeration;
import java.util.HashMap;
import java.util.Map;
import java.util.NoSuchElementException;
import java.util.Objects;
import java.util.Set;
import java.util.Spliterator;
import java.util.Spliterators;
import java.util.WeakHashMap;
import java.util.concurrent.ConcurrentHashMap;
import java.util.function.Supplier;
import java.util.stream.Stream;
import java.util.stream.StreamSupport;

import jdk.internal.loader.BootLoader;
import jdk.internal.loader.BuiltinClassLoader;
import jdk.internal.loader.ClassLoaders;
import jdk.internal.loader.NativeLibrary;
import jdk.internal.loader.NativeLibraries;
import jdk.internal.perf.PerfCounter;
import jdk.internal.misc.CDS;
import jdk.internal.misc.Unsafe;
import jdk.internal.misc.VM;
import jdk.internal.reflect.CallerSensitive;
import jdk.internal.reflect.CallerSensitiveAdapter;
import jdk.internal.reflect.Reflection;
import jdk.internal.util.StaticProperty;

/**
 * A class loader is an object that is responsible for loading classes. The
 * class {@code ClassLoader} is an abstract class.  Given the <a
 * href="#binary-name">binary name</a> of a class, a class loader should attempt to
 * locate or generate data that constitutes a definition for the class.  A
 * typical strategy is to transform the name into a file name and then read a
 * "class file" of that name from a file system.
 *
 * <p> Every {@link java.lang.Class Class} object contains a {@link
 * Class#getClassLoader() reference} to the {@code ClassLoader} that defined
 * it.
 *
 * <p> {@code Class} objects for array classes are not created by class
 * loaders, but are created automatically as required by the Java runtime.
 * The class loader for an array class, as returned by {@link
 * Class#getClassLoader()} is the same as the class loader for its element
 * type; if the element type is a primitive type, then the array class has no
 * class loader.
 *
 * <p> Applications implement subclasses of {@code ClassLoader} in order to
 * extend the manner in which the Java virtual machine dynamically loads
 * classes.
 *
 * <p> In addition to loading classes, a class loader is also responsible for
 * locating resources. A resource is some data (a "{@code .class}" file,
 * configuration data, or an image for example) that is identified with an
 * abstract '/'-separated path name. Resources are typically packaged with an
 * application or library so that they can be located by code in the
 * application or library. In some cases, the resources are included so that
 * they can be located by other libraries.
 *
 * <p> The {@code ClassLoader} class uses a delegation model to search for
 * classes and resources.  Each instance of {@code ClassLoader} has an
 * associated parent class loader. When requested to find a class or
 * resource, a {@code ClassLoader} instance will usually delegate the search
 * for the class or resource to its parent class loader before attempting to
 * find the class or resource itself.
 *
 * <p> Class loaders that support concurrent loading of classes are known as
 * <em>{@linkplain #isRegisteredAsParallelCapable() parallel capable}</em> class
 * loaders and are required to register themselves at their class initialization
 * time by invoking the {@link
 * #registerAsParallelCapable ClassLoader.registerAsParallelCapable}
 * method. Note that the {@code ClassLoader} class is registered as parallel
 * capable by default. However, its subclasses still need to register themselves
 * if they are parallel capable.
 * In environments in which the delegation model is not strictly
 * hierarchical, class loaders need to be parallel capable, otherwise class
 * loading can lead to deadlocks because the loader lock is held for the
 * duration of the class loading process (see {@link #loadClass
 * loadClass} methods).
 *
 * <h2> <a id="builtinLoaders">Run-time Built-in Class Loaders</a></h2>
 *
 * The Java run-time has the following built-in class loaders:
 *
 * <ul>
 * <li><p>Bootstrap class loader.
 *     It is the virtual machine's built-in class loader, typically represented
 *     as {@code null}, and does not have a parent.</li>
 * <li><p>{@linkplain #getPlatformClassLoader() Platform class loader}.
 *     The platform class loader is responsible for loading the
 *     <em>platform classes</em>.  Platform classes include Java SE platform APIs,
 *     their implementation classes and JDK-specific run-time classes that are
 *     defined by the platform class loader or its ancestors.
 *     The platform class loader can be used as the parent of a {@code ClassLoader}
 *     instance.
 *     <p> To allow for upgrading/overriding of modules defined to the platform
 *     class loader, and where upgraded modules read modules defined to class
 *     loaders other than the platform class loader and its ancestors, then
 *     the platform class loader may have to delegate to other class loaders,
 *     the application class loader for example.
 *     In other words, classes in named modules defined to class loaders
 *     other than the platform class loader and its ancestors may be visible
 *     to the platform class loader. </li>
 * <li><p>{@linkplain #getSystemClassLoader() System class loader}.
 *     It is also known as <em>application class loader</em> and is distinct
 *     from the platform class loader.
 *     The system class loader is typically used to define classes on the
 *     application class path, module path, and JDK-specific tools.
 *     The platform class loader is the parent or an ancestor of the system class
 *     loader, so the system class loader can load platform classes by delegating
 *     to its parent.</li>
 * </ul>
 *
 * <p> Normally, the Java virtual machine loads classes from the local file
 * system in a platform-dependent manner.
 * However, some classes may not originate from a file; they may originate
 * from other sources, such as the network, or they could be constructed by an
 * application.  The method {@link #defineClass(String, byte[], int, int)
 * defineClass} converts an array of bytes into an instance of class
 * {@code Class}. Instances of this newly defined class can be created using
 * {@link Class#newInstance Class.newInstance}.
 *
 * <p> The methods and constructors of objects created by a class loader may
 * reference other classes.  To determine the class(es) referred to, the Java
 * virtual machine invokes the {@link #loadClass loadClass} method of
 * the class loader that originally created the class.
 *
 * <p> For example, an application could create a network class loader to
 * download class files from a server.  Sample code might look like:
 *
 * <blockquote><pre>
 *   ClassLoader loader&nbsp;= new NetworkClassLoader(host,&nbsp;port);
 *   Object main&nbsp;= loader.loadClass("Main", true).newInstance();
 *       &nbsp;.&nbsp;.&nbsp;.
 * </pre></blockquote>
 *
 * <p> The network class loader subclass must define the methods {@link
 * #findClass findClass} and {@code loadClassData} to load a class
 * from the network.  Once it has downloaded the bytes that make up the class,
 * it should use the method {@link #defineClass defineClass} to
 * create a class instance.  A sample implementation is:
 *
 * <blockquote><pre>
 *     class NetworkClassLoader extends ClassLoader {
 *         String host;
 *         int port;
 *
 *         public Class findClass(String name) {
 *             byte[] b = loadClassData(name);
 *             return defineClass(name, b, 0, b.length);
 *         }
 *
 *         private byte[] loadClassData(String name) {
 *             // load the class data from the connection
 *             &nbsp;.&nbsp;.&nbsp;.
 *         }
 *     }
 * </pre></blockquote>
 *
 * <h3> <a id="binary-name">Binary names</a> </h3>
 *
 * <p> Any class name provided as a {@code String} parameter to methods in
 * {@code ClassLoader} must be a binary name as defined by
 * <cite>The Java Language Specification</cite>.
 *
 * <p> Examples of valid class names include:
 * <blockquote><pre>
 *   "java.lang.String"
 *   "javax.swing.JSpinner$DefaultEditor"
 *   "java.security.KeyStore$Builder$FileBuilder$1"
 *   "java.net.URLClassLoader$3$1"
 * </pre></blockquote>
 *
 * <p> Any package name provided as a {@code String} parameter to methods in
 * {@code ClassLoader} must be either the empty string (denoting an unnamed package)
 * or a fully qualified name as defined by
 * <cite>The Java Language Specification</cite>.
 *
 * @jls 6.7 Fully Qualified Names and Canonical Names
 * @jls 13.1 The Form of a Binary
 * @see      #resolveClass(Class)
 * @since 1.0
 */
public abstract class ClassLoader {

    private static native void registerNatives();
    static {
        registerNatives();
    }

    // The parent class loader for delegation
    // Note: VM hardcoded the offset of this field, thus all new fields
    // must be added *after* it.
    private final ClassLoader parent;

    // class loader name
    private final String name;

    // the unnamed module for this ClassLoader
    private final Module unnamedModule;

    // a string for exception message printing
    private final String nameAndId;

    /**
     * Encapsulates the set of parallel capable loader types.
     */
    private static class ParallelLoaders {
        private ParallelLoaders() {}

        // the set of parallel capable loader types
        private static final Set<Class<? extends ClassLoader>> loaderTypes =
            Collections.newSetFromMap(new WeakHashMap<>());
        static {
            synchronized (loaderTypes) { loaderTypes.add(ClassLoader.class); }
        }

        /**
         * Registers the given class loader type as parallel capable.
         * Returns {@code true} is successfully registered; {@code false} if
         * loader's super class is not registered.
         */
        static boolean register(Class<? extends ClassLoader> c) {
            synchronized (loaderTypes) {
                if (loaderTypes.contains(c.getSuperclass())) {
                    // register the class loader as parallel capable
                    // if and only if all of its super classes are.
                    // Note: given current classloading sequence, if
                    // the immediate super class is parallel capable,
                    // all the super classes higher up must be too.
                    loaderTypes.add(c);
                    return true;
                } else {
                    return false;
                }
            }
        }

        /**
         * Returns {@code true} if the given class loader type is
         * registered as parallel capable.
         */
        static boolean isRegistered(Class<? extends ClassLoader> c) {
            synchronized (loaderTypes) {
                return loaderTypes.contains(c);
            }
        }
    }

    // Maps class name to the corresponding lock object when the current
    // class loader is parallel capable.
    // Note: VM also uses this field to decide if the current class loader
    // is parallel capable and the appropriate lock object for class loading.
    private final ConcurrentHashMap<String, Object> parallelLockMap;

    // Maps packages to certs
    private final ConcurrentHashMap<String, Certificate[]> package2certs;

    // Shared among all packages with unsigned classes
    private static final Certificate[] nocerts = new Certificate[0];

    // The classes loaded by this class loader. The only purpose of this table
    // is to keep the classes from being GC'ed until the loader is GC'ed.
    private final ArrayList<Class<?>> classes = new ArrayList<>();

    // The "default" domain. Set as the default ProtectionDomain on newly
    // created classes.
    private final ProtectionDomain defaultDomain =
        new ProtectionDomain(new CodeSource(null, (Certificate[]) null),
                             null, this, null);

    // Invoked by the VM to record every loaded class with this loader.
    void addClass(Class<?> c) {
        synchronized (classes) {
            classes.add(c);
        }
    }

    // The packages defined in this class loader.  Each package name is
    // mapped to its corresponding NamedPackage object.
    //
    // The value is a Package object if ClassLoader::definePackage,
    // Class::getPackage, ClassLoader::getDefinePackage(s) or
    // Package::getPackage(s) method is called to define it.
    // Otherwise, the value is a NamedPackage object.
    private final ConcurrentHashMap<String, NamedPackage> packages
            = new ConcurrentHashMap<>();

    /*
     * Returns a named package for the given module.
     */
    private NamedPackage getNamedPackage(String pn, Module m) {
        NamedPackage p = packages.get(pn);
        if (p == null) {
            p = new NamedPackage(pn, m);

            NamedPackage value = packages.putIfAbsent(pn, p);
            if (value != null) {
                // Package object already be defined for the named package
                p = value;
                // if definePackage is called by this class loader to define
                // a package in a named module, this will return Package
                // object of the same name.  Package object may contain
                // unexpected information but it does not impact the runtime.
                // this assertion may be helpful for troubleshooting
                assert value.module() == m;
            }
        }
        return p;
    }

    private static Void checkCreateClassLoader() {
        return checkCreateClassLoader(null);
    }

    private static Void checkCreateClassLoader(String name) {
        if (name != null && name.isEmpty()) {
            throw new IllegalArgumentException("name must be non-empty or null");
        }
        return null;
    }

    private ClassLoader(Void unused, String name, ClassLoader parent) {
        this.name = name;
        this.parent = parent;
        this.unnamedModule = new Module(this);
        if (ParallelLoaders.isRegistered(this.getClass())) {
            parallelLockMap = new ConcurrentHashMap<>();
            assertionLock = new Object();
        } else {
            // no finer-grained lock; lock on the classloader instance
            parallelLockMap = null;
            assertionLock = this;
        }
        this.package2certs = new ConcurrentHashMap<>();
        this.nameAndId = nameAndId(this);
    }

    /**
     * If the defining loader has a name explicitly set then
     *       '<loader-name>' @<id>
     * If the defining loader has no name then
     *       <qualified-class-name> @<id>
     * If it's built-in loader then omit `@<id>` as there is only one instance.
     */
    private static String nameAndId(ClassLoader ld) {
        String nid = ld.getName() != null ? "\'" + ld.getName() + "\'"
                                          : ld.getClass().getName();
        if (!(ld instanceof BuiltinClassLoader)) {
            String id = Integer.toHexString(System.identityHashCode(ld));
            nid = nid + " @" + id;
        }
        return nid;
    }

    // Returns nameAndId string for exception message printing
    String nameAndId() {
        return nameAndId;
    }

    /**
     * Creates a new class loader of the specified name and using the
     * specified parent class loader for delegation.
     *
     * @apiNote If the parent is specified as {@code null} (for the
     * bootstrap class loader) then there is no guarantee that all platform
     * classes are visible.
     *
     * @param  name   class loader name; or {@code null} if not named
     * @param  parent the parent class loader
     *
     * @throws IllegalArgumentException if the given name is empty.
     *
     * @since  9
     */
    @SuppressWarnings("this-escape")
    protected ClassLoader(String name, ClassLoader parent) {
        this(checkCreateClassLoader(name), name, parent);
    }

    /**
     * Creates a new class loader using the specified parent class loader for
     * delegation.
     *
     * @apiNote If the parent is specified as {@code null} (for the
     * bootstrap class loader) then there is no guarantee that all platform
     * classes are visible.
     *
     * @param  parent
     *         The parent class loader
     *
     * @since  1.2
     */
    @SuppressWarnings("this-escape")
    protected ClassLoader(ClassLoader parent) {
        this(checkCreateClassLoader(), null, parent);
    }

    /**
     * Creates a new class loader using the {@code ClassLoader} returned by
     * the method {@link #getSystemClassLoader()
     * getSystemClassLoader()} as the parent class loader.
     */
    @SuppressWarnings("this-escape")
    protected ClassLoader() {
        this(checkCreateClassLoader(), null, getSystemClassLoader());
    }

    /**
     * Returns the name of this class loader or {@code null} if
     * this class loader is not named.
     *
     * @apiNote This method is non-final for compatibility.  If this
     * method is overridden, this method must return the same name
     * as specified when this class loader was instantiated.
     *
     * @return name of this class loader; or {@code null} if
     * this class loader is not named.
     *
     * @since 9
     */
    public String getName() {
        return name;
    }

    // package-private used by StackTraceElement to avoid
    // calling the overridable getName method
    final String name() {
        return name;
    }

    // -- Class --

    /**
     * Loads the class with the specified <a href="#binary-name">binary name</a>.
     * This method searches for classes in the same manner as the {@link
     * #loadClass(String, boolean)} method.  It is invoked by the Java virtual
     * machine to resolve class references.  Invoking this method is equivalent
     * to invoking {@link #loadClass(String, boolean) loadClass(name,
     * false)}.
     *
     * @param   name
     *          The <a href="#binary-name">binary name</a> of the class
     *
     * @return  The resulting {@code Class} object
     *
     * @throws  ClassNotFoundException
     *          If the class was not found
     */
    public Class<?> loadClass(String name) throws ClassNotFoundException {
        return loadClass(name, false);
    }

    /**
     * Loads the class with the specified <a href="#binary-name">binary name</a>.  The
     * default implementation of this method searches for classes in the
     * following order:
     *
     * <ol>
     *
     *   <li><p> Invoke {@link #findLoadedClass(String)} to check if the class
     *   has already been loaded.  </p></li>
     *
     *   <li><p> Invoke the {@link #loadClass(String) loadClass} method
     *   on the parent class loader.  If the parent is {@code null} the class
     *   loader built into the virtual machine is used, instead.  </p></li>
     *
     *   <li><p> Invoke the {@link #findClass(String)} method to find the
     *   class.  </p></li>
     *
     * </ol>
     *
     * <p> If the class was found using the above steps, and the
     * {@code resolve} flag is true, this method will then invoke the {@link
     * #resolveClass(Class)} method on the resulting {@code Class} object.
     *
     * <p> Subclasses of {@code ClassLoader} are encouraged to override {@link
     * #findClass(String)}, rather than this method.  </p>
     *
     * <p> Unless overridden, this method synchronizes on the result of
     * {@link #getClassLoadingLock getClassLoadingLock} method
     * during the entire class loading process.
     *
     * @param   name
     *          The <a href="#binary-name">binary name</a> of the class
     *
     * @param   resolve
     *          If {@code true} then resolve the class
     *
     * @return  The resulting {@code Class} object
     *
     * @throws  ClassNotFoundException
     *          If the class could not be found
     */
    protected Class<?> loadClass(String name, boolean resolve)
        throws ClassNotFoundException
    {
        synchronized (getClassLoadingLock(name)) {
            // First, check if the class has already been loaded
            Class<?> c = findLoadedClass(name);
            if (c == null) {
                long t0 = System.nanoTime();
                try {
                    if (parent != null) {
                        c = parent.loadClass(name, false);
                    } else {
                        c = findBootstrapClassOrNull(name);
                    }
                } catch (ClassNotFoundException e) {
                    // ClassNotFoundException thrown if class not found
                    // from the non-null parent class loader
                }

                if (c == null) {
                    // If still not found, then invoke findClass in order
                    // to find the class.
                    long t1 = System.nanoTime();
                    c = findClass(name);

                    // this is the defining class loader; record the stats
                    PerfCounter.getParentDelegationTime().addTime(t1 - t0);
                    PerfCounter.getFindClassTime().addElapsedTimeFrom(t1);
                    PerfCounter.getFindClasses().increment();
                }
            }
            if (resolve) {
                resolveClass(c);
            }
            return c;
        }
    }

    /**
     * Loads the class with the specified <a href="#binary-name">binary name</a>
     * in a module defined to this class loader.  This method returns {@code null}
     * if the class could not be found.
     *
     * @apiNote This method does not delegate to the parent class loader.
     *
     * @implSpec The default implementation of this method searches for classes
     * in the following order:
     *
     * <ol>
     *   <li>Invoke {@link #findLoadedClass(String)} to check if the class
     *   has already been loaded.</li>
     *   <li>Invoke the {@link #findClass(String, String)} method to find the
     *   class in the given module.</li>
     * </ol>
     *
     * @param  module
     *         The module
     * @param  name
     *         The <a href="#binary-name">binary name</a> of the class
     *
     * @return The resulting {@code Class} object in a module defined by
     *         this class loader, or {@code null} if the class could not be found.
     */
    final Class<?> loadClass(Module module, String name) {
        synchronized (getClassLoadingLock(name)) {
            // First, check if the class has already been loaded
            Class<?> c = findLoadedClass(name);
            if (c == null) {
                c = findClass(module.getName(), name);
            }
            if (c != null && c.getModule() == module) {
                return c;
            } else {
                return null;
            }
        }
    }

    /**
     * Returns the lock object for class loading operations.
     *
     * @implSpec
     * If this {@code ClassLoader} object is registered as parallel capable,
     * this method returns a dedicated object associated with the specified
     * class name. Otherwise, this method returns this {@code ClassLoader} object.
     *
     * @apiNote
     * This method allows parallel capable class loaders to implement
     * finer-grained locking schemes such that multiple threads may load classes
     * concurrently without deadlocks.  For non-parallel-capable class loaders,
     * the {@code ClassLoader} object is synchronized on during the class loading
     * operations.  Class loaders with non-hierarchical delegation should be
     * {@linkplain #registerAsParallelCapable() registered as parallel capable}
     * to prevent deadlocks.
     *
     * @param  className
     *         The name of the to-be-loaded class
     *
     * @return the lock for class loading operations
     *
     * @throws NullPointerException
     *         If registered as parallel capable and {@code className} is {@code null}
     *
     * @see #loadClass(String, boolean)
     *
     * @since  1.7
     */
    protected Object getClassLoadingLock(String className) {
        Object lock = this;
        if (parallelLockMap != null) {
            Object newLock = new Object();
            lock = parallelLockMap.putIfAbsent(className, newLock);
            if (lock == null) {
                lock = newLock;
            }
        }
        return lock;
    }

    /**
     * Finds the class with the specified <a href="#binary-name">binary name</a>.
     * This method should be overridden by class loader implementations that
     * follow the delegation model for loading classes, and will be invoked by
     * the {@link #loadClass loadClass} method after checking the
     * parent class loader for the requested class.
     *
     * @implSpec The default implementation throws {@code ClassNotFoundException}.
     *
     * @param   name
     *          The <a href="#binary-name">binary name</a> of the class
     *
     * @return  The resulting {@code Class} object
     *
     * @throws  ClassNotFoundException
     *          If the class could not be found
     *
     * @since  1.2
     */
    protected Class<?> findClass(String name) throws ClassNotFoundException {
        throw new ClassNotFoundException(name);
    }

    /**
     * Finds the class with the given <a href="#binary-name">binary name</a>
     * in a module defined to this class loader.
     * Class loader implementations that support loading from modules
     * should override this method.
     *
     * @apiNote This method returns {@code null} rather than throwing
     *          {@code ClassNotFoundException} if the class could not be found.
     *
     * @implSpec The default implementation attempts to find the class by
     * invoking {@link #findClass(String)} when the {@code moduleName} is
     * {@code null}. It otherwise returns {@code null}.
     *
     * @param  moduleName
     *         The module name; or {@code null} to find the class in the
     *         {@linkplain #getUnnamedModule() unnamed module} for this
     *         class loader
     * @param  name
     *         The <a href="#binary-name">binary name</a> of the class
     *
     * @return The resulting {@code Class} object, or {@code null}
     *         if the class could not be found.
     *
     * @since 9
     */
    protected Class<?> findClass(String moduleName, String name) {
        if (moduleName == null) {
            try {
                return findClass(name);
            } catch (ClassNotFoundException ignore) { }
        }
        return null;
    }


    /**
     * Converts an array of bytes into an instance of class {@code Class}.
     * Before the {@code Class} can be used it must be resolved.  This method
     * is deprecated in favor of the version that takes a <a
     * href="#binary-name">binary name</a> as its first argument, and is more secure.
     *
     * @param  b
     *         The bytes that make up the class data.  The bytes in positions
     *         {@code off} through {@code off+len-1} should have the format
     *         of a valid class file as defined by
     *         <cite>The Java Virtual Machine Specification</cite>.
     *
     * @param  off
     *         The start offset in {@code b} of the class data
     *
     * @param  len
     *         The length of the class data
     *
     * @return  The {@code Class} object that was created from the specified
     *          class data
     *
     * @throws  ClassFormatError
     *          If the data did not contain a valid class
     *
     * @throws  IndexOutOfBoundsException
     *          If either {@code off} or {@code len} is negative, or if
     *          {@code off+len} is greater than {@code b.length}.
     *
     * @throws  SecurityException
     *          If an attempt is made to add this class to a package that
     *          contains classes that were signed by a different set of
     *          certificates than this class, or if an attempt is made
     *          to define a class in a package with a fully-qualified name
     *          that starts with "{@code java.}".
     *
     * @see  #loadClass(String, boolean)
     * @see  #resolveClass(Class)
     *
     * @deprecated  Replaced by {@link #defineClass(String, byte[], int, int)
     * defineClass(String, byte[], int, int)}
     */
    @Deprecated(since="1.1")
    protected final Class<?> defineClass(byte[] b, int off, int len)
        throws ClassFormatError
    {
        return defineClass(null, b, off, len, null);
    }

    /**
     * Converts an array of bytes into an instance of class {@code Class}.
     * Before the {@code Class} can be used it must be resolved.
     *
     * <p> This method assigns a default {@link java.security.ProtectionDomain
     * ProtectionDomain} to the newly defined class. The
     * {@code getPermissions} method of the {@code ProtectionDomain} always
     * returns {@code null}.
     * The default protection domain is created on the first invocation
     * of {@link #defineClass(String, byte[], int, int) defineClass},
     * and re-used on subsequent invocations.
     *
     * <p> To assign a specific {@code ProtectionDomain} to the class, use
     * the {@link #defineClass(String, byte[], int, int,
     * java.security.ProtectionDomain) defineClass} method that takes a
     * {@code ProtectionDomain} as one of its arguments.  </p>
     *
     * <p>
     * This method defines a package in this class loader corresponding to the
     * package of the {@code Class} (if such a package has not already been defined
     * in this class loader). The name of the defined package is derived from
     * the <a href="#binary-name">binary name</a> of the class specified by
     * the byte array {@code b}.
     * Other properties of the defined package are as specified by {@link Package}.
     *
     * @param  name
     *         The expected <a href="#binary-name">binary name</a> of the class, or
     *         {@code null} if not known
     *
     * @param  b
     *         The bytes that make up the class data.  The bytes in positions
     *         {@code off} through {@code off+len-1} should have the format
     *         of a valid class file as defined by
     *         <cite>The Java Virtual Machine Specification</cite>.
     *
     * @param  off
     *         The start offset in {@code b} of the class data
     *
     * @param  len
     *         The length of the class data
     *
     * @return  The {@code Class} object that was created from the specified
     *          class data.
     *
     * @throws  ClassFormatError
     *          If the data did not contain a valid class
     *
     * @throws  IndexOutOfBoundsException
     *          If either {@code off} or {@code len} is negative, or if
     *          {@code off+len} is greater than {@code b.length}.
     *
     * @throws  SecurityException
     *          If an attempt is made to add this class to a package that
     *          contains classes that were signed by a different set of
     *          certificates than this class (which is unsigned), or if
     *          {@code name} begins with "{@code java.}".
     *
     * @see  #loadClass(String, boolean)
     * @see  #resolveClass(Class)
     * @see  java.security.CodeSource
     * @see  java.security.SecureClassLoader
     *
     * @since  1.1
     */
    protected final Class<?> defineClass(String name, byte[] b, int off, int len)
        throws ClassFormatError
    {
        return defineClass(name, b, off, len, null);
    }

    /* Determine protection domain, and check that:
        - not define java.* class,
        - signer of this class matches signers for the rest of the classes in
          package.
    */
    private ProtectionDomain preDefineClass(String name,
                                            ProtectionDomain pd)
    {
        if (!checkName(name))
            throw new NoClassDefFoundError("IllegalName: " + name);

        // Note:  Checking logic in java.lang.invoke.MemberName.checkForTypeAlias
        // relies on the fact that spoofing is impossible if a class has a name
        // of the form "java.*"
        if ((name != null) && name.startsWith("java.")
                && this != getBuiltinPlatformClassLoader()) {
            throw new SecurityException
                ("Prohibited package name: " +
                 name.substring(0, name.lastIndexOf('.')));
        }
        if (pd == null) {
            pd = defaultDomain;
        }

        if (name != null) {
            checkCerts(name, pd.getCodeSource());
        }

        return pd;
    }

    private String defineClassSourceLocation(ProtectionDomain pd) {
        CodeSource cs = pd.getCodeSource();
        String source = null;
        if (cs != null && cs.getLocation() != null) {
            source = cs.getLocation().toString();
        }
        return source;
    }

    private void postDefineClass(Class<?> c, ProtectionDomain pd) {
        // define a named package, if not present
        getNamedPackage(c.getPackageName(), c.getModule());

        if (pd.getCodeSource() != null) {
            Certificate certs[] = pd.getCodeSource().getCertificates();
            if (certs != null)
                setSigners(c, certs);
        }
    }

    /**
     * Converts an array of bytes into an instance of class {@code Class},
     * with a given {@code ProtectionDomain}.
     *
     * <p> If the given {@code ProtectionDomain} is {@code null},
     * then a default protection domain will be assigned to the class as specified
     * in the documentation for {@link #defineClass(String, byte[], int, int)}.
     * Before the class can be used it must be resolved.
     *
     * <p> The first class defined in a package determines the exact set of
     * certificates that all subsequent classes defined in that package must
     * contain.  The set of certificates for a class is obtained from the
     * {@link java.security.CodeSource CodeSource} within the
     * {@code ProtectionDomain} of the class.  Any classes added to that
     * package must contain the same set of certificates or a
     * {@code SecurityException} will be thrown.  Note that if
     * {@code name} is {@code null}, this check is not performed.
     * You should always pass in the <a href="#binary-name">binary name</a> of the
     * class you are defining as well as the bytes.  This ensures that the
     * class you are defining is indeed the class you think it is.
     *
     * <p> If the specified {@code name} begins with "{@code java.}", it can
     * only be defined by the {@linkplain #getPlatformClassLoader()
     * platform class loader} or its ancestors; otherwise {@code SecurityException}
     * will be thrown.  If {@code name} is not {@code null}, it must be equal to
     * the <a href="#binary-name">binary name</a> of the class
     * specified by the byte array {@code b}, otherwise a {@link
     * NoClassDefFoundError NoClassDefFoundError} will be thrown.
     *
     * <p> This method defines a package in this class loader corresponding to the
     * package of the {@code Class} (if such a package has not already been defined
     * in this class loader). The name of the defined package is derived from
     * the <a href="#binary-name">binary name</a> of the class specified by
     * the byte array {@code b}.
     * Other properties of the defined package are as specified by {@link Package}.
     *
     * @param  name
     *         The expected <a href="#binary-name">binary name</a> of the class, or
     *         {@code null} if not known
     *
     * @param  b
     *         The bytes that make up the class data. The bytes in positions
     *         {@code off} through {@code off+len-1} should have the format
     *         of a valid class file as defined by
     *         <cite>The Java Virtual Machine Specification</cite>.
     *
     * @param  off
     *         The start offset in {@code b} of the class data
     *
     * @param  len
     *         The length of the class data
     *
     * @param  protectionDomain
     *         The {@code ProtectionDomain} of the class
     *
     * @return  The {@code Class} object created from the data,
     *          and {@code ProtectionDomain}.
     *
     * @throws  ClassFormatError
     *          If the data did not contain a valid class
     *
     * @throws  NoClassDefFoundError
     *          If {@code name} is not {@code null} and not equal to the
     *          <a href="#binary-name">binary name</a> of the class specified by {@code b}
     *
     * @throws  IndexOutOfBoundsException
     *          If either {@code off} or {@code len} is negative, or if
     *          {@code off+len} is greater than {@code b.length}.
     *
     * @throws  SecurityException
     *          If an attempt is made to add this class to a package that
     *          contains classes that were signed by a different set of
     *          certificates than this class, or if {@code name} begins with
     *          "{@code java.}" and this class loader is not the platform
     *          class loader or its ancestor.
     */
    protected final Class<?> defineClass(String name, byte[] b, int off, int len,
                                         ProtectionDomain protectionDomain)
        throws ClassFormatError
    {
        protectionDomain = preDefineClass(name, protectionDomain);
        String source = defineClassSourceLocation(protectionDomain);
        Class<?> c = defineClass1(this, name, b, off, len, protectionDomain, source);
        postDefineClass(c, protectionDomain);
        return c;
    }

    /**
     * Converts a {@link java.nio.ByteBuffer ByteBuffer} into an instance
     * of class {@code Class}, with the given {@code ProtectionDomain}.
     * If the given {@code ProtectionDomain} is {@code null}, then a default
     * protection domain will be assigned to the class as
     * specified in the documentation for {@link #defineClass(String, byte[],
     * int, int)}.  Before the class can be used it must be resolved.
     *
     * <p>The rules about the first class defined in a package determining the
     * set of certificates for the package, the restrictions on class names,
     * and the defined package of the class
     * are identical to those specified in the documentation for {@link
     * #defineClass(String, byte[], int, int, ProtectionDomain)}.
     *
     * <p> An invocation of this method of the form
     * <i>cl</i>{@code .defineClass(}<i>name</i>{@code ,}
     * <i>bBuffer</i>{@code ,} <i>pd</i>{@code )} yields exactly the same
     * result as the statements
     *
     *<p> <code>
     * ...<br>
     * byte[] temp = new byte[bBuffer.{@link
     * java.nio.ByteBuffer#remaining remaining}()];<br>
     *     bBuffer.{@link java.nio.ByteBuffer#get(byte[])
     * get}(temp);<br>
     *     return {@link #defineClass(String, byte[], int, int, ProtectionDomain)
     * cl.defineClass}(name, temp, 0,
     * temp.length, pd);<br>
     * </code></p>
     *
     * @param  name
     *         The expected <a href="#binary-name">binary name</a>. of the class, or
     *         {@code null} if not known
     *
     * @param  b
     *         The bytes that make up the class data. The bytes from positions
     *         {@code b.position()} through {@code b.position() + b.limit() -1
     *         } should have the format of a valid class file as defined by
     *         <cite>The Java Virtual Machine Specification</cite>.
     *
     * @param  protectionDomain
     *         The {@code ProtectionDomain} of the class, or {@code null}.
     *
     * @return  The {@code Class} object created from the data,
     *          and {@code ProtectionDomain}.
     *
     * @throws  ClassFormatError
     *          If the data did not contain a valid class.
     *
     * @throws  NoClassDefFoundError
     *          If {@code name} is not {@code null} and not equal to the
     *          <a href="#binary-name">binary name</a> of the class specified by {@code b}
     *
     * @throws  SecurityException
     *          If an attempt is made to add this class to a package that
     *          contains classes that were signed by a different set of
     *          certificates than this class, or if {@code name} begins with
     *          "{@code java.}".
     *
     * @see      #defineClass(String, byte[], int, int, ProtectionDomain)
     *
     * @since  1.5
     */
    protected final Class<?> defineClass(String name, java.nio.ByteBuffer b,
                                         ProtectionDomain protectionDomain)
        throws ClassFormatError
    {
        int len = b.remaining();

        // Use byte[] if not a direct ByteBuffer:
        if (!b.isDirect()) {
            if (b.hasArray()) {
                return defineClass(name, b.array(),
                                   b.position() + b.arrayOffset(), len,
                                   protectionDomain);
            } else {
                // no array, or read-only array
                byte[] tb = new byte[len];
                b.get(tb);  // get bytes out of byte buffer.
                return defineClass(name, tb, 0, len, protectionDomain);
            }
        }

        protectionDomain = preDefineClass(name, protectionDomain);
        String source = defineClassSourceLocation(protectionDomain);
        Class<?> c = defineClass2(this, name, b, b.position(), len, protectionDomain, source);
        postDefineClass(c, protectionDomain);
        return c;
    }

    static native Class<?> defineClass1(ClassLoader loader, String name, byte[] b, int off, int len,
                                        ProtectionDomain pd, String source);

    static native Class<?> defineClass2(ClassLoader loader, String name, java.nio.ByteBuffer b,
                                        int off, int len, ProtectionDomain pd,
                                        String source);

    /**
     * Defines a class of the given flags via Lookup.defineClass.
     *
     * @param loader the defining loader
     * @param lookup nest host of the Class to be defined
     * @param name the binary name or {@code null} if not findable
     * @param b class bytes
     * @param off the start offset in {@code b} of the class bytes
     * @param len the length of the class bytes
     * @param pd protection domain
     * @param initialize initialize the class
     * @param flags flags
     * @param classData class data
     */
    static native Class<?> defineClass0(ClassLoader loader,
                                        Class<?> lookup,
                                        String name,
                                        byte[] b, int off, int len,
                                        ProtectionDomain pd,
                                        boolean initialize,
                                        int flags,
                                        Object classData);

    // true if the name is null or has the potential to be a valid binary name
    private static boolean checkName(String name) {
        if ((name == null) || (name.isEmpty()))
            return true;
        if ((name.indexOf('/') != -1) || (name.charAt(0) == '['))
            return false;
        return true;
    }

    private void checkCerts(String name, CodeSource cs) {
        int i = name.lastIndexOf('.');
        String pname = (i == -1) ? "" : name.substring(0, i);

        Certificate[] certs = null;
        if (cs != null) {
            certs = cs.getCertificates();
        }
        certs = certs == null ? nocerts : certs;
        Certificate[] pcerts = package2certs.putIfAbsent(pname, certs);
        if (pcerts != null && !compareCerts(pcerts, certs)) {
            throw new SecurityException("class \"" + name
                + "\"'s signer information does not match signer information"
                + " of other classes in the same package");
        }
    }

    /**
     * check to make sure the certs for the new class (certs) are the same as
     * the certs for the first class inserted in the package (pcerts)
     */
    private boolean compareCerts(Certificate[] pcerts, Certificate[] certs) {
        // empty array fast-path
        if (certs.length == 0)
            return pcerts.length == 0;

        // the length must be the same at this point
        if (certs.length != pcerts.length)
            return false;

        // go through and make sure all the certs in one array
        // are in the other and vice-versa.
        boolean match;
        for (Certificate cert : certs) {
            match = false;
            for (Certificate pcert : pcerts) {
                if (cert.equals(pcert)) {
                    match = true;
                    break;
                }
            }
            if (!match) return false;
        }

        // now do the same for pcerts
        for (Certificate pcert : pcerts) {
            match = false;
            for (Certificate cert : certs) {
                if (pcert.equals(cert)) {
                    match = true;
                    break;
                }
            }
            if (!match) return false;
        }

        return true;
    }

    /**
     * Links the specified class.  This (misleadingly named) method may be
     * used by a class loader to link a class.  If the class {@code c} has
     * already been linked, then this method simply returns. Otherwise, the
     * class is linked as described in the "Execution" chapter of
     * <cite>The Java Language Specification</cite>.
     *
     * @param  c
     *         The class to link
     *
     * @throws  NullPointerException
     *          If {@code c} is {@code null}.
     *
     * @see  #defineClass(String, byte[], int, int)
     */
    protected final void resolveClass(Class<?> c) {
        if (c == null) {
            throw new NullPointerException();
        }
    }

    /**
     * Finds a class with the specified <a href="#binary-name">binary name</a>,
     * loading it if necessary.
     *
     * <p> This method loads the class through the system class loader (see
     * {@link #getSystemClassLoader()}).  The {@code Class} object returned
     * might have more than one {@code ClassLoader} associated with it.
     * Subclasses of {@code ClassLoader} need not usually invoke this method,
     * because most class loaders need to override just {@link
     * #findClass(String)}.  </p>
     *
     * @param  name
     *         The <a href="#binary-name">binary name</a> of the class
     *
     * @return  The {@code Class} object for the specified {@code name}
     *
     * @throws  ClassNotFoundException
     *          If the class could not be found
     *
     * @see  #ClassLoader(ClassLoader)
     * @see  #getParent()
     */
    protected final Class<?> findSystemClass(String name)
        throws ClassNotFoundException
    {
        return getSystemClassLoader().loadClass(name);
    }

    /**
     * Returns a class loaded by the bootstrap class loader;
     * or return null if not found.
     */
    static Class<?> findBootstrapClassOrNull(String name) {
        if (!checkName(name)) return null;

        return findBootstrapClass(name);
    }

    // return null if not found
    private static native Class<?> findBootstrapClass(String name);

    /**
     * Returns the class with the given <a href="#binary-name">binary name</a> if this
     * loader has been recorded by the Java virtual machine as an initiating
     * loader of a class with that <a href="#binary-name">binary name</a>.  Otherwise
     * {@code null} is returned.
     *
     * @param  name
     *         The <a href="#binary-name">binary name</a> of the class
     *
     * @return  The {@code Class} object, or {@code null} if the class has
     *          not been loaded
     *
     * @since  1.1
     */
    protected final Class<?> findLoadedClass(String name) {
        if (!checkName(name))
            return null;
        return findLoadedClass0(name);
    }

    private final native Class<?> findLoadedClass0(String name);

    /**
     * Sets the signers of a class.  This should be invoked after defining a
     * class.
     *
     * @param  c
     *         The {@code Class} object
     *
     * @param  signers
     *         The signers for the class
     *
     * @since  1.1
     */
    protected final void setSigners(Class<?> c, Object[] signers) {
        c.setSigners(signers);
    }


    // -- Resources --

    /**
     * Returns a URL to a resource in a module defined to this class loader.
     * Class loader implementations that support loading from modules
     * should override this method.
     *
     * @apiNote This method is the basis for the {@link
     * Class#getResource Class.getResource}, {@link Class#getResourceAsStream
     * Class.getResourceAsStream}, and {@link Module#getResourceAsStream
     * Module.getResourceAsStream} methods. It is not subject to the rules for
     * encapsulation specified by {@code Module.getResourceAsStream}.
     *
     * @implSpec The default implementation attempts to find the resource by
     * invoking {@link #findResource(String)} when the {@code moduleName} is
     * {@code null}. It otherwise returns {@code null}.
     *
     * @param  moduleName
     *         The module name; or {@code null} to find a resource in the
     *         {@linkplain #getUnnamedModule() unnamed module} for this
     *         class loader
     * @param  name
     *         The resource name
     *
     * @return A URL to the resource; {@code null} if the resource could not be
     *         found, a URL could not be constructed to locate the resource, or
     *         there isn't a module of the given name defined to the class
     *         loader.
     *
     * @throws IOException
     *         If I/O errors occur
     *
     * @see java.lang.module.ModuleReader#find(String)
     * @since 9
     */
    protected URL findResource(String moduleName, String name) throws IOException {
        if (moduleName == null) {
            return findResource(name);
        } else {
            return null;
        }
    }

    /**
     * Finds the resource with the given name.  A resource is some data
     * (images, audio, text, etc) that can be accessed by class code in a way
     * that is independent of the location of the code.
     *
     * <p> The name of a resource is a '{@code /}'-separated path name that
     * identifies the resource. </p>
     *
     * <p> Resources in named modules are subject to the encapsulation rules
     * specified by {@link Module#getResourceAsStream Module.getResourceAsStream}.
     * Additionally, and except for the special case where the resource has a
     * name ending with "{@code .class}", this method will only find resources in
     * packages of named modules when the package is {@link Module#isOpen(String)
     * opened} unconditionally (even if the caller of this method is in the
     * same module as the resource). </p>
     *
     * @implSpec The default implementation will first search the parent class
     * loader for the resource; if the parent is {@code null} the path of the
     * class loader built into the virtual machine is searched. If not found,
     * this method will invoke {@link #findResource(String)} to find the resource.
     *
     * @apiNote Where several modules are defined to the same class loader,
     * and where more than one module contains a resource with the given name,
     * then the ordering that modules are searched is not specified and may be
     * very unpredictable.
     * When overriding this method it is recommended that an implementation
     * ensures that any delegation is consistent with the {@link
     * #getResources(java.lang.String) getResources(String)} method.
     *
     * @param  name
     *         The resource name
     *
     * @return  {@code URL} object for reading the resource; {@code null} if
     *          the resource could not be found, a {@code URL} could not be
     *          constructed to locate the resource, or the resource is in a package
     *          that is not opened unconditionally.
     *
     * @throws  NullPointerException If {@code name} is {@code null}
     *
     * @since  1.1
     */
    public URL getResource(String name) {
        Objects.requireNonNull(name);
        URL url;
        if (parent != null) {
            url = parent.getResource(name);
        } else {
            url = BootLoader.findResource(name);
        }
        if (url == null) {
            url = findResource(name);
        }
        return url;
    }

    /**
     * Finds all the resources with the given name. A resource is some data
     * (images, audio, text, etc) that can be accessed by class code in a way
     * that is independent of the location of the code.
     *
     * <p> The name of a resource is a {@code /}-separated path name that
     * identifies the resource. </p>
     *
     * <p> Resources in named modules are subject to the encapsulation rules
     * specified by {@link Module#getResourceAsStream Module.getResourceAsStream}.
     * Additionally, and except for the special case where the resource has a
     * name ending with "{@code .class}", this method will only find resources in
     * packages of named modules when the package is {@link Module#isOpen(String)
     * opened} unconditionally (even if the caller of this method is in the
     * same module as the resource). </p>
     *
     * @implSpec The default implementation will first search the parent class
     * loader for the resource; if the parent is {@code null} the path of the
     * class loader built into the virtual machine is searched. It then
     * invokes {@link #findResources(String)} to find the resources with the
     * name in this class loader. It returns an enumeration whose elements
     * are the URLs found by searching the parent class loader followed by
     * the elements found with {@code findResources}.
     *
     * @apiNote Where several modules are defined to the same class loader,
     * and where more than one module contains a resource with the given name,
     * then the ordering is not specified and may be very unpredictable.
     * When overriding this method it is recommended that an
     * implementation ensures that any delegation is consistent with the {@link
     * #getResource(java.lang.String) getResource(String)} method. This should
     * ensure that the first element returned by the Enumeration's
     * {@code nextElement} method is the same resource that the
     * {@code getResource(String)} method would return.
     *
     * @param  name
     *         The resource name
     *
     * @return  An enumeration of {@link java.net.URL URL} objects for the
     *          resource. If no resources could be found, the enumeration will
     *          be empty. Resources for which a {@code URL} cannot be
     *          constructed, or are in a package that is not opened
     *          unconditionally, are not returned in the enumeration.
     *
     * @throws  IOException
     *          If I/O errors occur
     * @throws  NullPointerException If {@code name} is {@code null}
     *
     * @since  1.2
     */
    public Enumeration<URL> getResources(String name) throws IOException {
        Objects.requireNonNull(name);
        @SuppressWarnings("unchecked")
        Enumeration<URL>[] tmp = (Enumeration<URL>[]) new Enumeration<?>[2];
        if (parent != null) {
            tmp[0] = parent.getResources(name);
        } else {
            tmp[0] = BootLoader.findResources(name);
        }
        tmp[1] = findResources(name);

        return new CompoundEnumeration<>(tmp);
    }

    /**
     * Returns a stream whose elements are the URLs of all the resources with
     * the given name. A resource is some data (images, audio, text, etc) that
     * can be accessed by class code in a way that is independent of the
     * location of the code.
     *
     * <p> The name of a resource is a {@code /}-separated path name that
     * identifies the resource.
     *
     * <p> The resources will be located when the returned stream is evaluated.
     * If the evaluation results in an {@code IOException} then the I/O
     * exception is wrapped in an {@link UncheckedIOException} that is then
     * thrown.
     *
     * <p> Resources in named modules are subject to the encapsulation rules
     * specified by {@link Module#getResourceAsStream Module.getResourceAsStream}.
     * Additionally, and except for the special case where the resource has a
     * name ending with "{@code .class}", this method will only find resources in
     * packages of named modules when the package is {@link Module#isOpen(String)
     * opened} unconditionally (even if the caller of this method is in the
     * same module as the resource). </p>
     *
     * @implSpec The default implementation invokes {@link #getResources(String)
     * getResources} to find all the resources with the given name and returns
     * a stream with the elements in the enumeration as the source.
     *
     * @apiNote When overriding this method it is recommended that an
     * implementation ensures that any delegation is consistent with the {@link
     * #getResource(java.lang.String) getResource(String)} method. This should
     * ensure that the first element returned by the stream is the same
     * resource that the {@code getResource(String)} method would return.
     *
     * @param  name
     *         The resource name
     *
     * @return  A stream of resource {@link java.net.URL URL} objects. If no
     *          resources could  be found, the stream will be empty. Resources
     *          for which a {@code URL} cannot be constructed, or are in a package
     *          that is not opened unconditionally, will not be in the stream.
     *
     * @throws  NullPointerException If {@code name} is {@code null}
     *
     * @since  9
     */
    public Stream<URL> resources(String name) {
        Objects.requireNonNull(name);
        int characteristics = Spliterator.NONNULL | Spliterator.IMMUTABLE;
        Supplier<Spliterator<URL>> si = () -> {
            try {
                return Spliterators.spliteratorUnknownSize(
                    getResources(name).asIterator(), characteristics);
            } catch (IOException e) {
                throw new UncheckedIOException(e);
            }
        };
        return StreamSupport.stream(si, characteristics, false);
    }

    /**
     * Finds the resource with the given name. Class loader implementations
     * should override this method.
     *
     * <p> For resources in named modules then the method must implement the
     * rules for encapsulation specified in the {@code Module} {@link
     * Module#getResourceAsStream getResourceAsStream} method. Additionally,
     * it must not find non-"{@code .class}" resources in packages of named
     * modules unless the package is {@link Module#isOpen(String) opened}
     * unconditionally. </p>
     *
     * @implSpec The default implementation returns {@code null}.
     *
     * @param  name
     *         The resource name
     *
     * @return  {@code URL} object for reading the resource; {@code null} if
     *          the resource could not be found, a {@code URL} could not be
     *          constructed to locate the resource, or the resource is in a package
     *          that is not opened unconditionally.
     *
     * @since  1.2
     */
    protected URL findResource(String name) {
        return null;
    }

    /**
     * Returns an enumeration of {@link java.net.URL URL} objects
     * representing all the resources with the given name. Class loader
     * implementations should override this method.
     *
     * <p> For resources in named modules then the method must implement the
     * rules for encapsulation specified in the {@code Module} {@link
     * Module#getResourceAsStream getResourceAsStream} method. Additionally,
     * it must not find non-"{@code .class}" resources in packages of named
     * modules unless the package is {@link Module#isOpen(String) opened}
     * unconditionally. </p>
     *
     * @implSpec The default implementation returns an enumeration that
     * contains no elements.
     *
     * @param  name
     *         The resource name
     *
     * @return  An enumeration of {@link java.net.URL URL} objects for
     *          the resource. If no resources could  be found, the enumeration
     *          will be empty. Resources for which a {@code URL} cannot be
     *          constructed, or are in a package that is not opened unconditionally,
     *          are not returned in the enumeration.
     *
     * @throws  IOException
     *          If I/O errors occur
     *
     * @since  1.2
     */
    protected Enumeration<URL> findResources(String name) throws IOException {
        return Collections.emptyEnumeration();
    }

    /**
     * Registers the caller as
     * {@linkplain #isRegisteredAsParallelCapable() parallel capable}.
     * The registration succeeds if and only if all of the following
     * conditions are met:
     * <ol>
     * <li> no instance of the caller has been created</li>
     * <li> all of the super classes (except class Object) of the caller are
     * registered as parallel capable</li>
     * </ol>
     * <p>Note that once a class loader is registered as parallel capable, there
     * is no way to change it back.</p>
     * <p>
     * In cases where this method is called from a context where the caller is
     * not a subclass of {@code ClassLoader} or there is no caller frame on the
     * stack (e.g. when called directly from a JNI attached thread),
     * {@code IllegalCallerException} is thrown.
     * </p>
     *
     * @return  {@code true} if the caller is successfully registered as
     *          parallel capable and {@code false} if otherwise.
     * @throws IllegalCallerException if the caller is not a subclass of {@code ClassLoader}
     *
     * @see #isRegisteredAsParallelCapable()
     *
     * @since   1.7
     */
    @CallerSensitive
    protected static boolean registerAsParallelCapable() {
        return registerAsParallelCapable(Reflection.getCallerClass());
    }

    // Caller-sensitive adapter method for reflective invocation
    @CallerSensitiveAdapter
    private static boolean registerAsParallelCapable(Class<?> caller) {
        if ((caller == null) || !ClassLoader.class.isAssignableFrom(caller)) {
            throw new IllegalCallerException(caller + " not a subclass of ClassLoader");
        }
        return ParallelLoaders.register(caller.asSubclass(ClassLoader.class));
    }

    /**
     * Returns {@code true} if this class loader is registered as
     * {@linkplain #registerAsParallelCapable parallel capable}, otherwise
     * {@code false}.
     *
     * @return  {@code true} if this class loader is parallel capable,
     *          otherwise {@code false}.
     *
     * @see #registerAsParallelCapable()
     *
     * @since   9
     */
    public final boolean isRegisteredAsParallelCapable() {
        return ParallelLoaders.isRegistered(this.getClass());
    }

    /**
     * Find a resource of the specified name from the search path used to load
     * classes.  This method locates the resource through the system class
     * loader (see {@link #getSystemClassLoader()}).
     *
     * <p> Resources in named modules are subject to the encapsulation rules
     * specified by {@link Module#getResourceAsStream Module.getResourceAsStream}.
     * Additionally, and except for the special case where the resource has a
     * name ending with "{@code .class}", this method will only find resources in
     * packages of named modules when the package is {@link Module#isOpen(String)
     * opened} unconditionally. </p>
     *
     * @param  name
     *         The resource name
     *
     * @return  A {@link java.net.URL URL} to the resource; {@code
     *          null} if the resource could not be found, a URL could not be
     *          constructed to locate the resource, or the resource is in a package
     *          that is not opened unconditionally.
     *
     * @since  1.1
     */
    public static URL getSystemResource(String name) {
        return getSystemClassLoader().getResource(name);
    }

    /**
     * Finds all resources of the specified name from the search path used to
     * load classes.  The resources thus found are returned as an
     * {@link java.util.Enumeration Enumeration} of {@link
     * java.net.URL URL} objects.
     *
     * <p> The search order is described in the documentation for {@link
     * #getSystemResource(String)}.  </p>
     *
     * <p> Resources in named modules are subject to the encapsulation rules
     * specified by {@link Module#getResourceAsStream Module.getResourceAsStream}.
     * Additionally, and except for the special case where the resource has a
     * name ending with "{@code .class}", this method will only find resources in
     * packages of named modules when the package is {@link Module#isOpen(String)
     * opened} unconditionally. </p>
     *
     * @param  name
     *         The resource name
     *
     * @return  An enumeration of {@link java.net.URL URL} objects for
     *          the resource. If no resources could  be found, the enumeration
     *          will be empty. Resources for which a {@code URL} cannot be
     *          constructed, or are in a package that is not opened unconditionally,
     *          are not returned in the enumeration.
     *
     * @throws  IOException
     *          If I/O errors occur
     *
     * @since  1.2
     */
    public static Enumeration<URL> getSystemResources(String name)
        throws IOException
    {
        return getSystemClassLoader().getResources(name);
    }

    /**
     * Returns an input stream for reading the specified resource.
     *
     * <p> The search order is described in the documentation for {@link
     * #getResource(String)}.  </p>
     *
     * <p> Resources in named modules are subject to the encapsulation rules
     * specified by {@link Module#getResourceAsStream Module.getResourceAsStream}.
     * Additionally, and except for the special case where the resource has a
     * name ending with "{@code .class}", this method will only find resources in
     * packages of named modules when the package is {@link Module#isOpen(String)
     * opened} unconditionally. </p>
     *
     * @param  name
     *         The resource name
     *
     * @return  An input stream for reading the resource; {@code null} if the
     *          resource could not be found, or the resource is in a package that
     *          is not opened unconditionally.
     *
     * @throws  NullPointerException If {@code name} is {@code null}
     *
     * @since  1.1
     */
    public InputStream getResourceAsStream(String name) {
        Objects.requireNonNull(name);
        URL url = getResource(name);
        try {
            return url != null ? url.openStream() : null;
        } catch (IOException e) {
            return null;
        }
    }

    /**
     * Called by VM for reading class bytes.
     */
    private byte[] getResourceAsByteArray(String name) throws IOException {
        Objects.requireNonNull(name);
        InputStream is = getResourceAsStream(name);
        return is != null ? is.readAllBytes() : null;
    }

    /**
     * Open for reading, a resource of the specified name from the search path
     * used to load classes.  This method locates the resource through the
     * system class loader (see {@link #getSystemClassLoader()}).
     *
     * <p> Resources in named modules are subject to the encapsulation rules
     * specified by {@link Module#getResourceAsStream Module.getResourceAsStream}.
     * Additionally, and except for the special case where the resource has a
     * name ending with "{@code .class}", this method will only find resources in
     * packages of named modules when the package is {@link Module#isOpen(String)
     * opened} unconditionally. </p>
     *
     * @param  name
     *         The resource name
     *
     * @return  An input stream for reading the resource; {@code null} if the
     *          resource could not be found, or the resource is in a package that
     *          is not opened unconditionally.
     *
     * @since  1.1
     */
    public static InputStream getSystemResourceAsStream(String name) {
        URL url = getSystemResource(name);
        try {
            return url != null ? url.openStream() : null;
        } catch (IOException e) {
            return null;
        }
    }


    // -- Hierarchy --

    /**
     * Returns the parent class loader for delegation. Some implementations may
     * use {@code null} to represent the bootstrap class loader. This method
     * will return {@code null} in such implementations if this class loader's
     * parent is the bootstrap class loader.
     *
     * @return  The parent {@code ClassLoader}
     *
     * @since  1.2
     */
    public final ClassLoader getParent() {
        return parent;
    }

    /**
     * Returns the unnamed {@code Module} for this class loader.
     *
     * @return The unnamed Module for this class loader
     *
     * @see Module#isNamed()
     * @since 9
     */
    public final Module getUnnamedModule() {
        return unnamedModule;
    }

    /**
     * Returns the platform class loader.  All
     * <a href="#builtinLoaders">platform classes</a> are visible to
     * the platform class loader.
     *
     * @implNote The name of the builtin platform class loader is
     * {@code "platform"}.
     *
     * @return  The platform {@code ClassLoader}.
     *
     * @since 9
     */
    public static ClassLoader getPlatformClassLoader() {
        return getBuiltinPlatformClassLoader();
    }

    /**
     * Returns the system class loader.  This is the default
     * delegation parent for new {@code ClassLoader} instances, and is
     * typically the class loader used to start the application.
     *
     * <p> This method is first invoked early in the runtime's startup
     * sequence, at which point it creates the system class loader. This
     * class loader will be the context class loader for the main application
     * thread (for example, the thread that invokes the {@code main} method of
     * the main class).
     *
     * <p> The default system class loader is an implementation-dependent
     * instance of this class.
     *
     * <p> If the system property "{@systemProperty java.system.class.loader}"
     * is defined when this method is first invoked then the value of that
     * property is taken to be the name of a class that will be returned as the
     * system class loader. The class is loaded using the default system class
     * loader and must define a public constructor that takes a single parameter
     * of type {@code ClassLoader} which is used as the delegation parent. An
     * instance is then created using this constructor with the default system
     * class loader as the parameter.  The resulting class loader is defined
     * to be the system class loader. During construction, the class loader
     * should take great care to avoid calling {@code getSystemClassLoader()}.
     * If circular initialization of the system class loader is detected then
     * an {@code IllegalStateException} is thrown.
     *
     * @implNote The system property to override the system class loader is not
     * examined until the VM is almost fully initialized. Code that executes
     * this method during startup should take care not to cache the return
     * value until the system is fully initialized.
     *
     * <p> The name of the built-in system class loader is {@code "app"}.
     * The system property "{@code java.class.path}" is read during early
     * initialization of the VM to determine the class path.
     * An empty value of "{@code java.class.path}" property is interpreted
     * differently depending on whether the initial module (the module
     * containing the main class) is named or unnamed:
     * If named, the built-in system class loader will have no class path and
     * will search for classes and resources using the application module path;
     * otherwise, if unnamed, it will set the class path to the current
     * working directory.
     *
     * <p> JAR files on the class path may contain a {@code Class-Path} manifest
     * attribute to specify dependent JAR files to be included in the class path.
     * {@code Class-Path} entries must meet certain conditions for validity (see
     * the <a href="{@docRoot}/../specs/jar/jar.html#class-path-attribute">
     * JAR File Specification</a> for details).  Invalid {@code Class-Path}
     * entries are ignored.  For debugging purposes, ignored entries can be
     * printed to the console if the
     * {@systemProperty jdk.net.URLClassPath.showIgnoredClassPathEntries} system
     * property is set to {@code true}.
     *
     * @return  The system {@code ClassLoader}
     *
     * @throws  IllegalStateException
     *          If invoked recursively during the construction of the class
     *          loader specified by the "{@code java.system.class.loader}"
     *          property.
     *
     * @throws  Error
     *          If the system property "{@code java.system.class.loader}"
     *          is defined but the named class could not be loaded, the
     *          provider class does not define the required constructor, or an
     *          exception is thrown by that constructor when it is invoked. The
     *          underlying cause of the error can be retrieved via the
     *          {@link Throwable#getCause()} method.
     */
    public static ClassLoader getSystemClassLoader() {
        switch (VM.initLevel()) {
            case 0:
            case 1:
            case 2:
                // the system class loader is the built-in app class loader during startup
                return getBuiltinAppClassLoader();
            case 3:
                String msg = "getSystemClassLoader cannot be called during the system class loader instantiation";
                throw new IllegalStateException(msg);
            default:
                // system fully initialized
                assert VM.isBooted() && Holder.scl != null;
                return Holder.scl;
        }
    }

    static ClassLoader getBuiltinPlatformClassLoader() {
        return ClassLoaders.platformClassLoader();
    }

    static ClassLoader getBuiltinAppClassLoader() {
        return ClassLoaders.appClassLoader();
    }

    /*
     * Initialize the system class loader that may be a custom class on the
     * application class path or application module path.
     *
     * @see java.lang.System#initPhase3
     */
    static synchronized ClassLoader initSystemClassLoader() {
        if (VM.initLevel() != 3) {
            throw new InternalError("system class loader cannot be set at initLevel " +
                                    VM.initLevel());
        }

        // detect recursive initialization
        if (Holder.scl != null) {
            throw new IllegalStateException("recursive invocation");
        }

        ClassLoader builtinLoader = getBuiltinAppClassLoader();
        String cn = System.getProperty("java.system.class.loader");
        if (cn != null) {
            try {
                // custom class loader is only supported to be loaded from unnamed module
                Constructor<?> ctor = Class.forName(cn, false, builtinLoader)
                                           .getDeclaredConstructor(ClassLoader.class);
                Holder.scl = (ClassLoader) ctor.newInstance(builtinLoader);
            } catch (Exception e) {
                Throwable cause = e;
                if (e instanceof InvocationTargetException) {
                    cause = e.getCause();
                    if (cause instanceof Error) {
                        throw (Error) cause;
                    }
                }
                if (cause instanceof RuntimeException) {
                    throw (RuntimeException) cause;
                }
                throw new Error(cause.getMessage(), cause);
            }
        } else {
            Holder.scl = builtinLoader;
        }
        return Holder.scl;
    }

    // Returns the class's class loader, or null if none.
    static ClassLoader getClassLoader(Class<?> caller) {
        // This can be null if the VM is requesting it
        if (caller == null) {
            return null;
        }
        // Circumvent security check since this is package-private
        return caller.getClassLoader0();
    }

    // Holder has the field(s) that need to be initialized during JVM bootstrap even if
    // the outer is aot-initialized.
    private static class Holder {
        // The system class loader
        // @GuardedBy("ClassLoader.class")
        private static volatile ClassLoader scl;
    }

    // -- Package --

    /**
     * Define a Package of the given Class object.
     *
     * If the given class represents an array type, a primitive type or void,
     * this method returns {@code null}.
     *
     * This method does not throw IllegalArgumentException.
     */
    Package definePackage(Class<?> c) {
        if (c.isPrimitive() || c.isArray()) {
            return null;
        }

        return definePackage(c.getPackageName(), c.getModule());
    }

    /**
     * Defines a Package of the given name and module
     *
     * This method does not throw IllegalArgumentException.
     *
     * @param name package name
     * @param m    module
     */
    Package definePackage(String name, Module m) {
        if (name.isEmpty() && m.isNamed()) {
            throw new InternalError("unnamed package in  " + m);
        }

        // check if Package object is already defined
        NamedPackage pkg = packages.get(name);
        if (pkg instanceof Package)
            return (Package)pkg;

        return (Package)packages.compute(name, (n, p) -> toPackage(n, p, m));
    }

    /*
     * Returns a Package object for the named package
     */
    private Package toPackage(String name, NamedPackage p, Module m) {
        // define Package object if the named package is not yet defined
        if (p == null)
            return NamedPackage.toPackage(name, m);

        // otherwise, replace the NamedPackage object with Package object
        if (p instanceof Package)
            return (Package)p;

        return NamedPackage.toPackage(p.packageName(), p.module());
    }

    /**
     * Defines a package by <a href="#binary-name">name</a> in this {@code ClassLoader}.
     * <p>
     * <a href="#binary-name">Package names</a> must be unique within a class loader and
     * cannot be redefined or changed once created.
     * <p>
     * If a class loader wishes to define a package with specific properties,
     * such as version information, then the class loader should call this
     * {@code definePackage} method before calling {@code defineClass}.
     * Otherwise, the
     * {@link #defineClass(String, byte[], int, int, ProtectionDomain) defineClass}
     * method will define a package in this class loader corresponding to the package
     * of the newly defined class; the properties of this defined package are
     * specified by {@link Package}.
     *
     * @apiNote
     * A class loader that wishes to define a package for classes in a JAR
     * typically uses the specification and implementation titles, versions, and
     * vendors from the JAR's manifest. If the package is specified as
     * {@linkplain java.util.jar.Attributes.Name#SEALED sealed} in the JAR's manifest,
     * the {@code URL} of the JAR file is typically used as the {@code sealBase}.
     * If classes of package {@code 'p'} defined by this class loader
     * are loaded from multiple JARs, the {@code Package} object may contain
     * different information depending on the first class of package {@code 'p'}
     * defined and which JAR's manifest is read first to explicitly define
     * package {@code 'p'}.
     *
     * <p> It is strongly recommended that a class loader does not call this
     * method to explicitly define packages in <em>named modules</em>; instead,
     * the package will be automatically defined when a class is {@linkplain
     * #defineClass(String, byte[], int, int, ProtectionDomain) being defined}.
     * If it is desirable to define {@code Package} explicitly, it should ensure
     * that all packages in a named module are defined with the properties
     * specified by {@link Package}.  Otherwise, some {@code Package} objects
     * in a named module may be for example sealed with different seal base.
     *
     * @param  name
     *         The <a href="#binary-name">package name</a>
     *
     * @param  specTitle
     *         The specification title
     *
     * @param  specVersion
     *         The specification version
     *
     * @param  specVendor
     *         The specification vendor
     *
     * @param  implTitle
     *         The implementation title
     *
     * @param  implVersion
     *         The implementation version
     *
     * @param  implVendor
     *         The implementation vendor
     *
     * @param  sealBase
     *         If not {@code null}, then this package is sealed with
     *         respect to the given code source {@link java.net.URL URL}
     *         object.  Otherwise, the package is not sealed.
     *
     * @return  The newly defined {@code Package} object
     *
     * @throws  NullPointerException
     *          if {@code name} is {@code null}.
     *
     * @throws  IllegalArgumentException
     *          if a package of the given {@code name} is already
     *          defined by this class loader
     *
     *
     * @since  1.2
     *
     * @jvms 5.3 Creation and Loading
     * @see <a href="{@docRoot}/../specs/jar/jar.html#package-sealing">
     *      The JAR File Specification: Package Sealing</a>
     */
    protected Package definePackage(String name, String specTitle,
                                    String specVersion, String specVendor,
                                    String implTitle, String implVersion,
                                    String implVendor, URL sealBase)
    {
        Objects.requireNonNull(name);

        // definePackage is not final and may be overridden by custom class loader
        Package p = new Package(name, specTitle, specVersion, specVendor,
                                implTitle, implVersion, implVendor,
                                sealBase, this);

        if (packages.putIfAbsent(name, p) != null)
            throw new IllegalArgumentException(name);

        return p;
    }

    /**
     * Returns a {@code Package} of the given <a href="#binary-name">name</a> that
     * has been defined by this class loader.
     *
     * @param  name The <a href="#binary-name">package name</a>
     *
     * @return The {@code Package} of the given name that has been defined
     *         by this class loader, or {@code null} if not found
     *
     * @throws  NullPointerException
     *          if {@code name} is {@code null}.
     *
     * @jvms 5.3 Creation and Loading
     *
     * @since  9
     */
    public final Package getDefinedPackage(String name) {
        Objects.requireNonNull(name, "name cannot be null");

        NamedPackage p = packages.get(name);
        if (p == null)
            return null;

        return definePackage(name, p.module());
    }

    /**
     * Returns all of the {@code Package}s that have been defined by
     * this class loader.  The returned array has no duplicated {@code Package}s
     * of the same name.
     *
     * @apiNote This method returns an array rather than a {@code Set} or {@code Stream}
     *          for consistency with the existing {@link #getPackages} method.
     *
     * @return The array of {@code Package} objects that have been defined by
     *         this class loader; or a zero length array if no package has been
     *         defined by this class loader.
     *
     * @jvms 5.3 Creation and Loading
     *
     * @since  9
     */
    public final Package[] getDefinedPackages() {
        return packages().toArray(Package[]::new);
    }

    /**
     * Finds a package by <a href="#binary-name">name</a> in this class loader and its ancestors.
     * <p>
     * If this class loader defines a {@code Package} of the given name,
     * the {@code Package} is returned. Otherwise, the ancestors of
     * this class loader are searched recursively (parent by parent)
     * for a {@code Package} of the given name.
     *
     * @apiNote The {@link #getPlatformClassLoader() platform class loader}
     * may delegate to the application class loader but the application class
     * loader is not its ancestor.  When invoked on the platform class loader,
     * this method  will not find packages defined to the application
     * class loader.
     *
     * @param  name
     *         The <a href="#binary-name">package name</a>
     *
     * @return The {@code Package} of the given name that has been defined by
     *         this class loader or its ancestors, or {@code null} if not found.
     *
     * @throws  NullPointerException
     *          if {@code name} is {@code null}.
     *
     * @deprecated
     * If multiple class loaders delegate to each other and define classes
     * with the same package name, and one such loader relies on the lookup
     * behavior of {@code getPackage} to return a {@code Package} from
     * a parent loader, then the properties exposed by the {@code Package}
     * may not be as expected in the rest of the program.
     * For example, the {@code Package} will only expose annotations from the
     * {@code package-info.class} file defined by the parent loader, even if
     * annotations exist in a {@code package-info.class} file defined by
     * a child loader.  A more robust approach is to use the
     * {@link ClassLoader#getDefinedPackage} method which returns
     * a {@code Package} for the specified class loader.
     *
     * @see ClassLoader#getDefinedPackage(String)
     *
     * @since  1.2
     */
    @Deprecated(since="9")
    protected Package getPackage(String name) {
        Package pkg = getDefinedPackage(name);
        if (pkg == null) {
            if (parent != null) {
                pkg = parent.getPackage(name);
            } else {
                pkg = BootLoader.getDefinedPackage(name);
            }
        }
        return pkg;
    }

    /**
     * Returns all of the {@code Package}s that have been defined by
     * this class loader and its ancestors.  The returned array may contain
     * more than one {@code Package} object of the same package name, each
     * defined by a different class loader in the class loader hierarchy.
     *
     * @apiNote The {@link #getPlatformClassLoader() platform class loader}
     * may delegate to the application class loader. In other words,
     * packages in modules defined to the application class loader may be
     * visible to the platform class loader.  On the other hand,
     * the application class loader is not its ancestor and hence
     * when invoked on the platform class loader, this method will not
     * return any packages defined to the application class loader.
     *
     * @return  The array of {@code Package} objects that have been defined by
     *          this class loader and its ancestors
     *
     * @see ClassLoader#getDefinedPackages()
     *
     * @since  1.2
     */
    protected Package[] getPackages() {
        Stream<Package> pkgs = packages();
        ClassLoader ld = parent;
        while (ld != null) {
            pkgs = Stream.concat(ld.packages(), pkgs);
            ld = ld.parent;
        }
        return Stream.concat(BootLoader.packages(), pkgs)
                     .toArray(Package[]::new);
    }



    // package-private

    /**
     * Returns a stream of Packages defined in this class loader
     */
    Stream<Package> packages() {
        return packages.values().stream()
                       .map(p -> definePackage(p.packageName(), p.module()));
    }

    // -- Native library access --

    /**
     * Returns the absolute path name of a native library.  The VM invokes this
     * method to locate the native libraries that belong to classes loaded with
     * this class loader. If this method returns {@code null}, the VM
     * searches the library along the path specified as the
     * "{@code java.library.path}" property.
     *
     * @param  libname
     *         The library name
     *
     * @return  The absolute path of the native library
     *
     * @see  System#loadLibrary(String)
     * @see  System#mapLibraryName(String)
     *
     * @since  1.2
     */
    protected String findLibrary(String libname) {
        return null;
    }

    private final NativeLibraries libraries = NativeLibraries.newInstance(this);

    // Invoked in the java.lang.Runtime class to implement load and loadLibrary.
    static NativeLibrary loadLibrary(Class<?> fromClass, File file) {
        ClassLoader loader = (fromClass == null) ? null : fromClass.getClassLoader();
        NativeLibraries libs = loader != null ? loader.libraries : BootLoader.getNativeLibraries();
        NativeLibrary nl = libs.loadLibrary(fromClass, file);
        if (nl != null) {
            return nl;
        }
        throw new UnsatisfiedLinkError("Can't load library: " + file);
    }
    static NativeLibrary loadLibrary(Class<?> fromClass, String name) {
        ClassLoader loader = (fromClass == null) ? null : fromClass.getClassLoader();
        if (loader == null) {
            NativeLibrary nl = BootLoader.getNativeLibraries().loadLibrary(fromClass, name);
            if (nl != null) {
                return nl;
            }
            throw new UnsatisfiedLinkError("no " + name +
                    " in system library path: " + StaticProperty.sunBootLibraryPath());
        }

        NativeLibraries libs = loader.libraries;
        // First load from the file returned from ClassLoader::findLibrary, if found.
        String libfilename = loader.findLibrary(name);
        if (libfilename != null) {
            File libfile = new File(libfilename);
            if (!libfile.isAbsolute()) {
                throw new UnsatisfiedLinkError(
                        "ClassLoader.findLibrary failed to return an absolute path: " + libfilename);
            }
            NativeLibrary nl = libs.loadLibrary(fromClass, libfile);
            if (nl != null) {
                return nl;
            }
            throw new UnsatisfiedLinkError("Can't load " + libfilename);
        }
        // Then load from system library path and java library path
        NativeLibrary nl = libs.loadLibrary(fromClass, name);
        if (nl != null) {
            return nl;
        }

        // Oops, it failed
        throw new UnsatisfiedLinkError("no " + name +
                " in java.library.path: " + StaticProperty.javaLibraryPath());
    }

    /**
     * Invoked in the VM class linking code.
     * @param loader the class loader used to look up the native library symbol
     * @param clazz the class in which the native method is declared
     * @param entryName the native method's mangled name (this is the name used for the native lookup)
     * @param javaName the native method's declared name
     */
    static long findNative(ClassLoader loader, Class<?> clazz, String entryName, String javaName) {
        NativeLibraries nativeLibraries = nativeLibrariesFor(loader);
        long addr = nativeLibraries.find(entryName);
        if (addr != 0 && loader != null) {
            Reflection.ensureNativeAccess(clazz, clazz, javaName, true);
        }
        return addr;
    }

    /*
     * This is also called by SymbolLookup::loaderLookup. In that case, we need
     * to avoid a restricted check, as that check has already been performed when
     * obtaining the lookup.
     */
    static NativeLibraries nativeLibrariesFor(ClassLoader loader) {
        if (loader == null) {
            return BootLoader.getNativeLibraries();
        } else {
            return loader.libraries;
        }
    }

    // -- Assertion management --

    final Object assertionLock;

    // The default toggle for assertion checking.
    // @GuardedBy("assertionLock")
    private boolean defaultAssertionStatus = false;

    // Maps String packageName to Boolean package default assertion status Note
    // that the default package is placed under a null map key.  If this field
    // is null then we are delegating assertion status queries to the VM, i.e.,
    // none of this ClassLoader's assertion status modification methods have
    // been invoked.
    // @GuardedBy("assertionLock")
    private Map<String, Boolean> packageAssertionStatus = null;

    // Maps String fullyQualifiedClassName to Boolean assertionStatus If this
    // field is null then we are delegating assertion status queries to the VM,
    // i.e., none of this ClassLoader's assertion status modification methods
    // have been invoked.
    // @GuardedBy("assertionLock")
    Map<String, Boolean> classAssertionStatus = null;

    /**
     * Sets the default assertion status for this class loader.  This setting
     * determines whether classes loaded by this class loader and initialized
     * in the future will have assertions enabled or disabled by default.
     * This setting may be overridden on a per-package or per-class basis by
     * invoking {@link #setPackageAssertionStatus(String, boolean)} or {@link
     * #setClassAssertionStatus(String, boolean)}.
     *
     * @param  enabled
     *         {@code true} if classes loaded by this class loader will
     *         henceforth have assertions enabled by default, {@code false}
     *         if they will have assertions disabled by default.
     *
     * @since  1.4
     */
    public void setDefaultAssertionStatus(boolean enabled) {
        synchronized (assertionLock) {
            if (classAssertionStatus == null)
                initializeJavaAssertionMaps();

            defaultAssertionStatus = enabled;
        }
    }

    /**
     * Sets the package default assertion status for the named package.  The
     * package default assertion status determines the assertion status for
     * classes initialized in the future that belong to the named package or
     * any of its "subpackages".
     *
     * <p> A subpackage of a package named p is any package whose name begins
     * with "{@code p.}".  For example, {@code javax.swing.text} is a
     * subpackage of {@code javax.swing}, and both {@code java.util} and
     * {@code java.lang.reflect} are subpackages of {@code java}.
     *
     * <p> In the event that multiple package defaults apply to a given class,
     * the package default pertaining to the most specific package takes
     * precedence over the others.  For example, if {@code javax.lang} and
     * {@code javax.lang.reflect} both have package defaults associated with
     * them, the latter package default applies to classes in
     * {@code javax.lang.reflect}.
     *
     * <p> Package defaults take precedence over the class loader's default
     * assertion status, and may be overridden on a per-class basis by invoking
     * {@link #setClassAssertionStatus(String, boolean)}.  </p>
     *
     * @param  packageName
     *         The name of the package whose package default assertion status
     *         is to be set. A {@code null} value indicates the unnamed
     *         package that is "current"
     *         (see section {@jls 7.4.2} of
     *         <cite>The Java Language Specification</cite>.)
     *
     * @param  enabled
     *         {@code true} if classes loaded by this classloader and
     *         belonging to the named package or any of its subpackages will
     *         have assertions enabled by default, {@code false} if they will
     *         have assertions disabled by default.
     *
     * @since  1.4
     */
    public void setPackageAssertionStatus(String packageName,
                                          boolean enabled) {
        synchronized (assertionLock) {
            if (packageAssertionStatus == null)
                initializeJavaAssertionMaps();

            packageAssertionStatus.put(packageName, enabled);
        }
    }

    /**
     * Sets the desired assertion status for the named top-level class in this
     * class loader and any nested classes contained therein.  This setting
     * takes precedence over the class loader's default assertion status, and
     * over any applicable per-package default.  This method has no effect if
     * the named class has already been initialized.  (Once a class is
     * initialized, its assertion status cannot change.)
     *
     * <p> If the named class is not a top-level class, this invocation will
     * have no effect on the actual assertion status of any class. </p>
     *
     * @param  className
     *         The fully qualified class name of the top-level class whose
     *         assertion status is to be set.
     *
     * @param  enabled
     *         {@code true} if the named class is to have assertions
     *         enabled when (and if) it is initialized, {@code false} if the
     *         class is to have assertions disabled.
     *
     * @since  1.4
     */
    public void setClassAssertionStatus(String className, boolean enabled) {
        synchronized (assertionLock) {
            if (classAssertionStatus == null)
                initializeJavaAssertionMaps();

            classAssertionStatus.put(className, enabled);
        }
    }

    /**
     * Sets the default assertion status for this class loader to
     * {@code false} and discards any package defaults or class assertion
     * status settings associated with the class loader.  This method is
     * provided so that class loaders can be made to ignore any command line or
     * persistent assertion status settings and "start with a clean slate."
     *
     * @since  1.4
     */
    public void clearAssertionStatus() {
        /*
         * Whether or not "Java assertion maps" are initialized, set
         * them to empty maps, effectively ignoring any present settings.
         */
        synchronized (assertionLock) {
            classAssertionStatus = new HashMap<>();
            packageAssertionStatus = new HashMap<>();
            defaultAssertionStatus = false;
        }
    }

    /**
     * Returns the assertion status that would be assigned to the specified
     * class if it were to be initialized at the time this method is invoked.
     * If the named class has had its assertion status set, the most recent
     * setting will be returned; otherwise, if any package default assertion
     * status pertains to this class, the most recent setting for the most
     * specific pertinent package default assertion status is returned;
     * otherwise, this class loader's default assertion status is returned.
     * </p>
     *
     * @param  className
     *         The fully qualified class name of the class whose desired
     *         assertion status is being queried.
     *
     * @return  The desired assertion status of the specified class.
     *
     * @see  #setClassAssertionStatus(String, boolean)
     * @see  #setPackageAssertionStatus(String, boolean)
     * @see  #setDefaultAssertionStatus(boolean)
     *
     * @since  1.4
     */
    boolean desiredAssertionStatus(String className) {
        synchronized (assertionLock) {
            // assert classAssertionStatus   != null;
            // assert packageAssertionStatus != null;

            // Check for a class entry
            Boolean result = classAssertionStatus.get(className);
            if (result != null)
                return result.booleanValue();

            // Check for most specific package entry
            int dotIndex = className.lastIndexOf('.');
            if (dotIndex < 0) { // default package
                result = packageAssertionStatus.get(null);
                if (result != null)
                    return result.booleanValue();
            }
            while(dotIndex > 0) {
                className = className.substring(0, dotIndex);
                result = packageAssertionStatus.get(className);
                if (result != null)
                    return result.booleanValue();
                dotIndex = className.lastIndexOf('.', dotIndex-1);
            }

            // Return the classloader default
            return defaultAssertionStatus;
        }
    }

    // Set up the assertions with information provided by the VM.
    // Note: Should only be called inside a synchronized block
    private void initializeJavaAssertionMaps() {
        // assert Thread.holdsLock(assertionLock);

        classAssertionStatus = new HashMap<>();
        packageAssertionStatus = new HashMap<>();
        AssertionStatusDirectives directives = retrieveDirectives();

        for(int i = 0; i < directives.classes.length; i++)
            classAssertionStatus.put(directives.classes[i],
                                     directives.classEnabled[i]);

        for(int i = 0; i < directives.packages.length; i++)
            packageAssertionStatus.put(directives.packages[i],
                                       directives.packageEnabled[i]);

        defaultAssertionStatus = directives.deflt;
    }

    // Retrieves the assertion directives from the VM.
    private static native AssertionStatusDirectives retrieveDirectives();


    // -- Misc --

    /**
     * Returns the ConcurrentHashMap used as a storage for ClassLoaderValue(s)
     * associated with this ClassLoader, creating it if it doesn't already exist.
     */
    ConcurrentHashMap<?, ?> createOrGetClassLoaderValueMap() {
        ConcurrentHashMap<?, ?> map = classLoaderValueMap;
        if (map == null) {
            map = new ConcurrentHashMap<>();
            boolean set = trySetObjectField("classLoaderValueMap", map);
            if (!set) {
                // beaten by someone else
                map = classLoaderValueMap;
            }
        }
        return map;
    }

    // the storage for ClassLoaderValue(s) associated with this ClassLoader
    private volatile ConcurrentHashMap<?, ?> classLoaderValueMap;

    /**
     * Attempts to atomically set a volatile field in this object. Returns
     * {@code true} if not beaten by another thread. Avoids the use of
     * AtomicReferenceFieldUpdater in this class.
     */
    private boolean trySetObjectField(String name, Object obj) {
        Unsafe unsafe = Unsafe.getUnsafe();
        long offset = unsafe.objectFieldOffset(ClassLoader.class, name);
        return unsafe.compareAndSetReference(this, offset, null, obj);
    }

    private void reinitObjectField(String name, Object obj) {
        Unsafe unsafe = Unsafe.getUnsafe();
        long offset = unsafe.objectFieldOffset(ClassLoader.class, name);

        // Extra safety: check the types
        Object current = unsafe.getReference(this, offset);
        if (current.getClass() != obj.getClass()) {
            throw new IllegalStateException("Wrong field type");
        }

        unsafe.putReference(this, offset, obj);
    }

    /**
     * Called only by the VM, during -Xshare:dump.
     *
     * @implNote This is done while the JVM is running in single-threaded mode,
     * and at the very end of Java bytecode execution. We know that no more classes
     * will be loaded and none of the fields modified by this method will be used again.
     */
    private void resetArchivedStates() {
        if (parallelLockMap != null) {
            reinitObjectField("parallelLockMap", new ConcurrentHashMap<>());
        }
<<<<<<< HEAD

        if (CDS.isDumpingPackages()) {
            if (System.getProperty("cds.debug.archived.packages") != null) {
                for (Map.Entry<String, NamedPackage> entry : packages.entrySet()) {
                    String key = entry.getKey();
                    NamedPackage value = entry.getValue();
                    System.out.println("Archiving " + 
                                       (value instanceof Package ? "Package" : "NamedPackage") +
                                       " \"" + key + "\" for " + this);
                }
            }
        } else {
            packages.clear();
            package2certs.clear();
        }
=======
        reinitObjectField("packages", new ConcurrentHashMap<>());
        reinitObjectField("package2certs", new ConcurrentHashMap<>());
>>>>>>> c116b18b
        classes.clear();
        classes.trimToSize();
        classLoaderValueMap = null;
        libraries.clear();
    }
}

/*
 * A utility class that will enumerate over an array of enumerations.
 */
final class CompoundEnumeration<E> implements Enumeration<E> {
    private final Enumeration<E>[] enums;
    private int index;

    public CompoundEnumeration(Enumeration<E>[] enums) {
        this.enums = enums;
    }

    private boolean next() {
        while (index < enums.length) {
            if (enums[index] != null && enums[index].hasMoreElements()) {
                return true;
            }
            index++;
        }
        return false;
    }

    public boolean hasMoreElements() {
        return next();
    }

    public E nextElement() {
        if (!next()) {
            throw new NoSuchElementException();
        }
        return enums[index].nextElement();
    }
}<|MERGE_RESOLUTION|>--- conflicted
+++ resolved
@@ -2598,7 +2598,6 @@
         if (parallelLockMap != null) {
             reinitObjectField("parallelLockMap", new ConcurrentHashMap<>());
         }
-<<<<<<< HEAD
 
         if (CDS.isDumpingPackages()) {
             if (System.getProperty("cds.debug.archived.packages") != null) {
@@ -2611,13 +2610,10 @@
                 }
             }
         } else {
-            packages.clear();
-            package2certs.clear();
-        }
-=======
-        reinitObjectField("packages", new ConcurrentHashMap<>());
-        reinitObjectField("package2certs", new ConcurrentHashMap<>());
->>>>>>> c116b18b
+          reinitObjectField("packages", new ConcurrentHashMap<>());
+          reinitObjectField("package2certs", new ConcurrentHashMap<>());
+        }
+
         classes.clear();
         classes.trimToSize();
         classLoaderValueMap = null;
