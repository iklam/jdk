--- conflicted
+++ resolved
@@ -135,18 +135,6 @@
             }
             return buf.toString();
         }
-<<<<<<< HEAD
-=======
-
-        @SuppressWarnings("unchecked")
-        public LambdaForm get() {
-            if (cache instanceof LambdaForm lf) {
-                return lf;
-            } else {
-                return ((SoftReference<LambdaForm>)cache).get();
-            }
-        }
->>>>>>> 0460978e
     }
 
     /**
