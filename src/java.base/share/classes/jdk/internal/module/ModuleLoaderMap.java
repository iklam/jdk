--- conflicted
+++ resolved
@@ -84,26 +84,8 @@
 
         @Override
         public ClassLoader apply(String name) {
-<<<<<<< HEAD
-            // IOI hack -- force these two modules (if they exist) to be
-            // loaded from the platform loader.
-            //
-            // Otherwise these two modules will be loaded by the app loader, but
-            // jdk.internal.vm.compiler (loaded by the platform loader) will resolve
-            // some classes in these two modules. This causes some complications with
-            // -XX:+PreloadSharedClasses.
-            if ("org.graalvm.sdk".equals(name)) {
-                return PLATFORM_CLASSLOADER;
-            }
-            if ("org.graalvm.truffle".equals(name)) {
-                return PLATFORM_CLASSLOADER;
-            }
-            Integer loader = map.get(name);
-            if (loader == APP_LOADER_INDEX) {
-=======
             String loader = map.get(name);
             if (APP_LOADER_NAME.equals(loader)) {
->>>>>>> db56266a
                 return APP_CLASSLOADER;
             } else if (PLATFORM_LOADER_NAME.equals(loader)) {
                 return PLATFORM_CLASSLOADER;
