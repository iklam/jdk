--- conflicted
+++ resolved
@@ -118,10 +118,7 @@
   private static void populateMetadataTypeArray(TypeDataBase db) {
     metadataTypeArray = new Type[11];
     // The order needs to match up with CPP_VTABLE_TYPES_DO in src/hotspot/share/cds/cppVtables.cpp
-<<<<<<< HEAD
-=======
-
->>>>>>> e3f85c96
+
     metadataTypeArray[0] = db.lookupType("ConstantPool");
     metadataTypeArray[1] = db.lookupType("InstanceKlass");
     metadataTypeArray[2] = db.lookupType("InstanceClassLoaderKlass");
