/*
 * Copyright (c) 2016, 2025, Oracle and/or its affiliates. All rights reserved.
 * Copyright (c) 2016, 2024 SAP SE. All rights reserved.
 * DO NOT ALTER OR REMOVE COPYRIGHT NOTICES OR THIS FILE HEADER.
 *
 * This code is free software; you can redistribute it and/or modify it
 * under the terms of the GNU General Public License version 2 only, as
 * published by the Free Software Foundation.
 *
 * This code is distributed in the hope that it will be useful, but WITHOUT
 * ANY WARRANTY; without even the implied warranty of MERCHANTABILITY or
 * FITNESS FOR A PARTICULAR PURPOSE.  See the GNU General Public License
 * version 2 for more details (a copy is included in the LICENSE file that
 * accompanied this code).
 *
 * You should have received a copy of the GNU General Public License version
 * 2 along with this work; if not, write to the Free Software Foundation,
 * Inc., 51 Franklin St, Fifth Floor, Boston, MA 02110-1301 USA.
 *
 * Please contact Oracle, 500 Oracle Parkway, Redwood Shores, CA 94065 USA
 * or visit www.oracle.com if you need additional information or have any
 * questions.
 *
 */

#include "asm/macroAssembler.inline.hpp"
#include "classfile/javaClasses.hpp"
#include "compiler/disassembler.hpp"
#include "gc/shared/barrierSetAssembler.hpp"
#include "interpreter/abstractInterpreter.hpp"
#include "interpreter/bytecodeHistogram.hpp"
#include "interpreter/interpreter.hpp"
#include "interpreter/interpreterRuntime.hpp"
#include "interpreter/interp_masm.hpp"
#include "interpreter/templateInterpreterGenerator.hpp"
#include "interpreter/templateTable.hpp"
#include "oops/arrayOop.hpp"
#include "oops/methodCounters.hpp"
#include "oops/methodData.hpp"
#include "oops/oop.inline.hpp"
#include "oops/resolvedIndyEntry.hpp"
#include "oops/resolvedMethodEntry.hpp"
#include "prims/jvmtiExport.hpp"
#include "prims/jvmtiThreadState.hpp"
#include "runtime/arguments.hpp"
#include "runtime/deoptimization.hpp"
#include "runtime/frame.inline.hpp"
#include "runtime/jniHandles.hpp"
#include "runtime/sharedRuntime.hpp"
#include "runtime/stubRoutines.hpp"
#include "runtime/synchronizer.hpp"
#include "runtime/timer.hpp"
#include "runtime/vframeArray.hpp"
#include "utilities/debug.hpp"
#include "utilities/macros.hpp"

// Size of interpreter code.  Increase if too small.  Interpreter will
// fail with a guarantee ("not enough space for interpreter generation");
// if too small.
// Run with +PrintInterpreter to get the VM to print out the size.
// Max size with JVMTI
int TemplateInterpreter::InterpreterCodeSize = 320*K;

#undef  __
#ifdef PRODUCT
  #define __ Disassembler::hook<InterpreterMacroAssembler>(__FILE__, __LINE__, _masm)->
#else
  #define __ Disassembler::hook<InterpreterMacroAssembler>(__FILE__, __LINE__, _masm)->
//  #define __ (Verbose ? (_masm->block_comment(FILE_AND_LINE),_masm):_masm)->
#endif

#define BLOCK_COMMENT(str) __ block_comment(str)
#define BIND(label)        __ bind(label); BLOCK_COMMENT(#label ":")

#define oop_tmp_offset     _z_ijava_state_neg(oop_tmp)

//-----------------------------------------------------------------------------

address TemplateInterpreterGenerator::generate_slow_signature_handler() {
  //
  // New slow_signature handler that respects the z/Architecture
  // C calling conventions.
  //
  // We get called by the native entry code with our output register
  // area == 8. First we call InterpreterRuntime::get_result_handler
  // to copy the pointer to the signature string temporarily to the
  // first C-argument and to return the result_handler in
  // Z_RET. Since native_entry will copy the jni-pointer to the
  // first C-argument slot later on, it's OK to occupy this slot
  // temporarily. Then we copy the argument list on the java
  // expression stack into native varargs format on the native stack
  // and load arguments into argument registers. Integer arguments in
  // the varargs vector will be sign-extended to 8 bytes.
  //
  // On entry:
  //   Z_ARG1  - intptr_t*       Address of java argument list in memory.
  //   Z_state - zeroInterpreter* Address of interpreter state for
  //                              this method
  //   Z_method
  //
  // On exit (just before return instruction):
  //   Z_RET contains the address of the result_handler.
  //   Z_ARG2 is not updated for static methods and contains "this" otherwise.
  //   Z_ARG3-Z_ARG5 contain the first 3 arguments of types other than float and double.
  //   Z_FARG1-Z_FARG4 contain the first 4 arguments of type float or double.

  const int LogSizeOfCase = 3;

  const int max_fp_register_arguments   = Argument::n_float_register_parameters;
  const int max_int_register_arguments  = Argument::n_register_parameters - 2;  // First 2 are reserved.

  const Register arg_java       = Z_tmp_2;
  const Register arg_c          = Z_tmp_3;
  const Register signature      = Z_R1_scratch; // Is a string.
  const Register fpcnt          = Z_R0_scratch;
  const Register argcnt         = Z_tmp_4;
  const Register intSlot        = Z_tmp_1;
  const Register sig_end        = Z_tmp_1; // Assumed end of signature (only used in do_object).
  const Register target_sp      = Z_tmp_1;
  const FloatRegister floatSlot = Z_F1;

  const int d_signature         = _z_abi(gpr6); // Only spill space, register contents not affected.
  const int d_fpcnt             = _z_abi(gpr7); // Only spill space, register contents not affected.

  unsigned int entry_offset = __ offset();

  BLOCK_COMMENT("slow_signature_handler {");

  // We use target_sp for storing arguments in the C frame.
  __ save_return_pc();
  __ push_frame_abi160(4*BytesPerWord);                 // Reserve space to save the tmp_[1..4] registers.
  __ z_stmg(Z_R10, Z_R13, frame::z_abi_160_size, Z_SP); // Save registers only after frame is pushed.

  __ z_lgr(arg_java, Z_ARG1);

  Register   method = Z_ARG2; // Directly load into correct argument register.

  __ get_method(method);
  __ call_VM_leaf(CAST_FROM_FN_PTR(address, InterpreterRuntime::get_signature), Z_thread, method);

  // Move signature to callee saved register.
  // Don't directly write to stack. Frame is used by VM call.
  __ z_lgr(Z_tmp_1, Z_RET);

  // Reload method. Register may have been altered by VM call.
  __ get_method(method);

  // Get address of result handler.
  __ call_VM_leaf(CAST_FROM_FN_PTR(address, InterpreterRuntime::get_result_handler), Z_thread, method);

  // Save signature address to stack.
  __ z_stg(Z_tmp_1, d_signature, Z_SP);

  // Don't overwrite return value (Z_RET, Z_ARG1) in rest of the method !

  {
    Label   isStatic;

    // Test if static.
    // We can test the bit directly.
    // Path is Z_method->_access_flags._flags.
    // We only support flag bits in the least significant byte (assert !).
    // Therefore add 3 to address that byte within "_flags".
    // Reload method. VM call above may have destroyed register contents
    __ get_method(method);
    __ testbit_ushort(method2_(method, access_flags), JVM_ACC_STATIC_BIT);
    method = noreg;  // end of life
    __ z_btrue(isStatic);

    // For non-static functions, pass "this" in Z_ARG2 and copy it to 2nd C-arg slot.
    // Need to box the Java object here, so we use arg_java
    // (address of current Java stack slot) as argument and
    // don't dereference it as in case of ints, floats, etc..
    __ z_lgr(Z_ARG2, arg_java);
    __ add2reg(arg_java, -BytesPerWord);
    __ bind(isStatic);
  }

  // argcnt == 0 corresponds to 3rd C argument.
  //   arg #1 (result handler) and
  //   arg #2 (this, for non-statics), unused else
  // are reserved and pre-filled above.
  // arg_java points to the corresponding Java argument here. It
  // has been decremented by one argument (this) in case of non-static.
  __ clear_reg(argcnt, true, false);  // Don't set CC.
  __ z_lg(target_sp, 0, Z_SP);
  __ add2reg(arg_c, _z_abi(remaining_cargs), target_sp);
  // No floating-point args parsed so far.
  __ clear_mem(Address(Z_SP, d_fpcnt), 8);

  NearLabel   move_intSlot_to_ARG, move_floatSlot_to_FARG;
  NearLabel   loop_start, loop_start_restore, loop_end;
  NearLabel   do_int, do_long, do_float, do_double;
  NearLabel   do_dontreachhere, do_object, do_array, do_boxed;

#ifdef ASSERT
  // Signature needs to point to '(' (== 0x28) at entry.
  __ z_lg(signature, d_signature, Z_SP);
  __ z_cli(0, signature, (int) '(');
  __ z_brne(do_dontreachhere);
#endif

  __ bind(loop_start_restore);
  __ z_lg(signature, d_signature, Z_SP);  // Restore signature ptr, destroyed by move_XX_to_ARG.

  BIND(loop_start);
  // Advance to next argument type token from the signature.
  __ add2reg(signature, 1);

  // Use CLI, works well on all CPU versions.
    __ z_cli(0, signature, (int) ')');
    __ z_bre(loop_end);                // end of signature
    __ z_cli(0, signature, (int) 'L');
    __ z_bre(do_object);               // object     #9
    __ z_cli(0, signature, (int) 'F');
    __ z_bre(do_float);                // float      #7
    __ z_cli(0, signature, (int) 'J');
    __ z_bre(do_long);                 // long       #6
    __ z_cli(0, signature, (int) 'B');
    __ z_bre(do_int);                  // byte       #1
    __ z_cli(0, signature, (int) 'Z');
    __ z_bre(do_int);                  // boolean    #2
    __ z_cli(0, signature, (int) 'C');
    __ z_bre(do_int);                  // char       #3
    __ z_cli(0, signature, (int) 'S');
    __ z_bre(do_int);                  // short      #4
    __ z_cli(0, signature, (int) 'I');
    __ z_bre(do_int);                  // int        #5
    __ z_cli(0, signature, (int) 'D');
    __ z_bre(do_double);               // double     #8
    __ z_cli(0, signature, (int) '[');
    __ z_bre(do_array);                // array      #10

  __ bind(do_dontreachhere);

  __ unimplemented("ShouldNotReachHere in slow_signature_handler", 120);

  // Array argument
  BIND(do_array);

  {
    Label   start_skip, end_skip;

    __ bind(start_skip);

    // Advance to next type tag from signature.
    __ add2reg(signature, 1);

    // Use CLI, works well on all CPU versions.
    __ z_cli(0, signature, (int) '[');
    __ z_bre(start_skip);               // Skip further brackets.

    __ z_cli(0, signature, (int) '9');
    __ z_brh(end_skip);                 // no optional size

    __ z_cli(0, signature, (int) '0');
    __ z_brnl(start_skip);              // Skip optional size.

    __ bind(end_skip);

    __ z_cli(0, signature, (int) 'L');
    __ z_brne(do_boxed);                // If not array of objects: go directly to do_boxed.
  }

  //  OOP argument
  BIND(do_object);
  // Pass by an object's type name.
  {
    Label   L;

    __ add2reg(sig_end, 4095, signature);     // Assume object type name is shorter than 4k.
    __ load_const_optimized(Z_R0, (int) ';'); // Type name terminator (must be in Z_R0!).
    __ MacroAssembler::search_string(sig_end, signature);
    __ z_brl(L);
    __ z_illtrap();  // No semicolon found: internal error or object name too long.
    __ bind(L);
    __ z_lgr(signature, sig_end);
    // fallthru to do_boxed
  }

  // Need to box the Java object here, so we use arg_java
  // (address of current Java stack slot) as argument and
  // don't dereference it as in case of ints, floats, etc..

  // UNBOX argument
  // Load reference and check for null.
  Label  do_int_Entry4Boxed;
  __ bind(do_boxed);
  {
    __ load_and_test_long(intSlot, Address(arg_java));
    __ z_bre(do_int_Entry4Boxed);
    __ z_lgr(intSlot, arg_java);
    __ z_bru(do_int_Entry4Boxed);
  }

  // INT argument

  // (also for byte, boolean, char, short)
  // Use lgf for load (sign-extend) and stg for store.
  BIND(do_int);
  __ z_lgf(intSlot, 0, arg_java);

  __ bind(do_int_Entry4Boxed);
  __ add2reg(arg_java, -BytesPerWord);
  // If argument fits into argument register, go and handle it, otherwise continue.
  __ compare32_and_branch(argcnt, max_int_register_arguments,
                          Assembler::bcondLow, move_intSlot_to_ARG);
  __ z_stg(intSlot, 0, arg_c);
  __ add2reg(arg_c, BytesPerWord);
  __ z_bru(loop_start);

  // LONG argument

  BIND(do_long);
  __ add2reg(arg_java, -2*BytesPerWord);  // Decrement first to have positive displacement for lg.
  __ z_lg(intSlot, BytesPerWord, arg_java);
  // If argument fits into argument register, go and handle it, otherwise continue.
  __ compare32_and_branch(argcnt, max_int_register_arguments,
                          Assembler::bcondLow, move_intSlot_to_ARG);
  __ z_stg(intSlot, 0, arg_c);
  __ add2reg(arg_c, BytesPerWord);
  __ z_bru(loop_start);

  // FLOAT argumen

  BIND(do_float);
  __ z_le(floatSlot, 0, arg_java);
  __ add2reg(arg_java, -BytesPerWord);
  assert(max_fp_register_arguments <= 255, "always true");  // safety net
  __ z_cli(d_fpcnt+7, Z_SP, max_fp_register_arguments);
  __ z_brl(move_floatSlot_to_FARG);
  __ z_ste(floatSlot, 4, arg_c);
  __ add2reg(arg_c, BytesPerWord);
  __ z_bru(loop_start);

  // DOUBLE argument

  BIND(do_double);
  __ add2reg(arg_java, -2*BytesPerWord);  // Decrement first to have positive displacement for lg.
  __ z_ld(floatSlot, BytesPerWord, arg_java);
  assert(max_fp_register_arguments <= 255, "always true");  // safety net
  __ z_cli(d_fpcnt+7, Z_SP, max_fp_register_arguments);
  __ z_brl(move_floatSlot_to_FARG);
  __ z_std(floatSlot, 0, arg_c);
  __ add2reg(arg_c, BytesPerWord);
  __ z_bru(loop_start);

  // Method exit, all arguments processed.
  __ bind(loop_end);
  __ z_lmg(Z_R10, Z_R13, frame::z_abi_160_size, Z_SP); // restore registers before frame is popped.
  __ pop_frame();
  __ restore_return_pc();
  __ z_br(Z_R14);

  // Copy int arguments.

  Label  iarg_caselist;   // Distance between each case has to be a power of 2
                          // (= 1 << LogSizeOfCase).
  __ align(16);
  BIND(iarg_caselist);
  __ z_lgr(Z_ARG3, intSlot);    // 4 bytes
  __ z_bru(loop_start_restore); // 4 bytes

  __ z_lgr(Z_ARG4, intSlot);
  __ z_bru(loop_start_restore);

  __ z_lgr(Z_ARG5, intSlot);
  __ z_bru(loop_start_restore);

  __ align(16);
  __ bind(move_intSlot_to_ARG);
  __ z_stg(signature, d_signature, Z_SP);       // Spill since signature == Z_R1_scratch.
  __ z_larl(Z_R1_scratch, iarg_caselist);
  __ z_sllg(Z_R0_scratch, argcnt, LogSizeOfCase);
  __ add2reg(argcnt, 1);
  __ z_agr(Z_R1_scratch, Z_R0_scratch);
  __ z_bcr(Assembler::bcondAlways, Z_R1_scratch);

  // Copy float arguments.

  Label  farg_caselist;   // Distance between each case has to be a power of 2
                          // (= 1 << logSizeOfCase, padded with nop.
  __ align(16);
  BIND(farg_caselist);
  __ z_ldr(Z_FARG1, floatSlot); // 2 bytes
  __ z_bru(loop_start_restore); // 4 bytes
  __ z_nop();                   // 2 bytes

  __ z_ldr(Z_FARG2, floatSlot);
  __ z_bru(loop_start_restore);
  __ z_nop();

  __ z_ldr(Z_FARG3, floatSlot);
  __ z_bru(loop_start_restore);
  __ z_nop();

  __ z_ldr(Z_FARG4, floatSlot);
  __ z_bru(loop_start_restore);
  __ z_nop();

  __ align(16);
  __ bind(move_floatSlot_to_FARG);
  __ z_stg(signature, d_signature, Z_SP);        // Spill since signature == Z_R1_scratch.
  __ z_lg(Z_R0_scratch, d_fpcnt, Z_SP);          // Need old value for indexing.
  __ add2mem_64(Address(Z_SP, d_fpcnt), 1, Z_R1_scratch); // Increment index.
  __ z_larl(Z_R1_scratch, farg_caselist);
  __ z_sllg(Z_R0_scratch, Z_R0_scratch, LogSizeOfCase);
  __ z_agr(Z_R1_scratch, Z_R0_scratch);
  __ z_bcr(Assembler::bcondAlways, Z_R1_scratch);

  BLOCK_COMMENT("} slow_signature_handler");

  return __ addr_at(entry_offset);
}

address TemplateInterpreterGenerator::generate_result_handler_for (BasicType type) {
  address entry = __ pc();

  assert(Z_tos == Z_RET, "Result handler: must move result!");
  assert(Z_ftos == Z_FRET, "Result handler: must move float result!");

  switch (type) {
    case T_BOOLEAN:
      __ c2bool(Z_tos);
      break;
    case T_CHAR:
      __ and_imm(Z_tos, 0xffff);
      break;
    case T_BYTE:
      __ z_lbr(Z_tos, Z_tos);
      break;
    case T_SHORT:
      __ z_lhr(Z_tos, Z_tos);
      break;
    case T_INT:
    case T_LONG:
    case T_VOID:
    case T_FLOAT:
    case T_DOUBLE:
      break;
    case T_OBJECT:
      // Retrieve result from frame...
      __ mem2reg_opt(Z_tos, Address(Z_fp, oop_tmp_offset));
      // and verify it.
      __ verify_oop(Z_tos);
      break;
    default:
      ShouldNotReachHere();
  }
  __ z_br(Z_R14);      // Return from result handler.
  return entry;
}

// Abstract method entry.
// Attempt to execute abstract method. Throw exception.
address TemplateInterpreterGenerator::generate_abstract_entry(void) {
  unsigned int entry_offset = __ offset();

  // Caller could be the call_stub or a compiled method (x86 version is wrong!).

  BLOCK_COMMENT("abstract_entry {");

  // Implement call of InterpreterRuntime::throw_AbstractMethodError.
  __ set_top_ijava_frame_at_SP_as_last_Java_frame(Z_SP, Z_R1);
  __ save_return_pc();       // Save Z_R14.
  __ push_frame_abi160(0);   // Without new frame the RT call could overwrite the saved Z_R14.

  __ call_VM_leaf(CAST_FROM_FN_PTR(address, InterpreterRuntime::throw_AbstractMethodErrorWithMethod),
                  Z_thread, Z_method);

  __ pop_frame();
  __ restore_return_pc();    // Restore Z_R14.
  __ reset_last_Java_frame();

  // Restore caller sp for c2i case.
  __ resize_frame_absolute(Z_R10, Z_R0, true); // Cut the stack back to where the caller started.

  // branch to SharedRuntime::generate_forward_exception() which handles all possible callers,
  // i.e. call stub, compiled method, interpreted method.
  __ load_absolute_address(Z_tmp_1, StubRoutines::forward_exception_entry());
  __ z_br(Z_tmp_1);

  BLOCK_COMMENT("} abstract_entry");

  return __ addr_at(entry_offset);
}

address TemplateInterpreterGenerator::generate_Reference_get_entry(void) {
  // Inputs:
  //  Z_ARG1 - receiver
  //
  // What we do:
  //  - Load the referent field address.
  //  - Load the value in the referent field.
  //  - Pass that value to the pre-barrier.
  //
  // In the case of G1 this will record the value of the
  // referent in an SATB buffer if marking is active.
  // This will cause concurrent marking to mark the referent
  // field as live.

  Register  scratch1 = Z_tmp_2;
  Register  scratch2 = Z_tmp_3;
  Register  pre_val  = Z_RET;   // return value
  // Z_esp is callers operand stack pointer, i.e. it points to the parameters.
  Register  Rargp    = Z_esp;

  Label     slow_path;
  address   entry = __ pc();

  const int referent_offset = java_lang_ref_Reference::referent_offset();

  BLOCK_COMMENT("Reference_get {");

  //  If the receiver is null then it is OK to jump to the slow path.
  __ load_and_test_long(pre_val, Address(Rargp, Interpreter::stackElementSize)); // Get receiver.
  __ z_bre(slow_path);

  //  Load the value of the referent field.
  __ load_heap_oop(pre_val, Address(pre_val, referent_offset), scratch1, scratch2, ON_WEAK_OOP_REF);

  // Restore caller sp for c2i case.
  __ resize_frame_absolute(Z_R10, Z_R0, true); // Cut the stack back to where the caller started.
  __ z_br(Z_R14);

  // Branch to previously generated regular method entry.
  __ bind(slow_path);

  address meth_entry = Interpreter::entry_for_kind(Interpreter::zerolocals);
  __ jump_to_entry(meth_entry, Z_R1);

  BLOCK_COMMENT("} Reference_get");

  return entry;
}

address TemplateInterpreterGenerator::generate_StackOverflowError_handler() {
  address entry = __ pc();

  DEBUG_ONLY(__ verify_esp(Z_esp, Z_ARG5));

  // Restore bcp under the assumption that the current frame is still
  // interpreted.
  __ restore_bcp();

  // Expression stack must be empty before entering the VM if an
  // exception happened.
  __ empty_expression_stack();
  // Throw exception.
  __ call_VM(noreg,
             CAST_FROM_FN_PTR(address, InterpreterRuntime::throw_StackOverflowError));
  return entry;
}

//
// Args:
//   Z_ARG2: oop of array
//   Z_ARG3: aberrant index
//
address TemplateInterpreterGenerator::generate_ArrayIndexOutOfBounds_handler() {
  address entry = __ pc();
  address excp = CAST_FROM_FN_PTR(address, InterpreterRuntime::throw_ArrayIndexOutOfBoundsException);

  // Expression stack must be empty before entering the VM if an
  // exception happened.
  __ empty_expression_stack();

  // Setup parameters.
  // Pass register with array to create more detailed exceptions.
  __ call_VM(noreg, excp, Z_ARG2, Z_ARG3);
  return entry;
}

address TemplateInterpreterGenerator::generate_ClassCastException_handler() {
  address entry = __ pc();

  // Object is at TOS.
  __ pop_ptr(Z_ARG2);

  // Expression stack must be empty before entering the VM if an
  // exception happened.
  __ empty_expression_stack();

  __ call_VM(Z_ARG1,
             CAST_FROM_FN_PTR(address, InterpreterRuntime::throw_ClassCastException),
             Z_ARG2);

  DEBUG_ONLY(__ should_not_reach_here();)

  return entry;
}

address TemplateInterpreterGenerator::generate_exception_handler_common(const char* name, const char* message, bool pass_oop) {
  assert(!pass_oop || message == nullptr, "either oop or message but not both");
  address entry = __ pc();

  BLOCK_COMMENT("exception_handler_common {");

  // Expression stack must be empty before entering the VM if an
  // exception happened.
  __ empty_expression_stack();
  if (name != nullptr) {
    __ load_absolute_address(Z_ARG2, (address)name);
  } else {
    __ clear_reg(Z_ARG2, true, false);
  }

  if (pass_oop) {
    __ call_VM(Z_tos,
               CAST_FROM_FN_PTR(address, InterpreterRuntime::create_klass_exception),
               Z_ARG2, Z_tos /*object (see TT::aastore())*/);
  } else {
    if (message != nullptr) {
      __ load_absolute_address(Z_ARG3, (address)message);
    } else {
      __ clear_reg(Z_ARG3, true, false);
    }
    __ call_VM(Z_tos,
               CAST_FROM_FN_PTR(address, InterpreterRuntime::create_exception),
               Z_ARG2, Z_ARG3);
  }
  // Throw exception.
  __ load_absolute_address(Z_R1_scratch, Interpreter::throw_exception_entry());
  __ z_br(Z_R1_scratch);

  BLOCK_COMMENT("} exception_handler_common");

  return entry;
}

address TemplateInterpreterGenerator::generate_return_entry_for (TosState state, int step, size_t index_size) {
  address entry = __ pc();

  BLOCK_COMMENT("return_entry {");

  // Pop i2c extension or revert top-2-parent-resize done by interpreted callees.
  Register sp_before_i2c_extension = Z_bcp;
  __ z_lg(Z_fp, _z_abi(callers_sp), Z_SP); // Restore frame pointer.
  __ z_lg(sp_before_i2c_extension, Address(Z_fp, _z_ijava_state_neg(top_frame_sp)));
  __ resize_frame_absolute(sp_before_i2c_extension, Z_locals/*tmp*/, true/*load_fp*/);

  // TODO(ZASM): necessary??
  //  // and null it as marker that esp is now tos until next java call
  //  __ movptr(Address(rbp, frame::interpreter_frame_last_sp_offset * wordSize), (int32_t)NULL_WORD);

  __ restore_bcp();
  __ restore_locals();
  __ restore_esp();

  if (state == atos) {
    __ profile_return_type(Z_tmp_1, Z_tos, Z_tmp_2);
  }

  Register cache  = Z_tmp_1;
  Register size   = Z_tmp_2;
  Register index  = Z_tmp_2;
  if (index_size == sizeof(u4)) {
    __ load_resolved_indy_entry(cache, index);
    __ z_llgh(size, in_bytes(ResolvedIndyEntry::num_parameters_offset()), cache);
  } else {
    assert(index_size == sizeof(u2), "Can only be u2");
    __ load_method_entry(cache, index);
    __ load_sized_value(size, Address(cache, in_bytes(ResolvedMethodEntry::num_parameters_offset())), sizeof(u2), false /*is_signed*/);
  }
  __ z_sllg(size, size, Interpreter::logStackElementSize); // Each argument size in bytes.
  __ z_agr(Z_esp, size);                                   // Pop arguments.

  __ check_and_handle_popframe(Z_thread);
  __ check_and_handle_earlyret(Z_thread);

  __ dispatch_next(state, step);

  BLOCK_COMMENT("} return_entry");

  return entry;
}

address TemplateInterpreterGenerator::generate_deopt_entry_for(TosState state,
                                                               int step,
                                                               address continuation) {
  address entry = __ pc();

  BLOCK_COMMENT("deopt_entry {");

  // TODO(ZASM): necessary? null last_sp until next java call
  // __ movptr(Address(rbp, frame::interpreter_frame_last_sp_offset * wordSize), (int32_t)NULL_WORD);
  __ z_lg(Z_fp, _z_abi(callers_sp), Z_SP); // Restore frame pointer.
  __ restore_bcp();
  __ restore_locals();
  __ restore_esp();

  // Handle exceptions.
  {
    Label L;
    __ load_and_test_long(Z_R0/*pending_exception*/, thread_(pending_exception));
    __ z_bre(L);
    __ call_VM(noreg,
               CAST_FROM_FN_PTR(address,
                                InterpreterRuntime::throw_pending_exception));
    __ should_not_reach_here();
    __ bind(L);
  }
  if (continuation == nullptr) {
    __ dispatch_next(state, step);
  } else {
    __ jump_to_entry(continuation, Z_R1_scratch);
  }

  BLOCK_COMMENT("} deopt_entry");

  return entry;
}

address TemplateInterpreterGenerator::generate_safept_entry_for (TosState state,
                                                                address runtime_entry) {
  address entry = __ pc();
  __ push(state);
  __ call_VM(noreg, runtime_entry);
  __ dispatch_via(vtos, Interpreter::_normal_table.table_for (vtos));
  return entry;
}

address TemplateInterpreterGenerator::generate_cont_resume_interpreter_adapter() {
  return nullptr;
}


//
// Helpers for commoning out cases in the various type of method entries.
//

// Increment invocation count & check for overflow.
//
// Note: checking for negative value instead of overflow
// so we have a 'sticky' overflow test.
//
// Z_ARG2: method (see generate_fixed_frame())
//
void TemplateInterpreterGenerator::generate_counter_incr(Label* overflow) {
  Label done;
  Register method = Z_ARG2; // Generate_fixed_frame() copies Z_method into Z_ARG2.
  Register m_counters = Z_ARG4;

  BLOCK_COMMENT("counter_incr {");

  // Note: In tiered we increment either counters in method or in MDO depending
  // if we are profiling or not.
  int increment = InvocationCounter::count_increment;
  if (ProfileInterpreter) {
    NearLabel no_mdo;
    Register mdo = m_counters;
    // Are we profiling?
    __ load_and_test_long(mdo, method2_(method, method_data));
    __ branch_optimized(Assembler::bcondZero, no_mdo);
    // Increment counter in the MDO.
    const Address mdo_invocation_counter(mdo, MethodData::invocation_counter_offset() +
                                         InvocationCounter::counter_offset());
    const Address mask(mdo, MethodData::invoke_mask_offset());
    __ increment_mask_and_jump(mdo_invocation_counter, increment, mask,
                               Z_R1_scratch, false, Assembler::bcondZero,
                               overflow);
    __ z_bru(done);
    __ bind(no_mdo);
  }

  // Increment counter in MethodCounters.
  const Address invocation_counter(m_counters,
                                   MethodCounters::invocation_counter_offset() +
                                   InvocationCounter::counter_offset());
  // Get address of MethodCounters object.
  __ get_method_counters(method, m_counters, done);
  const Address mask(m_counters, MethodCounters::invoke_mask_offset());
  __ increment_mask_and_jump(invocation_counter,
                             increment, mask,
                             Z_R1_scratch, false, Assembler::bcondZero,
                             overflow);

  __ bind(done);

  BLOCK_COMMENT("} counter_incr");
}

void TemplateInterpreterGenerator::generate_counter_overflow(Label& do_continue) {
  // InterpreterRuntime::frequency_counter_overflow takes two
  // arguments, the first (thread) is passed by call_VM, the second
  // indicates if the counter overflow occurs at a backwards branch
  // (null bcp). We pass zero for it. The call returns the address
  // of the verified entry point for the method or null if the
  // compilation did not complete (either went background or bailed
  // out).
  __ clear_reg(Z_ARG2);
  __ call_VM(noreg,
             CAST_FROM_FN_PTR(address, InterpreterRuntime::frequency_counter_overflow),
             Z_ARG2);
  __ z_bru(do_continue);
}

void TemplateInterpreterGenerator::generate_stack_overflow_check(Register frame_size, Register tmp1) {
  Register tmp2 = Z_R1_scratch;
  const int page_size = (int)os::vm_page_size();
  NearLabel after_frame_check;

  BLOCK_COMMENT("stack_overflow_check {");

  assert_different_registers(frame_size, tmp1);

  // Stack banging is sufficient overflow check if frame_size < page_size.
  if (Immediate::is_uimm(page_size, 15)) {
    __ z_chi(frame_size, page_size);
    __ z_brl(after_frame_check);
  } else {
    __ load_const_optimized(tmp1, page_size);
    __ compareU32_and_branch(frame_size, tmp1, Assembler::bcondLow, after_frame_check);
  }

  // Get the stack base, and in debug, verify it is non-zero.
  __ z_lg(tmp1, thread_(stack_base));
#ifdef ASSERT
  address reentry = nullptr;
  NearLabel base_not_zero;
  __ compareU64_and_branch(tmp1, (intptr_t)0L, Assembler::bcondNotEqual, base_not_zero);
  reentry = __ stop_chain_static(reentry, "stack base is zero in generate_stack_overflow_check");
  __ bind(base_not_zero);
#endif

  // Get the stack size, and in debug, verify it is non-zero.
  assert(sizeof(size_t) == sizeof(intptr_t), "wrong load size");
  __ z_lg(tmp2, thread_(stack_size));
#ifdef ASSERT
  NearLabel size_not_zero;
  __ compareU64_and_branch(tmp2, (intptr_t)0L, Assembler::bcondNotEqual, size_not_zero);
  reentry = __ stop_chain_static(reentry, "stack size is zero in generate_stack_overflow_check");
  __ bind(size_not_zero);
#endif

  // Compute the beginning of the protected zone minus the requested frame size.
  __ z_sgr(tmp1, tmp2);
  __ add2reg(tmp1, StackOverflow::stack_guard_zone_size());

  // Add in the size of the frame (which is the same as subtracting it from the
  // SP, which would take another register.
  __ z_agr(tmp1, frame_size);

  // The frame is greater than one page in size, so check against
  // the bottom of the stack.
  __ compareU64_and_branch(Z_SP, tmp1, Assembler::bcondHigh, after_frame_check);

  // The stack will overflow, throw an exception.

  // Restore SP to sender's sp. This is necessary if the sender's frame is an
  // extended compiled frame (see gen_c2i_adapter()) and safer anyway in case of
  // JSR292 adaptations.
  __ resize_frame_absolute(Z_R10, tmp1, true/*load_fp*/);

  // Note also that the restored frame is not necessarily interpreted.
  // Use the shared runtime version of the StackOverflowError.
  assert(SharedRuntime::throw_StackOverflowError_entry() != nullptr, "stub not yet generated");
  AddressLiteral stub(SharedRuntime::throw_StackOverflowError_entry());
  __ load_absolute_address(tmp1, SharedRuntime::throw_StackOverflowError_entry());
  __ z_br(tmp1);

  // If you get to here, then there is enough stack space.
  __ bind(after_frame_check);

  BLOCK_COMMENT("} stack_overflow_check");
}

// Allocate monitor and lock method (asm interpreter).
//
// Args:
//   Z_locals: locals

void TemplateInterpreterGenerator::lock_method(void) {

  BLOCK_COMMENT("lock_method {");

  // Synchronize method.
  const Register method = Z_tmp_2;
  __ get_method(method);

#ifdef ASSERT
  address reentry = nullptr;
  {
    Label L;
    __ testbit_ushort(method2_(method, access_flags), JVM_ACC_SYNCHRONIZED_BIT);
    __ z_btrue(L);
    reentry = __ stop_chain_static(reentry, "method doesn't need synchronization");
    __ bind(L);
  }
#endif // ASSERT

  // Get synchronization object.
  const Register object = Z_tmp_2;

  {
    Label     done;
    Label     static_method;

    __ testbit_ushort(method2_(method, access_flags), JVM_ACC_STATIC_BIT);
    __ z_btrue(static_method);

    // non-static method: Load receiver obj from stack.
    __ mem2reg_opt(object, Address(Z_locals, Interpreter::local_offset_in_bytes(0)));
    __ z_bru(done);

    __ bind(static_method);

    // Lock the java mirror.
    // Load mirror from interpreter frame.
    __ z_lg(object, _z_ijava_state_neg(mirror), Z_fp);

#ifdef ASSERT
    {
      NearLabel L;
      __ compare64_and_branch(object, (intptr_t) 0, Assembler::bcondNotEqual, L);
      reentry = __ stop_chain_static(reentry, "synchronization object is null");
      __ bind(L);
    }
#endif // ASSERT

    __ bind(done);
  }

  __ add_monitor_to_stack(true, Z_ARG3, Z_ARG4, Z_ARG5); // Allocate monitor elem.
  // Store object and lock it.
  __ get_monitors(Z_tmp_1);
  __ reg2mem_opt(object, Address(Z_tmp_1, BasicObjectLock::obj_offset()));
  __ lock_object(Z_tmp_1, object);

  BLOCK_COMMENT("} lock_method");
}

// Generate a fixed interpreter frame. This is identical setup for
// interpreted methods and for native methods hence the shared code.
//
// Registers alive
//   Z_thread   - JavaThread*
//   Z_SP       - old stack pointer
//   Z_method   - callee's method
//   Z_esp      - parameter list (slot 'above' last param)
//   Z_R14      - return pc, to be stored in caller's frame
//   Z_R10      - sender sp, note: Z_tmp_1 is Z_R10!
//
// Registers updated
//   Z_SP       - new stack pointer
//   Z_esp      - callee's operand stack pointer
//                points to the slot above the value on top
//   Z_locals   - used to access locals: locals[i] := *(Z_locals - i*BytesPerWord)
//   Z_bcp      - the bytecode pointer
//   Z_fp       - the frame pointer, thereby killing Z_method
//   Z_ARG2     - copy of Z_method
//
void TemplateInterpreterGenerator::generate_fixed_frame(bool native_call) {

  //  stack layout
  //
  //   F1 [TOP_IJAVA_FRAME_ABI]              <-- Z_SP, Z_R10 (see note below)
  //      [F1's operand stack (unused)]
  //      [F1's outgoing Java arguments]     <-- Z_esp
  //      [F1's operand stack (non args)]
  //      [monitors]      (optional)
  //      [IJAVA_STATE]
  //
  //   F2 [PARENT_IJAVA_FRAME_ABI]
  //      ...
  //
  //  0x000
  //
  // Note: Z_R10, the sender sp, will be below Z_SP if F1 was extended by a c2i adapter.

  //=============================================================================
  // Allocate space for locals other than the parameters, the
  // interpreter state, monitors, and the expression stack.

  const Register local_count  = Z_ARG5;
  const Register fp           = Z_tmp_2;
  const Register const_method = Z_ARG1;

  BLOCK_COMMENT("generate_fixed_frame {");
  {
  // local registers
  const Register top_frame_size  = Z_ARG2;
  const Register sp_after_resize = Z_ARG3;
  const Register max_stack       = Z_ARG4;

  __ z_lg(const_method, Address(Z_method, Method::const_offset()));
  __ z_llgh(max_stack, Address(const_method, ConstMethod::size_of_parameters_offset()));
  __ z_sllg(Z_locals /*parameter_count bytes*/, max_stack /*parameter_count*/, LogBytesPerWord);

  if (native_call) {
    // If we're calling a native method, we replace max_stack (which is
    // zero) with space for the worst-case signature handler varargs
    // vector, which is:
    //   max_stack = max(Argument::n_register_parameters, parameter_count+2);
    //
    // We add two slots to the parameter_count, one for the jni
    // environment and one for a possible native mirror. We allocate
    // space for at least the number of ABI registers, even though
    // InterpreterRuntime::slow_signature_handler won't write more than
    // parameter_count+2 words when it creates the varargs vector at the
    // top of the stack. The generated slow signature handler will just
    // load trash into registers beyond the necessary number. We're
    // still going to cut the stack back by the ABI register parameter
    // count so as to get SP+16 pointing at the ABI outgoing parameter
    // area, so we need to allocate at least that much even though we're
    // going to throw it away.
    //
    __ add2reg(max_stack, 2);

    NearLabel passing_args_on_stack;

    // max_stack in bytes
    __ z_sllg(max_stack, max_stack, LogBytesPerWord);

    int argument_registers_in_bytes = Argument::n_register_parameters << LogBytesPerWord;
    __ compare64_and_branch(max_stack, argument_registers_in_bytes, Assembler::bcondNotLow, passing_args_on_stack);

    __ load_const_optimized(max_stack, argument_registers_in_bytes);

    __ bind(passing_args_on_stack);
  } else {
    // !native_call
    // local_count = method->constMethod->max_locals();
    __ z_llgh(local_count, Address(const_method, ConstMethod::size_of_locals_offset()));

    // Calculate number of non-parameter locals (in slots):
    __ z_sgr(local_count, max_stack);

    // max_stack = method->max_stack();
    __ z_llgh(max_stack, Address(const_method, ConstMethod::max_stack_offset()));
    // max_stack in bytes
    __ z_sllg(max_stack, max_stack, LogBytesPerWord);
  }

  // Resize (i.e. normally shrink) the top frame F1 ...
  //   F1      [TOP_IJAVA_FRAME_ABI]          <-- Z_SP, Z_R10
  //           F1's operand stack (free)
  //           ...
  //           F1's operand stack (free)      <-- Z_esp
  //           F1's outgoing Java arg m
  //           ...
  //           F1's outgoing Java arg 0
  //           ...
  //
  //  ... into a parent frame (Z_R10 holds F1's SP before any modification, see also above)
  //
  //           +......................+
  //           :                      :        <-- Z_R10, saved below as F0's z_ijava_state.sender_sp
  //           :                      :
  //   F1      [PARENT_IJAVA_FRAME_ABI]        <-- Z_SP       \
  //           F0's non arg local                             | = delta
  //           ...                                            |
  //           F0's non arg local              <-- Z_esp      /
  //           F1's outgoing Java arg m
  //           ...
  //           F1's outgoing Java arg 0
  //           ...
  //
  // then push the new top frame F0.
  //
  //   F0      [TOP_IJAVA_FRAME_ABI]    = frame::z_top_ijava_frame_abi_size \
  //           [operand stack]          = max_stack                          | = top_frame_size
  //           [IJAVA_STATE]            = frame::z_ijava_state_size         /

  // sp_after_resize = Z_esp - delta
  //
  // delta = PARENT_IJAVA_FRAME_ABI + (locals_count - params_count)

  __ add2reg(sp_after_resize, (Interpreter::stackElementSize) - (frame::z_parent_ijava_frame_abi_size), Z_esp);
  if (!native_call) {
    __ z_sllg(Z_R0_scratch, local_count, LogBytesPerWord); // Params have already been subtracted from local_count.
    __ z_slgr(sp_after_resize, Z_R0_scratch);
  }

  // top_frame_size = TOP_IJAVA_FRAME_ABI + max_stack + size of interpreter state
  __ add2reg(top_frame_size,
             frame::z_top_ijava_frame_abi_size +
             frame::z_ijava_state_size,
             max_stack);

  if (!native_call) {
    // Stack overflow check.
    // Native calls don't need the stack size check since they have no
    // expression stack and the arguments are already on the stack and
    // we only add a handful of words to the stack.
    Register frame_size = max_stack; // Reuse the register for max_stack.
    __ z_lgr(frame_size, Z_SP);
    __ z_sgr(frame_size, sp_after_resize);
    __ z_agr(frame_size, top_frame_size);
    generate_stack_overflow_check(frame_size, fp/*tmp1*/);
  }

  // asm_assert* is a nop in product builds
  NOT_PRODUCT(__ z_cg(Z_R14, _z_common_abi(return_pc), Z_SP));
  NOT_PRODUCT(__ asm_assert(Assembler::bcondEqual, "killed Z_R14", 0));
  __ resize_frame_absolute(sp_after_resize, fp, true);
  __ save_return_pc(Z_R14);

  // ... and push the new frame F0.
  __ push_frame(top_frame_size, fp, true /*copy_sp*/, false);
  }

  //=============================================================================
  // Initialize the new frame F0: initialize interpreter state.

  {
  // locals
  const Register local_addr = Z_ARG4;

  BLOCK_COMMENT("generate_fixed_frame: initialize interpreter state {");

#ifdef ASSERT
  // Set the magic number (using local_addr as tmp register).
  __ load_const_optimized(local_addr, frame::z_istate_magic_number);
  __ z_stg(local_addr, _z_ijava_state_neg(magic), fp);
#endif

  // Save sender SP from F1 (i.e. before it was potentially modified by an
  // adapter) into F0's interpreter state. We use it as well to revert
  // resizing the frame above.
  __ z_stg(Z_R10, _z_ijava_state_neg(sender_sp), fp);

  // Load cp cache and save it at the end of this block.
  __ z_lg(Z_R1_scratch, Address(const_method, ConstMethod::constants_offset()));
  __ z_lg(Z_R1_scratch, Address(Z_R1_scratch, ConstantPool::cache_offset()));

  // z_ijava_state->method = method;
  __ z_stg(Z_method, _z_ijava_state_neg(method), fp);

  // Point locals at the first argument. Method's locals are the
  // parameters on top of caller's expression stack.
  // Tos points past last Java argument.

  __ z_agr(Z_locals, Z_esp);
  // z_ijava_state->locals - i*BytesPerWord points to i-th Java local (i starts at 0)
  // z_ijava_state->locals = Z_esp + parameter_count bytes
  __ z_stg(Z_locals, _z_ijava_state_neg(locals), fp);

  // z_ijava_state->oop_temp = nullptr;
  __ store_const(Address(fp, oop_tmp_offset), 0);

  // Initialize z_ijava_state->mdx.
  Register Rmdp = Z_bcp;
  // native_call: assert that mdo is null
  const bool check_for_mdo = !native_call DEBUG_ONLY(|| native_call);
  if (ProfileInterpreter && check_for_mdo) {
    Label get_continue;

    __ load_and_test_long(Rmdp, method_(method_data));
    __ z_brz(get_continue);
    DEBUG_ONLY(if (native_call) __ stop("native methods don't have a mdo"));
    __ add2reg(Rmdp, in_bytes(MethodData::data_offset()));
    __ bind(get_continue);
  }
  __ z_stg(Rmdp, _z_ijava_state_neg(mdx), fp);

  // Initialize z_ijava_state->bcp and Z_bcp.
  if (native_call) {
    __ clear_reg(Z_bcp); // Must initialize. Will get written into frame where GC reads it.
  } else {
    __ add2reg(Z_bcp, in_bytes(ConstMethod::codes_offset()), const_method);
  }
  __ z_stg(Z_bcp, _z_ijava_state_neg(bcp), fp);

  // no monitors and empty operand stack
  // => z_ijava_state->monitors points to the top slot in IJAVA_STATE.
  // => Z_ijava_state->esp points one slot above into the operand stack.
  // z_ijava_state->monitors = fp - frame::z_ijava_state_size - Interpreter::stackElementSize;
  // z_ijava_state->esp = Z_esp = z_ijava_state->monitors;
  __ add2reg(Z_esp, -frame::z_ijava_state_size, fp);
  __ z_stg(Z_esp, _z_ijava_state_neg(monitors), fp);
  __ add2reg(Z_esp, -Interpreter::stackElementSize);
  __ z_stg(Z_esp, _z_ijava_state_neg(esp), fp);

  // z_ijava_state->cpoolCache = Z_R1_scratch (see load above);
  __ z_stg(Z_R1_scratch, _z_ijava_state_neg(cpoolCache), fp);

  // Get mirror and store it in the frame as GC root for this Method*.
  __ load_mirror_from_const_method(Z_R1_scratch, const_method);
  __ z_stg(Z_R1_scratch, _z_ijava_state_neg(mirror), fp);

  BLOCK_COMMENT("} generate_fixed_frame: initialize interpreter state");

  //=============================================================================
  if (!native_call) {
    // Local_count is already num_locals_slots - num_param_slots.
    // Start of locals: local_addr = Z_locals - locals size + 1 slot
    __ z_llgh(Z_R0_scratch, Address(const_method, ConstMethod::size_of_locals_offset()));
    __ add2reg(local_addr, BytesPerWord, Z_locals);
    __ z_sllg(Z_R0_scratch, Z_R0_scratch, LogBytesPerWord);
    __ z_sgr(local_addr, Z_R0_scratch);

    __ Clear_Array(local_count, local_addr, Z_ARG2);
  }

  }
  // Finally set the frame pointer, destroying Z_method.
  assert(Z_fp == Z_method, "maybe set Z_fp earlier if other register than Z_method");
  // Oprofile analysis suggests to keep a copy in a register to be used by
  // generate_counter_incr().
  __ z_lgr(Z_ARG2, Z_method);
  __ z_lgr(Z_fp, fp);

  BLOCK_COMMENT("} generate_fixed_frame");
}

// Various method entries

// Math function, frame manager must set up an interpreter state, etc.
address TemplateInterpreterGenerator::generate_math_entry(AbstractInterpreter::MethodKind kind) {

  // Decide what to do: Use same platform specific instructions and runtime calls as compilers.
  bool use_instruction = false;
  address runtime_entry = nullptr;
  int num_args = 1;
  bool double_precision = true;

  // s390 specific:
  switch (kind) {
    case Interpreter::java_lang_math_sqrt:
    case Interpreter::java_lang_math_abs:  use_instruction = true; break;
    case Interpreter::java_lang_math_fmaF:
    case Interpreter::java_lang_math_fmaD: use_instruction = UseFMA; break;
    default: break; // Fall back to runtime call.
  }

  switch (kind) {
    case Interpreter::java_lang_math_sin  : runtime_entry = CAST_FROM_FN_PTR(address, SharedRuntime::dsin);   break;
    case Interpreter::java_lang_math_cos  : runtime_entry = CAST_FROM_FN_PTR(address, SharedRuntime::dcos);   break;
    case Interpreter::java_lang_math_tan  : runtime_entry = CAST_FROM_FN_PTR(address, SharedRuntime::dtan);   break;
    case Interpreter::java_lang_math_tanh : /* run interpreted */ break;
    case Interpreter::java_lang_math_abs  : /* run interpreted */ break;
    case Interpreter::java_lang_math_sqrt : /* runtime_entry = CAST_FROM_FN_PTR(address, SharedRuntime::dsqrt); not available */ break;
    case Interpreter::java_lang_math_log  : runtime_entry = CAST_FROM_FN_PTR(address, SharedRuntime::dlog);   break;
    case Interpreter::java_lang_math_log10: runtime_entry = CAST_FROM_FN_PTR(address, SharedRuntime::dlog10); break;
    case Interpreter::java_lang_math_pow  : runtime_entry = CAST_FROM_FN_PTR(address, SharedRuntime::dpow); num_args = 2; break;
    case Interpreter::java_lang_math_exp  : runtime_entry = CAST_FROM_FN_PTR(address, SharedRuntime::dexp);   break;
    case Interpreter::java_lang_math_fmaF : /* run interpreted */ num_args = 3; double_precision = false; break;
    case Interpreter::java_lang_math_fmaD : /* run interpreted */ num_args = 3; break;
    default: ShouldNotReachHere();
  }

  // Use normal entry if neither instruction nor runtime call is used.
  if (!use_instruction && runtime_entry == nullptr) return nullptr;

  address entry = __ pc();

  if (use_instruction) {
    switch (kind) {
      case Interpreter::java_lang_math_sqrt:
        // Can use memory operand directly.
        __ z_sqdb(Z_FRET, Interpreter::stackElementSize, Z_esp);
        break;
      case Interpreter::java_lang_math_abs:
        // Load operand from stack.
        __ mem2freg_opt(Z_FRET, Address(Z_esp, Interpreter::stackElementSize));
        __ z_lpdbr(Z_FRET);
        break;
      case Interpreter::java_lang_math_fmaF:
        __ mem2freg_opt(Z_FRET,  Address(Z_esp,     Interpreter::stackElementSize)); // result reg = arg3
        __ mem2freg_opt(Z_FARG2, Address(Z_esp, 3 * Interpreter::stackElementSize)); // arg1
        __ z_maeb(Z_FRET, Z_FARG2, Address(Z_esp, 2 * Interpreter::stackElementSize));
        break;
      case Interpreter::java_lang_math_fmaD:
        __ mem2freg_opt(Z_FRET,  Address(Z_esp,     Interpreter::stackElementSize)); // result reg = arg3
        __ mem2freg_opt(Z_FARG2, Address(Z_esp, 5 * Interpreter::stackElementSize)); // arg1
        __ z_madb(Z_FRET, Z_FARG2, Address(Z_esp, 3 * Interpreter::stackElementSize));
        break;
      default: ShouldNotReachHere();
    }
  } else {
    // Load arguments
    assert(num_args <= 4, "passed in registers");
    if (double_precision) {
      int offset = (2 * num_args - 1) * Interpreter::stackElementSize;
      for (int i = 0; i < num_args; ++i) {
        __ mem2freg_opt(as_FloatRegister(Z_FARG1->encoding() + 2 * i), Address(Z_esp, offset));
        offset -= 2 * Interpreter::stackElementSize;
      }
    } else {
      int offset = num_args * Interpreter::stackElementSize;
      for (int i = 0; i < num_args; ++i) {
        __ mem2freg_opt(as_FloatRegister(Z_FARG1->encoding() + 2 * i), Address(Z_esp, offset));
        offset -= Interpreter::stackElementSize;
      }
    }
    // Call runtime
    __ save_return_pc();       // Save Z_R14.
    __ push_frame_abi160(0);   // Without new frame the RT call could overwrite the saved Z_R14.

    __ call_VM_leaf(runtime_entry);

    __ pop_frame();
    __ restore_return_pc();    // Restore Z_R14.
  }

  // Pop c2i arguments (if any) off when we return.
  __ resize_frame_absolute(Z_R10, Z_R0, true); // Cut the stack back to where the caller started.

  __ z_br(Z_R14);

  return entry;
}

// Interpreter stub for calling a native method. (asm interpreter).
// This sets up a somewhat different looking stack for calling the
// native method than the typical interpreter frame setup.
address TemplateInterpreterGenerator::generate_native_entry(bool synchronized, bool runtime_upcalls) {
  // Determine code generation flags.
  bool inc_counter = (UseCompiler || CountCompiledCalls) && !PreloadOnly;

  // Interpreter entry for ordinary Java methods.
  //
  // Registers alive
  //   Z_SP          - stack pointer
  //   Z_thread      - JavaThread*
  //   Z_method      - callee's method (method to be invoked)
  //   Z_esp         - operand (or expression) stack pointer of caller. one slot above last arg.
  //   Z_R10         - sender sp (before modifications, e.g. by c2i adapter
  //                   and as well by generate_fixed_frame below)
  //   Z_R14         - return address to caller (call_stub or c2i_adapter)
  //
  // Registers updated
  //   Z_SP          - stack pointer
  //   Z_fp          - callee's framepointer
  //   Z_esp         - callee's operand stack pointer
  //                   points to the slot above the value on top
  //   Z_locals      - used to access locals: locals[i] := *(Z_locals - i*BytesPerWord)
  //   Z_tos         - integer result, if any
  //   z_ftos        - floating point result, if any
  //
  // Stack layout at this point:
  //
  //   F1      [TOP_IJAVA_FRAME_ABI]         <-- Z_SP, Z_R10 (Z_R10 will be below Z_SP if
  //                                                          frame was extended by c2i adapter)
  //           [outgoing Java arguments]     <-- Z_esp
  //           ...
  //   PARENT  [PARENT_IJAVA_FRAME_ABI]
  //           ...
  //

  address entry_point = __ pc();

  // Make sure registers are different!
  assert_different_registers(Z_thread, Z_method, Z_esp);

  BLOCK_COMMENT("native_entry {");

  // Make sure method is native and not abstract.
#ifdef ASSERT
  // _access_flags must be a 16 bit value.
  assert(sizeof(AccessFlags) == 2, "testbit_ushort will fail");
  address reentry = nullptr;
  { Label L;
    __ testbit_ushort(method_(access_flags), JVM_ACC_NATIVE_BIT);
    __ z_btrue(L);
    reentry = __ stop_chain_static(reentry, "tried to execute non-native method as native");
    __ bind(L);
  }
  { Label L;
    __ testbit_ushort(method_(access_flags), JVM_ACC_ABSTRACT_BIT);
    __ z_bfalse(L);
    reentry = __ stop_chain_static(reentry, "tried to execute abstract method as non-abstract");
    __ bind(L);
  }
#endif // ASSERT

  // Save the return PC into the callers frame for assertion in generate_fixed_frame.
  NOT_PRODUCT(__ save_return_pc(Z_R14));

  // Generate the code to allocate the interpreter stack frame.
  generate_fixed_frame(true);

  const Address do_not_unlock_if_synchronized(Z_thread, JavaThread::do_not_unlock_if_synchronized_offset());
  // Since at this point in the method invocation the exception handler
  // would try to exit the monitor of synchronized methods which hasn't
  // been entered yet, we set the thread local variable
  // _do_not_unlock_if_synchronized to true. If any exception was thrown by
  // runtime, exception handling i.e. unlock_if_synchronized_method will
  // check this thread local flag.
  __ z_mvi(do_not_unlock_if_synchronized, true);

  // Increment invocation count and check for overflow.
  NearLabel invocation_counter_overflow;
  if (inc_counter) {
    generate_counter_incr(&invocation_counter_overflow);
  }

  Label continue_after_compile;
  __ bind(continue_after_compile);

  bang_stack_shadow_pages(true);

  // Reset the _do_not_unlock_if_synchronized flag.
  __ z_mvi(do_not_unlock_if_synchronized, false);

  // Check for synchronized methods.
  // This mst happen AFTER invocation_counter check and stack overflow check,
  // so method is not locked if overflows.
  if (synchronized) {
    lock_method();
  } else {
    // No synchronization necessary.
#ifdef ASSERT
    { Label L;
      __ get_method(Z_R1_scratch);
      __ testbit_ushort(method2_(Z_R1_scratch, access_flags), JVM_ACC_SYNCHRONIZED_BIT);
      __ z_bfalse(L);
      reentry = __ stop_chain_static(reentry, "method needs synchronization");
      __ bind(L);
    }
#endif // ASSERT
  }

  // start execution

  // jvmti support
  __ notify_method_entry();

  //=============================================================================
  // Get and call the signature handler.
  const Register Rmethod                 = Z_tmp_2;
  const Register signature_handler_entry = Z_tmp_1;
  const Register Rresult_handler         = Z_tmp_3;
  Label call_signature_handler;

  assert_different_registers(Z_fp, Rmethod, signature_handler_entry, Rresult_handler);
  assert(Rresult_handler->is_nonvolatile(), "Rresult_handler must be in a non-volatile register");

  // Reload method.
  __ get_method(Rmethod);

  // Check for signature handler.
  __ load_and_test_long(signature_handler_entry, method2_(Rmethod, signature_handler));
  __ z_brne(call_signature_handler);

  // Method has never been called. Either generate a specialized
  // handler or point to the slow one.
  __ call_VM(noreg, CAST_FROM_FN_PTR(address, InterpreterRuntime::prepare_native_call),
             Rmethod);

  // Reload method.
  __ get_method(Rmethod);

  // Reload signature handler, it must have been created/assigned in the meantime.
  __ z_lg(signature_handler_entry, method2_(Rmethod, signature_handler));

  __ bind(call_signature_handler);

  // We have a TOP_IJAVA_FRAME here, which belongs to us.
  __ set_top_ijava_frame_at_SP_as_last_Java_frame(Z_SP, Z_R1/*tmp*/);

  // Call signature handler and pass locals address in Z_ARG1.
  __ z_lgr(Z_ARG1, Z_locals);
  __ call_stub(signature_handler_entry);
  // Save result handler returned by signature handler.
  __ z_lgr(Rresult_handler, Z_RET);

  // Reload method (the slow signature handler may block for GC).
  __ get_method(Rmethod);

  // Pass mirror handle if static call.
  {
    Label method_is_not_static;
    __ testbit_ushort(method2_(Rmethod, access_flags), JVM_ACC_STATIC_BIT);
    __ z_bfalse(method_is_not_static);
    // Load mirror from interpreter frame.
    __ z_lg(Z_R1, _z_ijava_state_neg(mirror), Z_fp);
    // z_ijava_state.oop_temp = pool_holder->klass_part()->java_mirror();
    __ z_stg(Z_R1, oop_tmp_offset, Z_fp);
    // Pass handle to mirror as 2nd argument to JNI method.
    __ add2reg(Z_ARG2, oop_tmp_offset, Z_fp);
    __ bind(method_is_not_static);
  }

  // Pass JNIEnv address as first parameter.
  __ add2reg(Z_ARG1, in_bytes(JavaThread::jni_environment_offset()), Z_thread);

  // Note: last java frame has been set above already. The pc from there
  // is precise enough.

  // Get native function entry point before we change the thread state.
  __ z_lg(Z_R1/*native_method_entry*/, method2_(Rmethod, native_function));

  //=============================================================================
  // Transition from _thread_in_Java to _thread_in_native. As soon as
  // we make this change the safepoint code needs to be certain that
  // the last Java frame we established is good. The pc in that frame
  // just need to be near here not an actual return address.
#ifdef ASSERT
  {
    NearLabel L;
    __ mem2reg_opt(Z_R14, Address(Z_thread, JavaThread::thread_state_offset()), false /*32 bits*/);
    __ compareU32_and_branch(Z_R14, _thread_in_Java, Assembler::bcondEqual, L);
    reentry = __ stop_chain_static(reentry, "Wrong thread state in native stub");
    __ bind(L);
  }
#endif

  // Memory ordering: Z does not reorder store/load with subsequent load. That's strong enough.
  __ set_thread_state(_thread_in_native);

  //=============================================================================
  // Call the native method. Argument registers must not have been
  // overwritten since "__ call_stub(signature_handler);" (except for
  // ARG1 and ARG2 for static methods).

  __ call_c(Z_R1/*native_method_entry*/);

  // NOTE: frame::interpreter_frame_result() depends on these stores.
  __ z_stg(Z_RET, _z_ijava_state_neg(lresult), Z_fp);
  __ freg2mem_opt(Z_FRET, Address(Z_fp, _z_ijava_state_neg(fresult)));
  const Register Rlresult = signature_handler_entry;
  assert(Rlresult->is_nonvolatile(), "Rlresult must be in a non-volatile register");
  __ z_lgr(Rlresult, Z_RET);

  // Z_method may no longer be valid, because of GC.

  // Block, if necessary, before resuming in _thread_in_Java state.
  // In order for GC to work, don't clear the last_Java_sp until after
  // blocking.

  //=============================================================================
  // Switch thread to "native transition" state before reading the
  // synchronization state. This additional state is necessary
  // because reading and testing the synchronization state is not
  // atomic w.r.t. GC, as this scenario demonstrates: Java thread A,
  // in _thread_in_native state, loads _not_synchronized and is
  // preempted. VM thread changes sync state to synchronizing and
  // suspends threads for GC. Thread A is resumed to finish this
  // native method, but doesn't block here since it didn't see any
  // synchronization is progress, and escapes.

  __ set_thread_state(_thread_in_native_trans);
  if (!UseSystemMemoryBarrier) {
    __ z_fence();
  }

  // Now before we return to java we must look for a current safepoint
  // (a new safepoint can not start since we entered native_trans).
  // We must check here because a current safepoint could be modifying
  // the callers registers right this moment.

  // Check for safepoint operation in progress and/or pending suspend requests.
  {
    Label Continue, do_safepoint;
    __ safepoint_poll(do_safepoint, Z_R1);
    // Check for suspend.
    __ load_and_test_int(Z_R0/*suspend_flags*/, thread_(suspend_flags));
    __ z_bre(Continue); // 0 -> no flag set -> not suspended
    __ bind(do_safepoint);
    __ z_lgr(Z_ARG1, Z_thread);
    __ call_c(CAST_FROM_FN_PTR(address, JavaThread::check_special_condition_for_native_trans));
    __ bind(Continue);
  }

  //=============================================================================
  // Back in Interpreter Frame.

  // We are in thread_in_native_trans here and back in the normal
  // interpreter frame. We don't have to do anything special about
  // safepoints and we can switch to Java mode anytime we are ready.

  // Note: frame::interpreter_frame_result has a dependency on how the
  // method result is saved across the call to post_method_exit. For
  // native methods it assumes that the non-FPU/non-void result is
  // saved in z_ijava_state.lresult and a FPU result in z_ijava_state.fresult. If
  // this changes then the interpreter_frame_result implementation
  // will need to be updated too.

  //=============================================================================
  // Back in Java.

  // Memory ordering: Z does not reorder store/load with subsequent
  // load. That's strong enough.
  __ set_thread_state(_thread_in_Java);

  __ reset_last_Java_frame();

  // We reset the JNI handle block only after unboxing the result; see below.

  // The method register is junk from after the thread_in_native transition
  // until here. Also can't call_VM until the bcp has been
  // restored. Need bcp for throwing exception below so get it now.
  __ get_method(Rmethod);

  // Restore Z_bcp to have legal interpreter frame,
  // i.e., bci == 0 <=> Z_bcp == code_base().
  __ z_lg(Z_bcp, Address(Rmethod, Method::const_offset())); // get constMethod
  __ add2reg(Z_bcp, in_bytes(ConstMethod::codes_offset())); // get codebase

  if (CheckJNICalls) {
    // clear_pending_jni_exception_check
    __ clear_mem(Address(Z_thread, JavaThread::pending_jni_exception_check_fn_offset()), sizeof(oop));
  }

  // Check if the native method returns an oop, and if so, move it
  // from the jni handle to z_ijava_state.oop_temp. This is
  // necessary, because we reset the jni handle block below.
  // NOTE: frame::interpreter_frame_result() depends on this, too.
  { NearLabel no_oop_result;
  __ load_absolute_address(Z_R1, AbstractInterpreter::result_handler(T_OBJECT));
  __ compareU64_and_branch(Z_R1, Rresult_handler, Assembler::bcondNotEqual, no_oop_result);
  __ resolve_jobject(Rlresult, /* tmp1 */ Rmethod, /* tmp2 */ Z_R1);
  __ z_stg(Rlresult, oop_tmp_offset, Z_fp);
  __ bind(no_oop_result);
  }

  // Reset handle block.
  __ z_lg(Z_R1/*active_handles*/, thread_(active_handles));
  __ clear_mem(Address(Z_R1, JNIHandleBlock::top_offset()), 4);

  // Handle exceptions (exception handling will handle unlocking!).
  {
    Label L;
    __ load_and_test_long(Z_R0/*pending_exception*/, thread_(pending_exception));
    __ z_bre(L);
    __ MacroAssembler::call_VM(noreg,
                               CAST_FROM_FN_PTR(address,
                               InterpreterRuntime::throw_pending_exception));
    __ should_not_reach_here();
    __ bind(L);
  }

  if (synchronized) {
    Register Rfirst_monitor = Z_ARG2;
    __ add2reg(Rfirst_monitor, -(frame::z_ijava_state_size + (int)sizeof(BasicObjectLock)), Z_fp);
#ifdef ASSERT
    NearLabel ok;
    __ z_lg(Z_R1, _z_ijava_state_neg(monitors), Z_fp);
    __ compareU64_and_branch(Rfirst_monitor, Z_R1, Assembler::bcondEqual, ok);
    reentry = __ stop_chain_static(reentry, "native_entry:unlock: inconsistent z_ijava_state.monitors");
    __ bind(ok);
#endif
    __ unlock_object(Rfirst_monitor);
  }

  // JVMTI support. Result has already been saved above to the frame.
  __ notify_method_exit(true/*native_method*/, ilgl, InterpreterMacroAssembler::NotifyJVMTI);

  // Move native method result back into proper registers and return.
  __ mem2freg_opt(Z_FRET, Address(Z_fp, _z_ijava_state_neg(fresult)));
  __ mem2reg_opt(Z_RET, Address(Z_fp, _z_ijava_state_neg(lresult)));
  __ call_stub(Rresult_handler);

  // Pop the native method's interpreter frame.
  __ pop_interpreter_frame(Z_R14 /*return_pc*/, Z_ARG2/*tmp1*/, Z_ARG3/*tmp2*/);

  // Return to caller.
  __ z_br(Z_R14);

  if (inc_counter) {
    // Handle overflow of counter and compile method.
    __ bind(invocation_counter_overflow);
    generate_counter_overflow(continue_after_compile);
  }

  BLOCK_COMMENT("} native_entry");

  return entry_point;
}

//
// Generic interpreted method entry to template interpreter.
//
address TemplateInterpreterGenerator::generate_normal_entry(bool synchronized, bool runtime_upcalls) {
  address entry_point = __ pc();

  bool inc_counter = (UseCompiler || CountCompiledCalls) && !PreloadOnly;

  // Interpreter entry for ordinary Java methods.
  //
  // Registers alive
  //   Z_SP       - stack pointer
  //   Z_thread   - JavaThread*
  //   Z_method   - callee's method (method to be invoked)
  //   Z_esp      - operand (or expression) stack pointer of caller. one slot above last arg.
  //   Z_R10      - sender sp (before modifications, e.g. by c2i adapter
  //                           and as well by generate_fixed_frame below)
  //   Z_R14      - return address to caller (call_stub or c2i_adapter)
  //
  // Registers updated
  //   Z_SP       - stack pointer
  //   Z_fp       - callee's framepointer
  //   Z_esp      - callee's operand stack pointer
  //                points to the slot above the value on top
  //   Z_locals   - used to access locals: locals[i] := *(Z_locals - i*BytesPerWord)
  //   Z_tos      - integer result, if any
  //   z_ftos     - floating point result, if any
  //
  //
  // stack layout at this point:
  //
  //   F1      [TOP_IJAVA_FRAME_ABI]         <-- Z_SP, Z_R10 (Z_R10 will be below Z_SP if
  //                                                          frame was extended by c2i adapter)
  //           [outgoing Java arguments]     <-- Z_esp
  //           ...
  //   PARENT  [PARENT_IJAVA_FRAME_ABI]
  //           ...
  //
  // stack layout before dispatching the first bytecode:
  //
  //   F0      [TOP_IJAVA_FRAME_ABI]         <-- Z_SP
  //           [operand stack]               <-- Z_esp
  //           monitor (optional, can grow)
  //           [IJAVA_STATE]
  //   F1      [PARENT_IJAVA_FRAME_ABI]      <-- Z_fp (== *Z_SP)
  //           [F0's locals]                 <-- Z_locals
  //           [F1's operand stack]
  //           [F1's monitors] (optional)
  //           [IJAVA_STATE]

  // Make sure registers are different!
  assert_different_registers(Z_thread, Z_method, Z_esp);

  BLOCK_COMMENT("normal_entry {");

  // Make sure method is not native and not abstract.
  // Rethink these assertions - they can be simplified and shared.
#ifdef ASSERT
  address reentry = nullptr;
  { Label L;
    __ testbit_ushort(method_(access_flags), JVM_ACC_NATIVE_BIT);
    __ z_bfalse(L);
    reentry = __ stop_chain_static(reentry, "tried to execute native method as non-native");
    __ bind(L);
  }
  { Label L;
    __ testbit_ushort(method_(access_flags), JVM_ACC_ABSTRACT_BIT);
    __ z_bfalse(L);
    reentry = __ stop_chain_static(reentry, "tried to execute abstract method as non-abstract");
    __ bind(L);
  }
#endif // ASSERT

  // Save the return PC into the callers frame for assertion in generate_fixed_frame.
  NOT_PRODUCT(__ save_return_pc(Z_R14));

  // Generate the code to allocate the interpreter stack frame.
  generate_fixed_frame(false);

  const Address do_not_unlock_if_synchronized(Z_thread, JavaThread::do_not_unlock_if_synchronized_offset());
  // Since at this point in the method invocation the exception handler
  // would try to exit the monitor of synchronized methods which hasn't
  // been entered yet, we set the thread local variable
  // _do_not_unlock_if_synchronized to true. If any exception was thrown by
  // runtime, exception handling i.e. unlock_if_synchronized_method will
  // check this thread local flag.
  __ z_mvi(do_not_unlock_if_synchronized, true);

  __ profile_parameters_type(Z_tmp_2, Z_ARG3, Z_ARG4);

  // Increment invocation counter and check for overflow.
  //
  // Note: checking for negative value instead of overflow so we have a 'sticky'
  // overflow test (may be of importance as soon as we have true MT/MP).
  NearLabel invocation_counter_overflow;
  NearLabel Lcontinue;
  if (inc_counter) {
    generate_counter_incr(&invocation_counter_overflow);
  }
  __ bind(Lcontinue);

  bang_stack_shadow_pages(false);

  // Reset the _do_not_unlock_if_synchronized flag.
  __ z_mvi(do_not_unlock_if_synchronized, false);

  // Check for synchronized methods.
  // Must happen AFTER invocation_counter check and stack overflow check,
  // so method is not locked if overflows.
  if (synchronized) {
    // Allocate monitor and lock method.
    lock_method();
  } else {
#ifdef ASSERT
    { Label L;
      __ get_method(Z_R1_scratch);
      __ testbit_ushort(method2_(Z_R1_scratch, access_flags), JVM_ACC_SYNCHRONIZED_BIT);
      __ z_bfalse(L);
      reentry = __ stop_chain_static(reentry, "method needs synchronization");
      __ bind(L);
    }
#endif // ASSERT
  }

  // start execution

#ifdef ASSERT
  __ verify_esp(Z_esp, Z_R1_scratch);
#endif

  // jvmti support
  __ notify_method_entry();

  // Start executing instructions.
  __ dispatch_next(vtos);
  // Dispatch_next does not return.
  DEBUG_ONLY(__ should_not_reach_here());

  // Invocation counter overflow.
  if (inc_counter) {
    // Handle invocation counter overflow.
    __ bind(invocation_counter_overflow);
    generate_counter_overflow(Lcontinue);
  }

  BLOCK_COMMENT("} normal_entry");

  return entry_point;
}


/**
 * Method entry for static native methods:
 *   int java.util.zip.CRC32.update(int crc, int b)
 */
address TemplateInterpreterGenerator::generate_CRC32_update_entry() {
  assert(UseCRC32Intrinsics, "this intrinsic is not supported");
  uint64_t entry_off = __ offset();
  Label    slow_path;

  // If we need a safepoint check, generate full interpreter entry.
  __ safepoint_poll(slow_path, Z_R1);

  BLOCK_COMMENT("CRC32_update {");

  // We don't generate local frame and don't align stack because
  // we not even call stub code (we generate the code inline)
  // and there is no safepoint on this path.

  // Load java parameters.
  // Z_esp is callers operand stack pointer, i.e. it points to the parameters.
  const Register argP    = Z_esp;
  const Register crc     = Z_ARG1;  // crc value
  const Register data    = Z_ARG2;  // address of java byte value (kernel_crc32 needs address)
  const Register dataLen = Z_ARG3;  // source data len (1 byte). Not used because calling the single-byte emitter.
  const Register table   = Z_ARG4;  // address of crc32 table

  // Arguments are reversed on java expression stack.
  __ z_la(data, 3+1*wordSize, argP);  // byte value (stack address).
                                        // Being passed as an int, the single byte is at offset +3.
  __ z_llgf(crc, 2 * wordSize, argP); // Current crc state, zero extend to 64 bit to have a clean register.

  StubRoutines::zarch::generate_load_crc_table_addr(_masm, table);
  __ kernel_crc32_singleByte(crc, data, dataLen, table, Z_R1, true);

  // Restore caller sp for c2i case.
  __ resize_frame_absolute(Z_R10, Z_R0, true); // Cut the stack back to where the caller started.

  __ z_br(Z_R14);

  BLOCK_COMMENT("} CRC32_update");

  // Use a previously generated vanilla native entry as the slow path.
  BIND(slow_path);
  __ jump_to_entry(Interpreter::entry_for_kind(Interpreter::native), Z_R1);
  return __ addr_at(entry_off);
}


/**
 * Method entry for static native methods:
 *   int java.util.zip.CRC32.updateBytes(     int crc, byte[] b,  int off, int len)
 *   int java.util.zip.CRC32.updateByteBuffer(int crc, long* buf, int off, int len)
 */
address TemplateInterpreterGenerator::generate_CRC32_updateBytes_entry(AbstractInterpreter::MethodKind kind) {
  assert(UseCRC32Intrinsics, "this intrinsic is not supported");
  uint64_t entry_off = __ offset();
  Label    slow_path;

  // If we need a safepoint check, generate full interpreter entry.
  __ safepoint_poll(slow_path, Z_R1);

  // We don't generate local frame and don't align stack because
  // we call stub code and there is no safepoint on this path.

  // Load parameters.
  // Z_esp is callers operand stack pointer, i.e. it points to the parameters.
  const Register argP    = Z_esp;
  const Register crc     = Z_ARG1;  // crc value
  const Register data    = Z_ARG2;  // address of java byte array
  const Register dataLen = Z_ARG3;  // source data len
  const Register table   = Z_ARG4;  // address of crc32 table
  const Register t0      = Z_R10;   // work reg for kernel* emitters
  const Register t1      = Z_R11;   // work reg for kernel* emitters
  const Register t2      = Z_R12;   // work reg for kernel* emitters
  const Register t3      = Z_R13;   // work reg for kernel* emitters

  // Arguments are reversed on java expression stack.
  // Calculate address of start element.
  if (kind == Interpreter::java_util_zip_CRC32_updateByteBuffer) { // Used for "updateByteBuffer direct".
    // crc     @ (SP + 5W) (32bit)
    // buf     @ (SP + 3W) (64bit ptr to long array)
    // off     @ (SP + 2W) (32bit)
    // dataLen @ (SP + 1W) (32bit)
    // data = buf + off
    BLOCK_COMMENT("CRC32_updateByteBuffer {");
    __ z_llgf(crc,    5*wordSize, argP);  // current crc state
    __ z_lg(data,     3*wordSize, argP);  // start of byte buffer
    __ z_agf(data,    2*wordSize, argP);  // Add byte buffer offset.
    __ z_lgf(dataLen, 1*wordSize, argP);  // #bytes to process
  } else {                                                         // Used for "updateBytes update".
    // crc     @ (SP + 4W) (32bit)
    // buf     @ (SP + 3W) (64bit ptr to byte array)
    // off     @ (SP + 2W) (32bit)
    // dataLen @ (SP + 1W) (32bit)
    // data = buf + off + base_offset
    BLOCK_COMMENT("CRC32_updateBytes {");
    __ z_llgf(crc,    4*wordSize, argP);  // current crc state
    __ z_lg(data,     3*wordSize, argP);  // start of byte buffer
    __ z_agf(data,    2*wordSize, argP);  // Add byte buffer offset.
    __ z_lgf(dataLen, 1*wordSize, argP);  // #bytes to process
    __ z_aghi(data, arrayOopDesc::base_offset_in_bytes(T_BYTE));
  }

  StubRoutines::zarch::generate_load_crc_table_addr(_masm, table);

  __ resize_frame(-(6*8), Z_R0, true); // Resize frame to provide add'l space to spill 5 registers.
  __ z_stmg(t0, t3, 1*8, Z_SP);        // Spill regs 10..13 to make them available as work registers.
  __ kernel_crc32_1word(crc, data, dataLen, table, t0, t1, t2, t3, true);
  __ z_lmg(t0, t3, 1*8, Z_SP);         // Spill regs 10..13 back from stack.

  // Restore caller sp for c2i case.
  __ resize_frame_absolute(Z_R10, Z_R0, true); // Cut the stack back to where the caller started.

  __ z_br(Z_R14);

  BLOCK_COMMENT("} CRC32_update{Bytes|ByteBuffer}");

  // Use a previously generated vanilla native entry as the slow path.
  BIND(slow_path);
  __ jump_to_entry(Interpreter::entry_for_kind(Interpreter::native), Z_R1);
  return __ addr_at(entry_off);
}


/**
 * Method entry for intrinsic-candidate (non-native) methods:
 *   int java.util.zip.CRC32C.updateBytes(           int crc, byte[] b,  int off, int end)
 *   int java.util.zip.CRC32C.updateDirectByteBuffer(int crc, long* buf, int off, int end)
 * Unlike CRC32, CRC32C does not have any methods marked as native
 * CRC32C also uses an "end" variable instead of the length variable CRC32 uses
 */
address TemplateInterpreterGenerator::generate_CRC32C_updateBytes_entry(AbstractInterpreter::MethodKind kind) {
  assert(UseCRC32CIntrinsics, "this intrinsic is not supported");
  uint64_t entry_off = __ offset();

  // We don't generate local frame and don't align stack because
  // we call stub code and there is no safepoint on this path.

  // Load parameters.
  // Z_esp is callers operand stack pointer, i.e. it points to the parameters.
  const Register argP    = Z_esp;
  const Register crc     = Z_ARG1;  // crc value
  const Register data    = Z_ARG2;  // address of java byte array
  const Register dataLen = Z_ARG3;  // source data len
  const Register table   = Z_ARG4;  // address of crc32 table
  const Register t0      = Z_R10;   // work reg for kernel* emitters
  const Register t1      = Z_R11;   // work reg for kernel* emitters
  const Register t2      = Z_R12;   // work reg for kernel* emitters
  const Register t3      = Z_R13;   // work reg for kernel* emitters

  // Arguments are reversed on java expression stack.
  // Calculate address of start element.
  if (kind == Interpreter::java_util_zip_CRC32C_updateDirectByteBuffer) { // Used for "updateByteBuffer direct".
    // crc     @ (SP + 5W) (32bit)
    // buf     @ (SP + 3W) (64bit ptr to long array)
    // off     @ (SP + 2W) (32bit)
    // dataLen @ (SP + 1W) (32bit)
    // data = buf + off
    BLOCK_COMMENT("CRC32C_updateDirectByteBuffer {");
    __ z_llgf(crc,    5*wordSize, argP);  // current crc state
    __ z_lg(data,     3*wordSize, argP);  // start of byte buffer
    __ z_agf(data,    2*wordSize, argP);  // Add byte buffer offset.
    __ z_lgf(dataLen, 1*wordSize, argP);  // #bytes to process, calculated as
    __ z_sgf(dataLen, Address(argP, 2*wordSize));  // (end_index - offset)
  } else {                                                                // Used for "updateBytes update".
    // crc     @ (SP + 4W) (32bit)
    // buf     @ (SP + 3W) (64bit ptr to byte array)
    // off     @ (SP + 2W) (32bit)
    // dataLen @ (SP + 1W) (32bit)
    // data = buf + off + base_offset
    BLOCK_COMMENT("CRC32C_updateBytes {");
    __ z_llgf(crc,    4*wordSize, argP);  // current crc state
    __ z_lg(data,     3*wordSize, argP);  // start of byte buffer
    __ z_agf(data,    2*wordSize, argP);  // Add byte buffer offset.
    __ z_lgf(dataLen, 1*wordSize, argP);  // #bytes to process, calculated as
    __ z_sgf(dataLen, Address(argP, 2*wordSize));  // (end_index - offset)
    __ z_aghi(data, arrayOopDesc::base_offset_in_bytes(T_BYTE));
  }

  StubRoutines::zarch::generate_load_crc32c_table_addr(_masm, table);

  __ resize_frame(-(6*8), Z_R0, true); // Resize frame to provide add'l space to spill 5 registers.
  __ z_stmg(t0, t3, 1*8, Z_SP);        // Spill regs 10..13 to make them available as work registers.
  __ kernel_crc32_1word(crc, data, dataLen, table, t0, t1, t2, t3, false);
  __ z_lmg(t0, t3, 1*8, Z_SP);         // Spill regs 10..13 back from stack.

  // Restore caller sp for c2i case.
  __ resize_frame_absolute(Z_R10, Z_R0, true); // Cut the stack back to where the caller started.

  __ z_br(Z_R14);

  BLOCK_COMMENT("} CRC32C_update{Bytes|DirectByteBuffer}");
  return __ addr_at(entry_off);
}

address TemplateInterpreterGenerator::generate_currentThread() {
  uint64_t entry_off = __ offset();

  __ z_lg(Z_RET, Address(Z_thread, JavaThread::threadObj_offset()));
  __ resolve_oop_handle(Z_RET);

  // Restore caller sp for c2i case.
  __ resize_frame_absolute(Z_R10, Z_R0, true); // Cut the stack back to where the caller started.
  __ z_br(Z_R14);

  return __ addr_at(entry_off);
}

// Not supported
address TemplateInterpreterGenerator::generate_Float_intBitsToFloat_entry() { return nullptr; }
address TemplateInterpreterGenerator::generate_Float_floatToRawIntBits_entry() { return nullptr; }
address TemplateInterpreterGenerator::generate_Double_longBitsToDouble_entry() { return nullptr; }
address TemplateInterpreterGenerator::generate_Double_doubleToRawLongBits_entry() { return nullptr; }
address TemplateInterpreterGenerator::generate_Float_float16ToFloat_entry() { return nullptr; }
address TemplateInterpreterGenerator::generate_Float_floatToFloat16_entry() { return nullptr; }

void TemplateInterpreterGenerator::bang_stack_shadow_pages(bool native_call) {
  // Quick & dirty stack overflow checking: bang the stack & handle trap.
  // Note that we do the banging after the frame is setup, since the exception
  // handling code expects to find a valid interpreter frame on the stack.
  // Doing the banging earlier fails if the caller frame is not an interpreter
  // frame.
  // (Also, the exception throwing code expects to unlock any synchronized
  // method receiver, so do the banging after locking the receiver.)

  // Bang each page in the shadow zone. We can't assume it's been done for
  // an interpreter frame with greater than a page of locals, so each page
  // needs to be checked. Only true for non-native. For native, we only bang the last page.
  const size_t page_size      = os::vm_page_size();
  const int n_shadow_pages = (int)(StackOverflow::stack_shadow_zone_size()/page_size);
  const int start_page_num = native_call ? n_shadow_pages : 1;
  for (int pages = start_page_num; pages <= n_shadow_pages; pages++) {
    __ bang_stack_with_offset(pages*page_size);
  }
}

//-----------------------------------------------------------------------------
// Exceptions

void TemplateInterpreterGenerator::generate_throw_exception() {

  BLOCK_COMMENT("throw_exception {");

  // Entry point in previous activation (i.e., if the caller was interpreted).
  Interpreter::_rethrow_exception_entry = __ pc();
  __ z_lg(Z_fp, _z_abi(callers_sp), Z_SP); // Frame accessors use Z_fp.
  // Z_ARG1 (==Z_tos): exception
  // Z_ARG2          : Return address/pc that threw exception.
  __ restore_bcp();    // R13 points to call/send.
  __ restore_locals();

  // Fallthrough, no need to restore Z_esp.

  // Entry point for exceptions thrown within interpreter code.
  Interpreter::_throw_exception_entry = __ pc();
  // Expression stack is undefined here.
  // Z_ARG1 (==Z_tos): exception
  // Z_bcp: exception bcp
  __ verify_oop(Z_ARG1);
  __ z_lgr(Z_ARG2, Z_ARG1);

  // Expression stack must be empty before entering the VM in case of
  // an exception.
  __ empty_expression_stack();
  // Find exception handler address and preserve exception oop.
  const Register Rpreserved_exc_oop = Z_tmp_1;
  __ call_VM(Rpreserved_exc_oop,
             CAST_FROM_FN_PTR(address, InterpreterRuntime::exception_handler_for_exception),
             Z_ARG2);
  // Z_RET: exception handler entry point
  // Z_bcp: bcp for exception handler
  __ push_ptr(Rpreserved_exc_oop); // Push exception which is now the only value on the stack.
  __ z_br(Z_RET); // Jump to exception handler (may be _remove_activation_entry!).

  // If the exception is not handled in the current frame the frame is
  // removed and the exception is rethrown (i.e. exception
  // continuation is _rethrow_exception).
  //
  // Note: At this point the bci is still the bci for the instruction
  // which caused the exception and the expression stack is
  // empty. Thus, for any VM calls at this point, GC will find a legal
  // oop map (with empty expression stack).

  //
  // JVMTI PopFrame support
  //

  Interpreter::_remove_activation_preserving_args_entry = __ pc();
  __ z_lg(Z_fp, _z_parent_ijava_frame_abi(callers_sp), Z_SP);
  __ empty_expression_stack();
  // Set the popframe_processing bit in pending_popframe_condition
  // indicating that we are currently handling popframe, so that
  // call_VMs that may happen later do not trigger new popframe
  // handling cycles.
  __ load_sized_value(Z_tmp_1, Address(Z_thread, JavaThread::popframe_condition_offset()), 4, false /*signed*/);
  __ z_oill(Z_tmp_1, JavaThread::popframe_processing_bit);
  __ z_sty(Z_tmp_1, thread_(popframe_condition));

  {
    // Check to see whether we are returning to a deoptimized frame.
    // (The PopFrame call ensures that the caller of the popped frame is
    // either interpreted or compiled and deoptimizes it if compiled.)
    // In this case, we can't call dispatch_next() after the frame is
    // popped, but instead must save the incoming arguments and restore
    // them after deoptimization has occurred.
    //
    // Note that we don't compare the return PC against the
    // deoptimization blob's unpack entry because of the presence of
    // adapter frames in C2.
    NearLabel caller_not_deoptimized;
    __ z_lg(Z_ARG1, _z_parent_ijava_frame_abi(return_pc), Z_fp);
    __ call_VM_leaf(CAST_FROM_FN_PTR(address, InterpreterRuntime::interpreter_contains), Z_ARG1);
    __ compareU64_and_branch(Z_RET, (intptr_t)0, Assembler::bcondNotEqual, caller_not_deoptimized);

    // Compute size of arguments for saving when returning to
    // deoptimized caller.
    __ get_method(Z_ARG2);
    __ z_lg(Z_ARG2, Address(Z_ARG2, Method::const_offset()));
    __ z_llgh(Z_ARG2, Address(Z_ARG2, ConstMethod::size_of_parameters_offset()));
    __ z_sllg(Z_ARG2, Z_ARG2, Interpreter::logStackElementSize); // slots 2 bytes
    __ restore_locals();
    // Compute address of args to be saved.
    __ z_lgr(Z_ARG3, Z_locals);
    __ z_slgr(Z_ARG3, Z_ARG2);
    __ add2reg(Z_ARG3, wordSize);
    // Save these arguments.
    __ call_VM_leaf(CAST_FROM_FN_PTR(address, Deoptimization::popframe_preserve_args),
                    Z_thread, Z_ARG2, Z_ARG3);

    __ remove_activation(vtos, Z_R14,
                         /* throw_monitor_exception */ false,
                         /* install_monitor_exception */ false,
                         /* notify_jvmdi */ false);

    // Inform deoptimization that it is responsible for restoring
    // these arguments.
    __ store_const(thread_(popframe_condition),
                   JavaThread::popframe_force_deopt_reexecution_bit,
                   Z_tmp_1, false);

    // Continue in deoptimization handler.
    __ z_br(Z_R14);

    __ bind(caller_not_deoptimized);
  }

  // Clear the popframe condition flag.
  __ clear_mem(thread_(popframe_condition), sizeof(int));

  __ remove_activation(vtos,
                       noreg,  // Retaddr is not used.
                       false,  // throw_monitor_exception
                       false,  // install_monitor_exception
                       false); // notify_jvmdi
  __ z_lg(Z_fp, _z_abi(callers_sp), Z_SP); // Restore frame pointer.
  __ restore_bcp();
  __ restore_locals();
  __ restore_esp();
  // The method data pointer was incremented already during
  // call profiling. We have to restore the mdp for the current bcp.
  if (ProfileInterpreter) {
    __ set_method_data_pointer_for_bcp();
  }
#if INCLUDE_JVMTI
  {
    Label L_done;

    __ z_cli(0, Z_bcp, Bytecodes::_invokestatic);
    __ z_brc(Assembler::bcondNotEqual, L_done);

    // The member name argument must be restored if _invokestatic is
    // re-executed after a PopFrame call.  Detect such a case in the
    // InterpreterRuntime function and return the member name
    // argument, or null.
    __ z_lg(Z_ARG2, Address(Z_locals));
    __ get_method(Z_ARG3);
    __ call_VM(Z_tmp_1,
               CAST_FROM_FN_PTR(address, InterpreterRuntime::member_name_arg_or_null),
               Z_ARG2, Z_ARG3, Z_bcp);

    __ z_ltgr(Z_tmp_1, Z_tmp_1);
    __ z_brc(Assembler::bcondEqual, L_done);

    __ z_stg(Z_tmp_1, Address(Z_esp, wordSize));
    __ bind(L_done);
  }
#endif // INCLUDE_JVMTI
  __ dispatch_next(vtos);
  // End of PopFrame support.
  Interpreter::_remove_activation_entry = __ pc();

  // In between activations - previous activation type unknown yet
  // compute continuation point - the continuation point expects the
  // following registers set up:
  //
  // Z_ARG1 (==Z_tos): exception
  // Z_ARG2          : return address/pc that threw exception

  Register return_pc = Z_tmp_1;
  Register handler   = Z_tmp_2;
   assert(return_pc->is_nonvolatile(), "use non-volatile reg. to preserve exception pc");
   assert(handler->is_nonvolatile(),   "use non-volatile reg. to handler pc");
  __ asm_assert_ijava_state_magic(return_pc/*tmp*/); // The top frame should be an interpreter frame.
  __ z_lg(return_pc, _z_parent_ijava_frame_abi(return_pc), Z_fp);

  // Moved removing the activation after VM call, because the new top
  // frame does not necessarily have the z_abi_160 required for a VM
  // call (e.g. if it is compiled).

  __ super_call_VM_leaf(CAST_FROM_FN_PTR(address,
                                         SharedRuntime::exception_handler_for_return_address),
                        Z_thread, return_pc);
  __ z_lgr(handler, Z_RET); // Save exception handler.

  // Preserve exception over this code sequence.
  __ pop_ptr(Z_ARG1);
  __ set_vm_result(Z_ARG1);
  // Remove the activation (without doing throws on illegalMonitorExceptions).
  __ remove_activation(vtos, noreg/*ret.pc already loaded*/, false/*throw exc*/, true/*install exc*/, false/*notify jvmti*/);
  __ z_lg(Z_fp, _z_abi(callers_sp), Z_SP); // Restore frame pointer.

  __ get_vm_result(Z_ARG1);     // Restore exception.
  __ verify_oop(Z_ARG1);
  __ z_lgr(Z_ARG2, return_pc);  // Restore return address.

#ifdef ASSERT
  // The return_pc in the new top frame is dead... at least that's my
  // current understanding. To assert this I overwrite it.
  // Note: for compiled frames the handler is the deopt blob
  // which writes Z_ARG2 into the return_pc slot.
  __ load_const_optimized(return_pc, 0xb00b1);
  __ z_stg(return_pc, _z_parent_ijava_frame_abi(return_pc), Z_SP);
#endif

  // Z_ARG1 (==Z_tos): exception
  // Z_ARG2          : return address/pc that threw exception

  // Note that an "issuing PC" is actually the next PC after the call.
  __ z_br(handler);         // Jump to exception handler of caller.

  BLOCK_COMMENT("} throw_exception");
}

//
// JVMTI ForceEarlyReturn support
//
address TemplateInterpreterGenerator::generate_earlyret_entry_for (TosState state) {
  address entry = __ pc();

  BLOCK_COMMENT("earlyret_entry {");

  __ z_lg(Z_fp, _z_parent_ijava_frame_abi(callers_sp), Z_SP);
  __ restore_bcp();
  __ restore_locals();
  __ restore_esp();
  __ empty_expression_stack();
  __ load_earlyret_value(state);

  Register RjvmtiState = Z_tmp_1;
  __ z_lg(RjvmtiState, thread_(jvmti_thread_state));
  __ store_const(Address(RjvmtiState, JvmtiThreadState::earlyret_state_offset()),
                 JvmtiThreadState::earlyret_inactive, 4, 4, Z_R0_scratch);

  if (state == itos) {
    // Narrow result if state is itos but result type is smaller.
    // Need to narrow in the return bytecode rather than in generate_return_entry
    // since compiled code callers expect the result to already be narrowed.
    __ narrow(Z_tos, Z_tmp_1); /* fall through */
  }
  __ remove_activation(state,
                       Z_tmp_1, // retaddr
                       false,   // throw_monitor_exception
                       false,   // install_monitor_exception
                       true);   // notify_jvmdi
  __ z_br(Z_tmp_1);

  BLOCK_COMMENT("} earlyret_entry");

  return entry;
}

//-----------------------------------------------------------------------------
// Helper for vtos entry point generation.

void TemplateInterpreterGenerator::set_vtos_entry_points(Template* t,
                                                         address& bep,
                                                         address& cep,
                                                         address& sep,
                                                         address& aep,
                                                         address& iep,
                                                         address& lep,
                                                         address& fep,
                                                         address& dep,
                                                         address& vep) {
  assert(t->is_valid() && t->tos_in() == vtos, "illegal template");
  Label L;
  aep = __ pc(); __ push_ptr(); __ z_bru(L);
  fep = __ pc(); __ push_f();   __ z_bru(L);
  dep = __ pc(); __ push_d();   __ z_bru(L);
  lep = __ pc(); __ push_l();   __ z_bru(L);
  bep = cep = sep =
  iep = __ pc(); __ push_i();
  vep = __ pc();
  __ bind(L);
  generate_and_dispatch(t);
}

//-----------------------------------------------------------------------------

// Make feasible for old CPUs.
void TemplateInterpreterGenerator::count_bytecode() {
  __ load_absolute_address(Z_R1_scratch, (address) &BytecodeCounter::_counter_value);
  __ add2mem_32(Address(Z_R1_scratch), 1, Z_R0_scratch);
}

void TemplateInterpreterGenerator::histogram_bytecode(Template * t) {
  __ load_absolute_address(Z_R1_scratch, (address)&BytecodeHistogram::_counters[ t->bytecode() ]);
  __ add2mem_32(Address(Z_R1_scratch), 1, Z_tmp_1);
}

#ifndef PRODUCT
address TemplateInterpreterGenerator::generate_trace_code(TosState state) {
  address entry = __ pc();
  NearLabel counter_below_trace_threshold;

  if (TraceBytecodesAt > 0) {
    // Skip runtime call, if the trace threshold is not yet reached.
    __ load_absolute_address(Z_tmp_1, (address)&BytecodeCounter::_counter_value);
    __ load_absolute_address(Z_tmp_2, (address)&TraceBytecodesAt);
    __ load_sized_value(Z_tmp_1, Address(Z_tmp_1), 8, false /*signed*/);
    __ load_sized_value(Z_tmp_2, Address(Z_tmp_2), 8, false /*signed*/);
    __ compareU64_and_branch(Z_tmp_1, Z_tmp_2, Assembler::bcondLow, counter_below_trace_threshold);
  }

  int offset2 = state == ltos || state == dtos ? 2 : 1;

  __ push(state);
  // Preserved return pointer is in Z_R14.
  // InterpreterRuntime::trace_bytecode() preserved and returns the value passed as second argument.
  __ z_lgr(Z_ARG2, Z_R14);
  __ z_lg(Z_ARG3, Address(Z_esp, Interpreter::expr_offset_in_bytes(0)));
  if (WizardMode) {
    __ z_lgr(Z_ARG4, Z_esp); // Trace Z_esp in WizardMode.
  } else {
    __ z_lg(Z_ARG4, Address(Z_esp, Interpreter::expr_offset_in_bytes(offset2)));
  }
  __ call_VM(noreg, CAST_FROM_FN_PTR(address, InterpreterRuntime::trace_bytecode), Z_ARG2, Z_ARG3, Z_ARG4);
  __ z_lgr(Z_R14, Z_RET); // Estore return address (see above).
  __ pop(state);

  __ bind(counter_below_trace_threshold);
  __ z_br(Z_R14); // return

  return entry;
}

<<<<<<< HEAD
=======
// Make feasible for old CPUs.
void TemplateInterpreterGenerator::count_bytecode() {
  __ load_absolute_address(Z_R1_scratch, (address) &BytecodeCounter::_counter_value);
  __ add2mem_64(Address(Z_R1_scratch), 1, Z_R0_scratch);
}

void TemplateInterpreterGenerator::histogram_bytecode(Template * t) {
  __ load_absolute_address(Z_R1_scratch, (address)&BytecodeHistogram::_counters[ t->bytecode() ]);
  __ add2mem_32(Address(Z_R1_scratch), 1, Z_tmp_1);
}

>>>>>>> 0460978e
void TemplateInterpreterGenerator::histogram_bytecode_pair(Template * t) {
  Address  index_addr(Z_tmp_1, (intptr_t) 0);
  Register index = Z_tmp_2;

  // Load previous index.
  __ load_absolute_address(Z_tmp_1, (address) &BytecodePairHistogram::_index);
  __ mem2reg_opt(index, index_addr, false);

  // Mask with current bytecode and store as new previous index.
  __ z_srl(index, BytecodePairHistogram::log2_number_of_codes);
  __ load_const_optimized(Z_R0_scratch,
                          (int)t->bytecode() << BytecodePairHistogram::log2_number_of_codes);
  __ z_or(index, Z_R0_scratch);
  __ reg2mem_opt(index, index_addr, false);

  // Load counter array's address.
  __ z_lgfr(index, index);   // Sign extend for addressing.
  __ z_sllg(index, index, LogBytesPerInt);  // index2bytes
  __ load_absolute_address(Z_R1_scratch,
                           (address) &BytecodePairHistogram::_counters);
  // Add index and increment counter.
  __ z_agr(Z_R1_scratch, index);
  __ add2mem_32(Address(Z_R1_scratch), 1, Z_tmp_1);
}

void TemplateInterpreterGenerator::trace_bytecode(Template* t) {
  // Call a little run-time stub to avoid blow-up for each bytecode.
  // The run-time runtime saves the right registers, depending on
  // the tosca in-state for the given template.
  address entry = Interpreter::trace_code(t->tos_in());
  guarantee(entry != nullptr, "entry must have been generated");
  __ call_stub(entry);
}

void TemplateInterpreterGenerator::stop_interpreter_at() {
  NearLabel L;

  __ load_absolute_address(Z_tmp_1, (address)&BytecodeCounter::_counter_value);
  __ load_absolute_address(Z_tmp_2, (address)&StopInterpreterAt);
  __ load_sized_value(Z_tmp_1, Address(Z_tmp_1), 8, false /*signed*/);
  __ load_sized_value(Z_tmp_2, Address(Z_tmp_2), 8, false /*signed*/);
  __ compareU64_and_branch(Z_tmp_1, Z_tmp_2, Assembler::bcondLow, L);
  assert(Z_tmp_1->is_nonvolatile(), "must be nonvolatile to preserve Z_tos");
  assert(Z_F8->is_nonvolatile(), "must be nonvolatile to preserve Z_ftos");
  __ z_lgr(Z_tmp_1, Z_tos);      // Save tos.
  __ z_lgr(Z_tmp_2, Z_bytecode); // Save Z_bytecode.
  __ z_ldr(Z_F8, Z_ftos);        // Save ftos.
  // Use -XX:StopInterpreterAt=<num> to set the limit
  // and break at breakpoint().
  __ call_VM(noreg, CAST_FROM_FN_PTR(address, breakpoint), false);
  __ z_lgr(Z_tos, Z_tmp_1);      // Restore tos.
  __ z_lgr(Z_bytecode, Z_tmp_2); // Save Z_bytecode.
  __ z_ldr(Z_ftos, Z_F8);        // Restore ftos.
  __ bind(L);
}

#endif // !PRODUCT<|MERGE_RESOLUTION|>--- conflicted
+++ resolved
@@ -2320,17 +2320,6 @@
 
 //-----------------------------------------------------------------------------
 
-// Make feasible for old CPUs.
-void TemplateInterpreterGenerator::count_bytecode() {
-  __ load_absolute_address(Z_R1_scratch, (address) &BytecodeCounter::_counter_value);
-  __ add2mem_32(Address(Z_R1_scratch), 1, Z_R0_scratch);
-}
-
-void TemplateInterpreterGenerator::histogram_bytecode(Template * t) {
-  __ load_absolute_address(Z_R1_scratch, (address)&BytecodeHistogram::_counters[ t->bytecode() ]);
-  __ add2mem_32(Address(Z_R1_scratch), 1, Z_tmp_1);
-}
-
 #ifndef PRODUCT
 address TemplateInterpreterGenerator::generate_trace_code(TosState state) {
   address entry = __ pc();
@@ -2366,9 +2355,8 @@
 
   return entry;
 }
-
-<<<<<<< HEAD
-=======
+#endif
+
 // Make feasible for old CPUs.
 void TemplateInterpreterGenerator::count_bytecode() {
   __ load_absolute_address(Z_R1_scratch, (address) &BytecodeCounter::_counter_value);
@@ -2380,7 +2368,7 @@
   __ add2mem_32(Address(Z_R1_scratch), 1, Z_tmp_1);
 }
 
->>>>>>> 0460978e
+#ifndef PRODUCT
 void TemplateInterpreterGenerator::histogram_bytecode_pair(Template * t) {
   Address  index_addr(Z_tmp_1, (intptr_t) 0);
   Register index = Z_tmp_2;
