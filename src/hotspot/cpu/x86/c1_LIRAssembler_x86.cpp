/*
 * Copyright (c) 2000, 2024, Oracle and/or its affiliates. All rights reserved.
 * DO NOT ALTER OR REMOVE COPYRIGHT NOTICES OR THIS FILE HEADER.
 *
 * This code is free software; you can redistribute it and/or modify it
 * under the terms of the GNU General Public License version 2 only, as
 * published by the Free Software Foundation.
 *
 * This code is distributed in the hope that it will be useful, but WITHOUT
 * ANY WARRANTY; without even the implied warranty of MERCHANTABILITY or
 * FITNESS FOR A PARTICULAR PURPOSE.  See the GNU General Public License
 * version 2 for more details (a copy is included in the LICENSE file that
 * accompanied this code).
 *
 * You should have received a copy of the GNU General Public License version
 * 2 along with this work; if not, write to the Free Software Foundation,
 * Inc., 51 Franklin St, Fifth Floor, Boston, MA 02110-1301 USA.
 *
 * Please contact Oracle, 500 Oracle Parkway, Redwood Shores, CA 94065 USA
 * or visit www.oracle.com if you need additional information or have any
 * questions.
 *
 */

#include "precompiled.hpp"
#include "asm/macroAssembler.hpp"
#include "asm/macroAssembler.inline.hpp"
#include "c1/c1_CodeStubs.hpp"
#include "c1/c1_Compilation.hpp"
#include "c1/c1_LIRAssembler.hpp"
#include "c1/c1_MacroAssembler.hpp"
#include "c1/c1_Runtime1.hpp"
#include "c1/c1_ValueStack.hpp"
#include "ci/ciArrayKlass.hpp"
#include "ci/ciInstance.hpp"
#include "ci/ciUtilities.hpp"
#include "code/SCCache.hpp"
#include "compiler/oopMap.hpp"
#include "gc/shared/collectedHeap.hpp"
#include "gc/shared/gc_globals.hpp"
#include "nativeInst_x86.hpp"
#include "oops/objArrayKlass.hpp"
#include "runtime/frame.inline.hpp"
#include "runtime/safepointMechanism.hpp"
#include "runtime/sharedRuntime.hpp"
#include "runtime/stubRoutines.hpp"
#include "utilities/powerOfTwo.hpp"
#include "vmreg_x86.inline.hpp"


// These masks are used to provide 128-bit aligned bitmasks to the XMM
// instructions, to allow sign-masking or sign-bit flipping.  They allow
// fast versions of NegF/NegD and AbsF/AbsD.

// Note: 'double' and 'long long' have 32-bits alignment on x86.
static address double_quadword(jlong *adr, jlong lo, jlong hi) {
  // Use the expression (adr)&(~0xF) to provide 128-bits aligned address
  // of 128-bits operands for SSE instructions.
  jlong *operand = (jlong*)(((intptr_t)adr) & ((intptr_t)(~0xF)));
  // Store the value to a 128-bits operand.
  operand[0] = lo;
  operand[1] = hi;
  return (address)operand;
}

// Buffer for 128-bits masks used by SSE instructions.
static jlong fp_signmask_pool[(4+1)*2]; // 4*128bits(data) + 128bits(alignment)

// Static initialization during VM startup.
address LIR_Assembler::float_signmask_pool  = double_quadword(&fp_signmask_pool[1*2],         CONST64(0x7FFFFFFF7FFFFFFF),         CONST64(0x7FFFFFFF7FFFFFFF));
address LIR_Assembler::double_signmask_pool = double_quadword(&fp_signmask_pool[2*2],         CONST64(0x7FFFFFFFFFFFFFFF),         CONST64(0x7FFFFFFFFFFFFFFF));
address LIR_Assembler::float_signflip_pool  = double_quadword(&fp_signmask_pool[3*2], (jlong)UCONST64(0x8000000080000000), (jlong)UCONST64(0x8000000080000000));
address LIR_Assembler::double_signflip_pool = double_quadword(&fp_signmask_pool[4*2], (jlong)UCONST64(0x8000000000000000), (jlong)UCONST64(0x8000000000000000));


NEEDS_CLEANUP // remove this definitions ?
const Register SYNC_header = rax;   // synchronization header
const Register SHIFT_count = rcx;   // where count for shift operations must be

#define __ _masm->


static void select_different_registers(Register preserve,
                                       Register extra,
                                       Register &tmp1,
                                       Register &tmp2) {
  if (tmp1 == preserve) {
    assert_different_registers(tmp1, tmp2, extra);
    tmp1 = extra;
  } else if (tmp2 == preserve) {
    assert_different_registers(tmp1, tmp2, extra);
    tmp2 = extra;
  }
  assert_different_registers(preserve, tmp1, tmp2);
}



static void select_different_registers(Register preserve,
                                       Register extra,
                                       Register &tmp1,
                                       Register &tmp2,
                                       Register &tmp3) {
  if (tmp1 == preserve) {
    assert_different_registers(tmp1, tmp2, tmp3, extra);
    tmp1 = extra;
  } else if (tmp2 == preserve) {
    assert_different_registers(tmp1, tmp2, tmp3, extra);
    tmp2 = extra;
  } else if (tmp3 == preserve) {
    assert_different_registers(tmp1, tmp2, tmp3, extra);
    tmp3 = extra;
  }
  assert_different_registers(preserve, tmp1, tmp2, tmp3);
}



bool LIR_Assembler::is_small_constant(LIR_Opr opr) {
  if (opr->is_constant()) {
    LIR_Const* constant = opr->as_constant_ptr();
    switch (constant->type()) {
      case T_INT: {
        return true;
      }

      default:
        return false;
    }
  }
  return false;
}


LIR_Opr LIR_Assembler::receiverOpr() {
  return FrameMap::receiver_opr;
}

LIR_Opr LIR_Assembler::osrBufferPointer() {
  return FrameMap::as_pointer_opr(receiverOpr()->as_register());
}

//--------------fpu register translations-----------------------


address LIR_Assembler::float_constant(float f) {
  address const_addr = __ float_constant(f);
  if (const_addr == nullptr) {
    bailout("const section overflow");
    return __ code()->consts()->start();
  } else {
    return const_addr;
  }
}


address LIR_Assembler::double_constant(double d) {
  address const_addr = __ double_constant(d);
  if (const_addr == nullptr) {
    bailout("const section overflow");
    return __ code()->consts()->start();
  } else {
    return const_addr;
  }
}

#ifndef _LP64
void LIR_Assembler::fpop() {
  __ fpop();
}

void LIR_Assembler::fxch(int i) {
  __ fxch(i);
}

void LIR_Assembler::fld(int i) {
  __ fld_s(i);
}

void LIR_Assembler::ffree(int i) {
  __ ffree(i);
}
#endif // !_LP64

void LIR_Assembler::breakpoint() {
  __ int3();
}

void LIR_Assembler::push(LIR_Opr opr) {
  if (opr->is_single_cpu()) {
    __ push_reg(opr->as_register());
  } else if (opr->is_double_cpu()) {
    NOT_LP64(__ push_reg(opr->as_register_hi()));
    __ push_reg(opr->as_register_lo());
  } else if (opr->is_stack()) {
    __ push_addr(frame_map()->address_for_slot(opr->single_stack_ix()));
  } else if (opr->is_constant()) {
    LIR_Const* const_opr = opr->as_constant_ptr();
    if (const_opr->type() == T_OBJECT) {
      __ push_oop(const_opr->as_jobject(), rscratch1);
    } else if (const_opr->type() == T_INT) {
      __ push_jint(const_opr->as_jint());
    } else {
      ShouldNotReachHere();
    }

  } else {
    ShouldNotReachHere();
  }
}

void LIR_Assembler::pop(LIR_Opr opr) {
  if (opr->is_single_cpu()) {
    __ pop_reg(opr->as_register());
  } else {
    ShouldNotReachHere();
  }
}

bool LIR_Assembler::is_literal_address(LIR_Address* addr) {
  return addr->base()->is_illegal() && addr->index()->is_illegal();
}

//-------------------------------------------

Address LIR_Assembler::as_Address(LIR_Address* addr) {
  return as_Address(addr, rscratch1);
}

Address LIR_Assembler::as_Address(LIR_Address* addr, Register tmp) {
  if (addr->base()->is_illegal()) {
    assert(addr->index()->is_illegal(), "must be illegal too");
    AddressLiteral laddr((address)addr->disp(), relocInfo::none);
    if (! __ reachable(laddr)) {
      __ movptr(tmp, laddr.addr());
      Address res(tmp, 0);
      return res;
    } else {
      return __ as_Address(laddr);
    }
  }

  Register base = addr->base()->as_pointer_register();

  if (addr->index()->is_illegal()) {
    return Address( base, addr->disp());
  } else if (addr->index()->is_cpu_register()) {
    Register index = addr->index()->as_pointer_register();
    return Address(base, index, (Address::ScaleFactor) addr->scale(), addr->disp());
  } else if (addr->index()->is_constant()) {
    intptr_t addr_offset = (addr->index()->as_constant_ptr()->as_jint() << addr->scale()) + addr->disp();
    assert(Assembler::is_simm32(addr_offset), "must be");

    return Address(base, addr_offset);
  } else {
    Unimplemented();
    return Address();
  }
}


Address LIR_Assembler::as_Address_hi(LIR_Address* addr) {
  Address base = as_Address(addr);
  return Address(base._base, base._index, base._scale, base._disp + BytesPerWord);
}


Address LIR_Assembler::as_Address_lo(LIR_Address* addr) {
  return as_Address(addr);
}


void LIR_Assembler::osr_entry() {
  offsets()->set_value(CodeOffsets::OSR_Entry, code_offset());
  BlockBegin* osr_entry = compilation()->hir()->osr_entry();
  ValueStack* entry_state = osr_entry->state();
  int number_of_locks = entry_state->locks_size();

  // we jump here if osr happens with the interpreter
  // state set up to continue at the beginning of the
  // loop that triggered osr - in particular, we have
  // the following registers setup:
  //
  // rcx: osr buffer
  //

  // build frame
  ciMethod* m = compilation()->method();
  __ build_frame(initial_frame_size_in_bytes(), bang_size_in_bytes());

  // OSR buffer is
  //
  // locals[nlocals-1..0]
  // monitors[0..number_of_locks]
  //
  // locals is a direct copy of the interpreter frame so in the osr buffer
  // so first slot in the local array is the last local from the interpreter
  // and last slot is local[0] (receiver) from the interpreter
  //
  // Similarly with locks. The first lock slot in the osr buffer is the nth lock
  // from the interpreter frame, the nth lock slot in the osr buffer is 0th lock
  // in the interpreter frame (the method lock if a sync method)

  // Initialize monitors in the compiled activation.
  //   rcx: pointer to osr buffer
  //
  // All other registers are dead at this point and the locals will be
  // copied into place by code emitted in the IR.

  Register OSR_buf = osrBufferPointer()->as_pointer_register();
  { assert(frame::interpreter_frame_monitor_size() == BasicObjectLock::size(), "adjust code below");
    int monitor_offset = BytesPerWord * method()->max_locals() +
      (BasicObjectLock::size() * BytesPerWord) * (number_of_locks - 1);
    // SharedRuntime::OSR_migration_begin() packs BasicObjectLocks in
    // the OSR buffer using 2 word entries: first the lock and then
    // the oop.
    for (int i = 0; i < number_of_locks; i++) {
      int slot_offset = monitor_offset - ((i * 2) * BytesPerWord);
#ifdef ASSERT
      // verify the interpreter's monitor has a non-null object
      {
        Label L;
        __ cmpptr(Address(OSR_buf, slot_offset + 1*BytesPerWord), NULL_WORD);
        __ jcc(Assembler::notZero, L);
        __ stop("locked object is null");
        __ bind(L);
      }
#endif
      __ movptr(rbx, Address(OSR_buf, slot_offset + 0));
      __ movptr(frame_map()->address_for_monitor_lock(i), rbx);
      __ movptr(rbx, Address(OSR_buf, slot_offset + 1*BytesPerWord));
      __ movptr(frame_map()->address_for_monitor_object(i), rbx);
    }
  }
}


// inline cache check; done before the frame is built.
int LIR_Assembler::check_icache() {
  return __ ic_check(CodeEntryAlignment);
}

void LIR_Assembler::clinit_barrier(ciMethod* method) {
  assert(VM_Version::supports_fast_class_init_checks(), "sanity");
  assert(!method->holder()->is_not_initialized(), "initialization should have been started");

  Label L_skip_barrier;
  Register klass = rscratch1;
  Register thread = LP64_ONLY( r15_thread ) NOT_LP64( noreg );
  assert(thread != noreg, "x86_32 not implemented");

  __ mov_metadata(klass, method->holder()->constant_encoding());
  __ clinit_barrier(klass, thread, &L_skip_barrier /*L_fast_path*/);

  __ jump(RuntimeAddress(SharedRuntime::get_handle_wrong_method_stub()));

  __ bind(L_skip_barrier);
}

void LIR_Assembler::jobject2reg_with_patching(Register reg, CodeEmitInfo* info) {
  jobject o = nullptr;
  PatchingStub* patch = new PatchingStub(_masm, patching_id(info));
  __ movoop(reg, o);
  patching_epilog(patch, lir_patch_normal, reg, info);
}

void LIR_Assembler::klass2reg_with_patching(Register reg, CodeEmitInfo* info) {
  Metadata* o = nullptr;
  PatchingStub* patch = new PatchingStub(_masm, PatchingStub::load_klass_id);
  __ mov_metadata(reg, o);
  patching_epilog(patch, lir_patch_normal, reg, info);
}

// This specifies the rsp decrement needed to build the frame
int LIR_Assembler::initial_frame_size_in_bytes() const {
  // if rounding, must let FrameMap know!

  // The frame_map records size in slots (32bit word)

  // subtract two words to account for return address and link
  return (frame_map()->framesize() - (2*VMRegImpl::slots_per_word))  * VMRegImpl::stack_slot_size;
}


int LIR_Assembler::emit_exception_handler() {
  // generate code for exception handler
  address handler_base = __ start_a_stub(exception_handler_size());
  if (handler_base == nullptr) {
    // not enough space left for the handler
    bailout("exception handler overflow");
    return -1;
  }

  int offset = code_offset();

  // the exception oop and pc are in rax, and rdx
  // no other registers need to be preserved, so invalidate them
  __ invalidate_registers(false, true, true, false, true, true);

  // check that there is really an exception
  __ verify_not_null_oop(rax);

  // search an exception handler (rax: exception oop, rdx: throwing pc)
  __ call(RuntimeAddress(Runtime1::entry_for(C1StubId::handle_exception_from_callee_id)));
  __ should_not_reach_here();
  guarantee(code_offset() - offset <= exception_handler_size(), "overflow");
  __ end_a_stub();

  return offset;
}


// Emit the code to remove the frame from the stack in the exception
// unwind path.
int LIR_Assembler::emit_unwind_handler() {
#ifndef PRODUCT
  if (CommentedAssembly) {
    _masm->block_comment("Unwind handler");
  }
#endif

  int offset = code_offset();

  // Fetch the exception from TLS and clear out exception related thread state
  Register thread = NOT_LP64(rsi) LP64_ONLY(r15_thread);
  NOT_LP64(__ get_thread(thread));
  __ movptr(rax, Address(thread, JavaThread::exception_oop_offset()));
  __ movptr(Address(thread, JavaThread::exception_oop_offset()), NULL_WORD);
  __ movptr(Address(thread, JavaThread::exception_pc_offset()), NULL_WORD);

  __ bind(_unwind_handler_entry);
  __ verify_not_null_oop(rax);
  if (method()->is_synchronized() || compilation()->env()->dtrace_method_probes()) {
    __ mov(rbx, rax);  // Preserve the exception (rbx is always callee-saved)
  }

  // Perform needed unlocking
  MonitorExitStub* stub = nullptr;
  if (method()->is_synchronized()) {
    monitor_address(0, FrameMap::rax_opr);
    stub = new MonitorExitStub(FrameMap::rax_opr, true, 0);
    if (LockingMode == LM_MONITOR) {
      __ jmp(*stub->entry());
    } else {
      __ unlock_object(rdi, rsi, rax, *stub->entry());
    }
    __ bind(*stub->continuation());
  }

  if (compilation()->env()->dtrace_method_probes()) {
#ifdef _LP64
    __ mov(rdi, r15_thread);
    __ mov_metadata(rsi, method()->constant_encoding());
#else
    __ get_thread(rax);
    __ movptr(Address(rsp, 0), rax);
    __ mov_metadata(Address(rsp, sizeof(void*)), method()->constant_encoding(), noreg);
#endif
    __ call(RuntimeAddress(CAST_FROM_FN_PTR(address, SharedRuntime::dtrace_method_exit)));
  }

  if (method()->is_synchronized() || compilation()->env()->dtrace_method_probes()) {
    __ mov(rax, rbx);  // Restore the exception
  }

  // remove the activation and dispatch to the unwind handler
  __ remove_frame(initial_frame_size_in_bytes());
  __ jump(RuntimeAddress(Runtime1::entry_for(C1StubId::unwind_exception_id)));

  // Emit the slow path assembly
  if (stub != nullptr) {
    stub->emit_code(this);
  }

  return offset;
}


int LIR_Assembler::emit_deopt_handler() {
  // generate code for exception handler
  address handler_base = __ start_a_stub(deopt_handler_size());
  if (handler_base == nullptr) {
    // not enough space left for the handler
    bailout("deopt handler overflow");
    return -1;
  }

  int offset = code_offset();
  InternalAddress here(__ pc());

  __ pushptr(here.addr(), rscratch1);
  __ jump(RuntimeAddress(SharedRuntime::deopt_blob()->unpack()));
  guarantee(code_offset() - offset <= deopt_handler_size(), "overflow");
  __ end_a_stub();

  return offset;
}

void LIR_Assembler::return_op(LIR_Opr result, C1SafepointPollStub* code_stub) {
  assert(result->is_illegal() || !result->is_single_cpu() || result->as_register() == rax, "word returns are in rax,");
  if (!result->is_illegal() && result->is_float_kind() && !result->is_xmm_register()) {
    assert(result->fpu() == 0, "result must already be on TOS");
  }

  // Pop the stack before the safepoint code
  __ remove_frame(initial_frame_size_in_bytes());

  if (StackReservedPages > 0 && compilation()->has_reserved_stack_access()) {
    __ reserved_stack_check();
  }

  // Note: we do not need to round double result; float result has the right precision
  // the poll sets the condition code, but no data registers

#ifdef _LP64
  const Register thread = r15_thread;
#else
  const Register thread = rbx;
  __ get_thread(thread);
#endif
  code_stub->set_safepoint_offset(__ offset());
  __ relocate(relocInfo::poll_return_type);
  __ safepoint_poll(*code_stub->entry(), thread, true /* at_return */, true /* in_nmethod */);
  __ ret(0);
}


int LIR_Assembler::safepoint_poll(LIR_Opr tmp, CodeEmitInfo* info) {
  guarantee(info != nullptr, "Shouldn't be null");
  int offset = __ offset();
#ifdef _LP64
  const Register poll_addr = rscratch1;
  __ movptr(poll_addr, Address(r15_thread, JavaThread::polling_page_offset()));
#else
  assert(tmp->is_cpu_register(), "needed");
  const Register poll_addr = tmp->as_register();
  __ get_thread(poll_addr);
  __ movptr(poll_addr, Address(poll_addr, in_bytes(JavaThread::polling_page_offset())));
#endif
  add_debug_info_for_branch(info);
  __ relocate(relocInfo::poll_type);
  address pre_pc = __ pc();
  __ testl(rax, Address(poll_addr, 0));
  address post_pc = __ pc();
  guarantee(pointer_delta(post_pc, pre_pc, 1) == 2 LP64_ONLY(+1), "must be exact length");
  return offset;
}


void LIR_Assembler::move_regs(Register from_reg, Register to_reg) {
  if (from_reg != to_reg) __ mov(to_reg, from_reg);
}

void LIR_Assembler::swap_reg(Register a, Register b) {
  __ xchgptr(a, b);
}


void LIR_Assembler::const2reg(LIR_Opr src, LIR_Opr dest, LIR_PatchCode patch_code, CodeEmitInfo* info) {
  assert(src->is_constant(), "should not call otherwise");
  assert(dest->is_register(), "should not call otherwise");
  LIR_Const* c = src->as_constant_ptr();

  switch (c->type()) {
    case T_INT: {
      assert(patch_code == lir_patch_none, "no patching handled here");
      __ movl(dest->as_register(), c->as_jint());
      break;
    }

    case T_ADDRESS: {
      assert(patch_code == lir_patch_none, "no patching handled here");
      __ movptr(dest->as_register(), c->as_jint());
      break;
    }

    case T_LONG: {
      assert(patch_code == lir_patch_none, "no patching handled here");
#ifdef _LP64
      if (SCCache::is_on_for_write()) {
        // SCA needs relocation info for card table base
        address b = c->as_pointer();
        if (is_card_table_address(b)) {
          __ lea(dest->as_register_lo(), ExternalAddress(b));
          break;
        }
        if (AOTRuntimeConstants::contains(b)) {
          __ load_aotrc_address(dest->as_register_lo(), b);
          break;
        }
      }
      __ movptr(dest->as_register_lo(), (intptr_t)c->as_jlong());
#else
      __ movptr(dest->as_register_lo(), c->as_jint_lo());
      __ movptr(dest->as_register_hi(), c->as_jint_hi());
#endif // _LP64
      break;
    }

    case T_OBJECT: {
      if (patch_code != lir_patch_none) {
        jobject2reg_with_patching(dest->as_register(), info);
      } else {
        __ movoop(dest->as_register(), c->as_jobject());
      }
      break;
    }

    case T_METADATA: {
      if (patch_code != lir_patch_none) {
        klass2reg_with_patching(dest->as_register(), info);
      } else {
        __ mov_metadata(dest->as_register(), c->as_metadata());
      }
      break;
    }

    case T_FLOAT: {
      if (dest->is_single_xmm()) {
        if (LP64_ONLY(UseAVX <= 2 &&) c->is_zero_float()) {
          __ xorps(dest->as_xmm_float_reg(), dest->as_xmm_float_reg());
        } else {
          __ movflt(dest->as_xmm_float_reg(),
                   InternalAddress(float_constant(c->as_jfloat())));
        }
      } else {
#ifndef _LP64
        assert(dest->is_single_fpu(), "must be");
        assert(dest->fpu_regnr() == 0, "dest must be TOS");
        if (c->is_zero_float()) {
          __ fldz();
        } else if (c->is_one_float()) {
          __ fld1();
        } else {
          __ fld_s (InternalAddress(float_constant(c->as_jfloat())));
        }
#else
        ShouldNotReachHere();
#endif // !_LP64
      }
      break;
    }

    case T_DOUBLE: {
      if (dest->is_double_xmm()) {
        if (LP64_ONLY(UseAVX <= 2 &&) c->is_zero_double()) {
          __ xorpd(dest->as_xmm_double_reg(), dest->as_xmm_double_reg());
        } else {
          __ movdbl(dest->as_xmm_double_reg(),
                    InternalAddress(double_constant(c->as_jdouble())));
        }
      } else {
#ifndef _LP64
        assert(dest->is_double_fpu(), "must be");
        assert(dest->fpu_regnrLo() == 0, "dest must be TOS");
        if (c->is_zero_double()) {
          __ fldz();
        } else if (c->is_one_double()) {
          __ fld1();
        } else {
          __ fld_d (InternalAddress(double_constant(c->as_jdouble())));
        }
#else
        ShouldNotReachHere();
#endif // !_LP64
      }
      break;
    }

    default:
      ShouldNotReachHere();
  }
}

void LIR_Assembler::const2stack(LIR_Opr src, LIR_Opr dest) {
  assert(src->is_constant(), "should not call otherwise");
  assert(dest->is_stack(), "should not call otherwise");
  LIR_Const* c = src->as_constant_ptr();

  switch (c->type()) {
    case T_INT:  // fall through
    case T_FLOAT:
      __ movl(frame_map()->address_for_slot(dest->single_stack_ix()), c->as_jint_bits());
      break;

    case T_ADDRESS:
      __ movptr(frame_map()->address_for_slot(dest->single_stack_ix()), c->as_jint_bits());
      break;

    case T_OBJECT:
      __ movoop(frame_map()->address_for_slot(dest->single_stack_ix()), c->as_jobject(), rscratch1);
      break;

    case T_LONG:  // fall through
    case T_DOUBLE:
#ifdef _LP64
      __ movptr(frame_map()->address_for_slot(dest->double_stack_ix(),
                                              lo_word_offset_in_bytes),
                (intptr_t)c->as_jlong_bits(),
                rscratch1);
#else
      __ movptr(frame_map()->address_for_slot(dest->double_stack_ix(),
                                              lo_word_offset_in_bytes), c->as_jint_lo_bits());
      __ movptr(frame_map()->address_for_slot(dest->double_stack_ix(),
                                              hi_word_offset_in_bytes), c->as_jint_hi_bits());
#endif // _LP64
      break;

    default:
      ShouldNotReachHere();
  }
}

void LIR_Assembler::const2mem(LIR_Opr src, LIR_Opr dest, BasicType type, CodeEmitInfo* info, bool wide) {
  assert(src->is_constant(), "should not call otherwise");
  assert(dest->is_address(), "should not call otherwise");
  LIR_Const* c = src->as_constant_ptr();
  LIR_Address* addr = dest->as_address_ptr();

  int null_check_here = code_offset();
  switch (type) {
    case T_INT:    // fall through
    case T_FLOAT:
      __ movl(as_Address(addr), c->as_jint_bits());
      break;

    case T_ADDRESS:
      __ movptr(as_Address(addr), c->as_jint_bits());
      break;

    case T_OBJECT:  // fall through
    case T_ARRAY:
      if (c->as_jobject() == nullptr) {
        if (UseCompressedOops && !wide) {
          __ movl(as_Address(addr), NULL_WORD);
        } else {
#ifdef _LP64
          __ xorptr(rscratch1, rscratch1);
          null_check_here = code_offset();
          __ movptr(as_Address(addr), rscratch1);
#else
          __ movptr(as_Address(addr), NULL_WORD);
#endif
        }
      } else {
        if (is_literal_address(addr)) {
          ShouldNotReachHere();
          __ movoop(as_Address(addr, noreg), c->as_jobject(), rscratch1);
        } else {
#ifdef _LP64
          __ movoop(rscratch1, c->as_jobject());
          if (UseCompressedOops && !wide) {
            __ encode_heap_oop(rscratch1);
            null_check_here = code_offset();
            __ movl(as_Address_lo(addr), rscratch1);
          } else {
            null_check_here = code_offset();
            __ movptr(as_Address_lo(addr), rscratch1);
          }
#else
          __ movoop(as_Address(addr), c->as_jobject(), noreg);
#endif
        }
      }
      break;

    case T_LONG:    // fall through
    case T_DOUBLE:
#ifdef _LP64
      if (is_literal_address(addr)) {
        ShouldNotReachHere();
        __ movptr(as_Address(addr, r15_thread), (intptr_t)c->as_jlong_bits());
      } else {
        __ movptr(r10, (intptr_t)c->as_jlong_bits());
        null_check_here = code_offset();
        __ movptr(as_Address_lo(addr), r10);
      }
#else
      // Always reachable in 32bit so this doesn't produce useless move literal
      __ movptr(as_Address_hi(addr), c->as_jint_hi_bits());
      __ movptr(as_Address_lo(addr), c->as_jint_lo_bits());
#endif // _LP64
      break;

    case T_BOOLEAN: // fall through
    case T_BYTE:
      __ movb(as_Address(addr), c->as_jint() & 0xFF);
      break;

    case T_CHAR:    // fall through
    case T_SHORT:
      __ movw(as_Address(addr), c->as_jint() & 0xFFFF);
      break;

    default:
      ShouldNotReachHere();
  };

  if (info != nullptr) {
    add_debug_info_for_null_check(null_check_here, info);
  }
}


void LIR_Assembler::reg2reg(LIR_Opr src, LIR_Opr dest) {
  assert(src->is_register(), "should not call otherwise");
  assert(dest->is_register(), "should not call otherwise");

  // move between cpu-registers
  if (dest->is_single_cpu()) {
#ifdef _LP64
    if (src->type() == T_LONG) {
      // Can do LONG -> OBJECT
      move_regs(src->as_register_lo(), dest->as_register());
      return;
    }
#endif
    assert(src->is_single_cpu(), "must match");
    if (src->type() == T_OBJECT) {
      __ verify_oop(src->as_register());
    }
    move_regs(src->as_register(), dest->as_register());

  } else if (dest->is_double_cpu()) {
#ifdef _LP64
    if (is_reference_type(src->type())) {
      // Surprising to me but we can see move of a long to t_object
      __ verify_oop(src->as_register());
      move_regs(src->as_register(), dest->as_register_lo());
      return;
    }
#endif
    assert(src->is_double_cpu(), "must match");
    Register f_lo = src->as_register_lo();
    Register f_hi = src->as_register_hi();
    Register t_lo = dest->as_register_lo();
    Register t_hi = dest->as_register_hi();
#ifdef _LP64
    assert(f_hi == f_lo, "must be same");
    assert(t_hi == t_lo, "must be same");
    move_regs(f_lo, t_lo);
#else
    assert(f_lo != f_hi && t_lo != t_hi, "invalid register allocation");


    if (f_lo == t_hi && f_hi == t_lo) {
      swap_reg(f_lo, f_hi);
    } else if (f_hi == t_lo) {
      assert(f_lo != t_hi, "overwriting register");
      move_regs(f_hi, t_hi);
      move_regs(f_lo, t_lo);
    } else {
      assert(f_hi != t_lo, "overwriting register");
      move_regs(f_lo, t_lo);
      move_regs(f_hi, t_hi);
    }
#endif // LP64

#ifndef _LP64
    // special moves from fpu-register to xmm-register
    // necessary for method results
  } else if (src->is_single_xmm() && !dest->is_single_xmm()) {
    __ movflt(Address(rsp, 0), src->as_xmm_float_reg());
    __ fld_s(Address(rsp, 0));
  } else if (src->is_double_xmm() && !dest->is_double_xmm()) {
    __ movdbl(Address(rsp, 0), src->as_xmm_double_reg());
    __ fld_d(Address(rsp, 0));
  } else if (dest->is_single_xmm() && !src->is_single_xmm()) {
    __ fstp_s(Address(rsp, 0));
    __ movflt(dest->as_xmm_float_reg(), Address(rsp, 0));
  } else if (dest->is_double_xmm() && !src->is_double_xmm()) {
    __ fstp_d(Address(rsp, 0));
    __ movdbl(dest->as_xmm_double_reg(), Address(rsp, 0));
#endif // !_LP64

    // move between xmm-registers
  } else if (dest->is_single_xmm()) {
    assert(src->is_single_xmm(), "must match");
    __ movflt(dest->as_xmm_float_reg(), src->as_xmm_float_reg());
  } else if (dest->is_double_xmm()) {
    assert(src->is_double_xmm(), "must match");
    __ movdbl(dest->as_xmm_double_reg(), src->as_xmm_double_reg());

#ifndef _LP64
    // move between fpu-registers (no instruction necessary because of fpu-stack)
  } else if (dest->is_single_fpu() || dest->is_double_fpu()) {
    assert(src->is_single_fpu() || src->is_double_fpu(), "must match");
    assert(src->fpu() == dest->fpu(), "currently should be nothing to do");
#endif // !_LP64

  } else {
    ShouldNotReachHere();
  }
}

void LIR_Assembler::reg2stack(LIR_Opr src, LIR_Opr dest, BasicType type, bool pop_fpu_stack) {
  assert(src->is_register(), "should not call otherwise");
  assert(dest->is_stack(), "should not call otherwise");

  if (src->is_single_cpu()) {
    Address dst = frame_map()->address_for_slot(dest->single_stack_ix());
    if (is_reference_type(type)) {
      __ verify_oop(src->as_register());
      __ movptr (dst, src->as_register());
    } else if (type == T_METADATA || type == T_ADDRESS) {
      __ movptr (dst, src->as_register());
    } else {
      __ movl (dst, src->as_register());
    }

  } else if (src->is_double_cpu()) {
    Address dstLO = frame_map()->address_for_slot(dest->double_stack_ix(), lo_word_offset_in_bytes);
    Address dstHI = frame_map()->address_for_slot(dest->double_stack_ix(), hi_word_offset_in_bytes);
    __ movptr (dstLO, src->as_register_lo());
    NOT_LP64(__ movptr (dstHI, src->as_register_hi()));

  } else if (src->is_single_xmm()) {
    Address dst_addr = frame_map()->address_for_slot(dest->single_stack_ix());
    __ movflt(dst_addr, src->as_xmm_float_reg());

  } else if (src->is_double_xmm()) {
    Address dst_addr = frame_map()->address_for_slot(dest->double_stack_ix());
    __ movdbl(dst_addr, src->as_xmm_double_reg());

#ifndef _LP64
  } else if (src->is_single_fpu()) {
    assert(src->fpu_regnr() == 0, "argument must be on TOS");
    Address dst_addr = frame_map()->address_for_slot(dest->single_stack_ix());
    if (pop_fpu_stack)     __ fstp_s (dst_addr);
    else                   __ fst_s  (dst_addr);

  } else if (src->is_double_fpu()) {
    assert(src->fpu_regnrLo() == 0, "argument must be on TOS");
    Address dst_addr = frame_map()->address_for_slot(dest->double_stack_ix());
    if (pop_fpu_stack)     __ fstp_d (dst_addr);
    else                   __ fst_d  (dst_addr);
#endif // !_LP64

  } else {
    ShouldNotReachHere();
  }
}


void LIR_Assembler::reg2mem(LIR_Opr src, LIR_Opr dest, BasicType type, LIR_PatchCode patch_code, CodeEmitInfo* info, bool pop_fpu_stack, bool wide) {
  LIR_Address* to_addr = dest->as_address_ptr();
  PatchingStub* patch = nullptr;
  Register compressed_src = rscratch1;

  if (is_reference_type(type)) {
    __ verify_oop(src->as_register());
#ifdef _LP64
    if (UseCompressedOops && !wide) {
      __ movptr(compressed_src, src->as_register());
      __ encode_heap_oop(compressed_src);
      if (patch_code != lir_patch_none) {
        info->oop_map()->set_narrowoop(compressed_src->as_VMReg());
      }
    }
#endif
  }

  if (patch_code != lir_patch_none) {
    patch = new PatchingStub(_masm, PatchingStub::access_field_id);
    Address toa = as_Address(to_addr);
    assert(toa.disp() != 0, "must have");
  }

  int null_check_here = code_offset();
  switch (type) {
    case T_FLOAT: {
#ifdef _LP64
      assert(src->is_single_xmm(), "not a float");
      __ movflt(as_Address(to_addr), src->as_xmm_float_reg());
#else
      if (src->is_single_xmm()) {
        __ movflt(as_Address(to_addr), src->as_xmm_float_reg());
      } else {
        assert(src->is_single_fpu(), "must be");
        assert(src->fpu_regnr() == 0, "argument must be on TOS");
        if (pop_fpu_stack)      __ fstp_s(as_Address(to_addr));
        else                    __ fst_s (as_Address(to_addr));
      }
#endif // _LP64
      break;
    }

    case T_DOUBLE: {
#ifdef _LP64
      assert(src->is_double_xmm(), "not a double");
      __ movdbl(as_Address(to_addr), src->as_xmm_double_reg());
#else
      if (src->is_double_xmm()) {
        __ movdbl(as_Address(to_addr), src->as_xmm_double_reg());
      } else {
        assert(src->is_double_fpu(), "must be");
        assert(src->fpu_regnrLo() == 0, "argument must be on TOS");
        if (pop_fpu_stack)      __ fstp_d(as_Address(to_addr));
        else                    __ fst_d (as_Address(to_addr));
      }
#endif // _LP64
      break;
    }

    case T_ARRAY:   // fall through
    case T_OBJECT:  // fall through
      if (UseCompressedOops && !wide) {
        __ movl(as_Address(to_addr), compressed_src);
      } else {
        __ movptr(as_Address(to_addr), src->as_register());
      }
      break;
    case T_METADATA:
      // We get here to store a method pointer to the stack to pass to
      // a dtrace runtime call. This can't work on 64 bit with
      // compressed klass ptrs: T_METADATA can be a compressed klass
      // ptr or a 64 bit method pointer.
      LP64_ONLY(ShouldNotReachHere());
      __ movptr(as_Address(to_addr), src->as_register());
      break;
    case T_ADDRESS:
      __ movptr(as_Address(to_addr), src->as_register());
      break;
    case T_INT:
      __ movl(as_Address(to_addr), src->as_register());
      break;

    case T_LONG: {
      Register from_lo = src->as_register_lo();
      Register from_hi = src->as_register_hi();
#ifdef _LP64
      __ movptr(as_Address_lo(to_addr), from_lo);
#else
      Register base = to_addr->base()->as_register();
      Register index = noreg;
      if (to_addr->index()->is_register()) {
        index = to_addr->index()->as_register();
      }
      if (base == from_lo || index == from_lo) {
        assert(base != from_hi, "can't be");
        assert(index == noreg || (index != base && index != from_hi), "can't handle this");
        __ movl(as_Address_hi(to_addr), from_hi);
        if (patch != nullptr) {
          patching_epilog(patch, lir_patch_high, base, info);
          patch = new PatchingStub(_masm, PatchingStub::access_field_id);
          patch_code = lir_patch_low;
        }
        __ movl(as_Address_lo(to_addr), from_lo);
      } else {
        assert(index == noreg || (index != base && index != from_lo), "can't handle this");
        __ movl(as_Address_lo(to_addr), from_lo);
        if (patch != nullptr) {
          patching_epilog(patch, lir_patch_low, base, info);
          patch = new PatchingStub(_masm, PatchingStub::access_field_id);
          patch_code = lir_patch_high;
        }
        __ movl(as_Address_hi(to_addr), from_hi);
      }
#endif // _LP64
      break;
    }

    case T_BYTE:    // fall through
    case T_BOOLEAN: {
      Register src_reg = src->as_register();
      Address dst_addr = as_Address(to_addr);
      assert(VM_Version::is_P6() || src_reg->has_byte_register(), "must use byte registers if not P6");
      __ movb(dst_addr, src_reg);
      break;
    }

    case T_CHAR:    // fall through
    case T_SHORT:
      __ movw(as_Address(to_addr), src->as_register());
      break;

    default:
      ShouldNotReachHere();
  }
  if (info != nullptr) {
    add_debug_info_for_null_check(null_check_here, info);
  }

  if (patch_code != lir_patch_none) {
    patching_epilog(patch, patch_code, to_addr->base()->as_register(), info);
  }
}


void LIR_Assembler::stack2reg(LIR_Opr src, LIR_Opr dest, BasicType type) {
  assert(src->is_stack(), "should not call otherwise");
  assert(dest->is_register(), "should not call otherwise");

  if (dest->is_single_cpu()) {
    if (is_reference_type(type)) {
      __ movptr(dest->as_register(), frame_map()->address_for_slot(src->single_stack_ix()));
      __ verify_oop(dest->as_register());
    } else if (type == T_METADATA || type == T_ADDRESS) {
      __ movptr(dest->as_register(), frame_map()->address_for_slot(src->single_stack_ix()));
    } else {
      __ movl(dest->as_register(), frame_map()->address_for_slot(src->single_stack_ix()));
    }

  } else if (dest->is_double_cpu()) {
    Address src_addr_LO = frame_map()->address_for_slot(src->double_stack_ix(), lo_word_offset_in_bytes);
    Address src_addr_HI = frame_map()->address_for_slot(src->double_stack_ix(), hi_word_offset_in_bytes);
    __ movptr(dest->as_register_lo(), src_addr_LO);
    NOT_LP64(__ movptr(dest->as_register_hi(), src_addr_HI));

  } else if (dest->is_single_xmm()) {
    Address src_addr = frame_map()->address_for_slot(src->single_stack_ix());
    __ movflt(dest->as_xmm_float_reg(), src_addr);

  } else if (dest->is_double_xmm()) {
    Address src_addr = frame_map()->address_for_slot(src->double_stack_ix());
    __ movdbl(dest->as_xmm_double_reg(), src_addr);

#ifndef _LP64
  } else if (dest->is_single_fpu()) {
    assert(dest->fpu_regnr() == 0, "dest must be TOS");
    Address src_addr = frame_map()->address_for_slot(src->single_stack_ix());
    __ fld_s(src_addr);

  } else if (dest->is_double_fpu()) {
    assert(dest->fpu_regnrLo() == 0, "dest must be TOS");
    Address src_addr = frame_map()->address_for_slot(src->double_stack_ix());
    __ fld_d(src_addr);
#endif // _LP64

  } else {
    ShouldNotReachHere();
  }
}


void LIR_Assembler::stack2stack(LIR_Opr src, LIR_Opr dest, BasicType type) {
  if (src->is_single_stack()) {
    if (is_reference_type(type)) {
      __ pushptr(frame_map()->address_for_slot(src ->single_stack_ix()));
      __ popptr (frame_map()->address_for_slot(dest->single_stack_ix()));
    } else {
#ifndef _LP64
      __ pushl(frame_map()->address_for_slot(src ->single_stack_ix()));
      __ popl (frame_map()->address_for_slot(dest->single_stack_ix()));
#else
      //no pushl on 64bits
      __ movl(rscratch1, frame_map()->address_for_slot(src ->single_stack_ix()));
      __ movl(frame_map()->address_for_slot(dest->single_stack_ix()), rscratch1);
#endif
    }

  } else if (src->is_double_stack()) {
#ifdef _LP64
    __ pushptr(frame_map()->address_for_slot(src ->double_stack_ix()));
    __ popptr (frame_map()->address_for_slot(dest->double_stack_ix()));
#else
    __ pushl(frame_map()->address_for_slot(src ->double_stack_ix(), 0));
    // push and pop the part at src + wordSize, adding wordSize for the previous push
    __ pushl(frame_map()->address_for_slot(src ->double_stack_ix(), 2 * wordSize));
    __ popl (frame_map()->address_for_slot(dest->double_stack_ix(), 2 * wordSize));
    __ popl (frame_map()->address_for_slot(dest->double_stack_ix(), 0));
#endif // _LP64

  } else {
    ShouldNotReachHere();
  }
}


void LIR_Assembler::mem2reg(LIR_Opr src, LIR_Opr dest, BasicType type, LIR_PatchCode patch_code, CodeEmitInfo* info, bool wide) {
  assert(src->is_address(), "should not call otherwise");
  assert(dest->is_register(), "should not call otherwise");

  LIR_Address* addr = src->as_address_ptr();
  Address from_addr = as_Address(addr);

  if (addr->base()->type() == T_OBJECT) {
    __ verify_oop(addr->base()->as_pointer_register());
  }

  switch (type) {
    case T_BOOLEAN: // fall through
    case T_BYTE:    // fall through
    case T_CHAR:    // fall through
    case T_SHORT:
      if (!VM_Version::is_P6() && !from_addr.uses(dest->as_register())) {
        // on pre P6 processors we may get partial register stalls
        // so blow away the value of to_rinfo before loading a
        // partial word into it.  Do it here so that it precedes
        // the potential patch point below.
        __ xorptr(dest->as_register(), dest->as_register());
      }
      break;
   default:
     break;
  }

  PatchingStub* patch = nullptr;
  if (patch_code != lir_patch_none) {
    patch = new PatchingStub(_masm, PatchingStub::access_field_id);
    assert(from_addr.disp() != 0, "must have");
  }
  if (info != nullptr) {
    add_debug_info_for_null_check_here(info);
  }

  switch (type) {
    case T_FLOAT: {
      if (dest->is_single_xmm()) {
        __ movflt(dest->as_xmm_float_reg(), from_addr);
      } else {
#ifndef _LP64
        assert(dest->is_single_fpu(), "must be");
        assert(dest->fpu_regnr() == 0, "dest must be TOS");
        __ fld_s(from_addr);
#else
        ShouldNotReachHere();
#endif // !LP64
      }
      break;
    }

    case T_DOUBLE: {
      if (dest->is_double_xmm()) {
        __ movdbl(dest->as_xmm_double_reg(), from_addr);
      } else {
#ifndef _LP64
        assert(dest->is_double_fpu(), "must be");
        assert(dest->fpu_regnrLo() == 0, "dest must be TOS");
        __ fld_d(from_addr);
#else
        ShouldNotReachHere();
#endif // !LP64
      }
      break;
    }

    case T_OBJECT:  // fall through
    case T_ARRAY:   // fall through
      if (UseCompressedOops && !wide) {
        __ movl(dest->as_register(), from_addr);
      } else {
        __ movptr(dest->as_register(), from_addr);
      }
      break;

    case T_ADDRESS:
      __ movptr(dest->as_register(), from_addr);
      break;
    case T_INT:
      __ movl(dest->as_register(), from_addr);
      break;

    case T_LONG: {
      Register to_lo = dest->as_register_lo();
      Register to_hi = dest->as_register_hi();
#ifdef _LP64
      __ movptr(to_lo, as_Address_lo(addr));
#else
      Register base = addr->base()->as_register();
      Register index = noreg;
      if (addr->index()->is_register()) {
        index = addr->index()->as_register();
      }
      if ((base == to_lo && index == to_hi) ||
          (base == to_hi && index == to_lo)) {
        // addresses with 2 registers are only formed as a result of
        // array access so this code will never have to deal with
        // patches or null checks.
        assert(info == nullptr && patch == nullptr, "must be");
        __ lea(to_hi, as_Address(addr));
        __ movl(to_lo, Address(to_hi, 0));
        __ movl(to_hi, Address(to_hi, BytesPerWord));
      } else if (base == to_lo || index == to_lo) {
        assert(base != to_hi, "can't be");
        assert(index == noreg || (index != base && index != to_hi), "can't handle this");
        __ movl(to_hi, as_Address_hi(addr));
        if (patch != nullptr) {
          patching_epilog(patch, lir_patch_high, base, info);
          patch = new PatchingStub(_masm, PatchingStub::access_field_id);
          patch_code = lir_patch_low;
        }
        __ movl(to_lo, as_Address_lo(addr));
      } else {
        assert(index == noreg || (index != base && index != to_lo), "can't handle this");
        __ movl(to_lo, as_Address_lo(addr));
        if (patch != nullptr) {
          patching_epilog(patch, lir_patch_low, base, info);
          patch = new PatchingStub(_masm, PatchingStub::access_field_id);
          patch_code = lir_patch_high;
        }
        __ movl(to_hi, as_Address_hi(addr));
      }
#endif // _LP64
      break;
    }

    case T_BOOLEAN: // fall through
    case T_BYTE: {
      Register dest_reg = dest->as_register();
      assert(VM_Version::is_P6() || dest_reg->has_byte_register(), "must use byte registers if not P6");
      if (VM_Version::is_P6() || from_addr.uses(dest_reg)) {
        __ movsbl(dest_reg, from_addr);
      } else {
        __ movb(dest_reg, from_addr);
        __ shll(dest_reg, 24);
        __ sarl(dest_reg, 24);
      }
      break;
    }

    case T_CHAR: {
      Register dest_reg = dest->as_register();
      assert(VM_Version::is_P6() || dest_reg->has_byte_register(), "must use byte registers if not P6");
      if (VM_Version::is_P6() || from_addr.uses(dest_reg)) {
        __ movzwl(dest_reg, from_addr);
      } else {
        __ movw(dest_reg, from_addr);
      }
      break;
    }

    case T_SHORT: {
      Register dest_reg = dest->as_register();
      if (VM_Version::is_P6() || from_addr.uses(dest_reg)) {
        __ movswl(dest_reg, from_addr);
      } else {
        __ movw(dest_reg, from_addr);
        __ shll(dest_reg, 16);
        __ sarl(dest_reg, 16);
      }
      break;
    }

    default:
      ShouldNotReachHere();
  }

  if (patch != nullptr) {
    patching_epilog(patch, patch_code, addr->base()->as_register(), info);
  }

  if (is_reference_type(type)) {
#ifdef _LP64
    if (UseCompressedOops && !wide) {
      __ decode_heap_oop(dest->as_register());
    }
#endif

    __ verify_oop(dest->as_register());
  }
}


NEEDS_CLEANUP; // This could be static?
Address::ScaleFactor LIR_Assembler::array_element_size(BasicType type) const {
  int elem_size = type2aelembytes(type);
  switch (elem_size) {
    case 1: return Address::times_1;
    case 2: return Address::times_2;
    case 4: return Address::times_4;
    case 8: return Address::times_8;
  }
  ShouldNotReachHere();
  return Address::no_scale;
}


void LIR_Assembler::emit_op3(LIR_Op3* op) {
  switch (op->code()) {
    case lir_idiv:
    case lir_irem:
      arithmetic_idiv(op->code(),
                      op->in_opr1(),
                      op->in_opr2(),
                      op->in_opr3(),
                      op->result_opr(),
                      op->info());
      break;
    case lir_fmad:
      __ fmad(op->result_opr()->as_xmm_double_reg(),
              op->in_opr1()->as_xmm_double_reg(),
              op->in_opr2()->as_xmm_double_reg(),
              op->in_opr3()->as_xmm_double_reg());
      break;
    case lir_fmaf:
      __ fmaf(op->result_opr()->as_xmm_float_reg(),
              op->in_opr1()->as_xmm_float_reg(),
              op->in_opr2()->as_xmm_float_reg(),
              op->in_opr3()->as_xmm_float_reg());
      break;
    default:      ShouldNotReachHere(); break;
  }
}

void LIR_Assembler::emit_opBranch(LIR_OpBranch* op) {
#ifdef ASSERT
  assert(op->block() == nullptr || op->block()->label() == op->label(), "wrong label");
  if (op->block() != nullptr)  _branch_target_blocks.append(op->block());
  if (op->ublock() != nullptr) _branch_target_blocks.append(op->ublock());
#endif

  if (op->cond() == lir_cond_always) {
    if (op->info() != nullptr) add_debug_info_for_branch(op->info());
    __ jmp (*(op->label()));
  } else {
    Assembler::Condition acond = Assembler::zero;
    if (op->code() == lir_cond_float_branch) {
      assert(op->ublock() != nullptr, "must have unordered successor");
      __ jcc(Assembler::parity, *(op->ublock()->label()));
      switch(op->cond()) {
        case lir_cond_equal:        acond = Assembler::equal;      break;
        case lir_cond_notEqual:     acond = Assembler::notEqual;   break;
        case lir_cond_less:         acond = Assembler::below;      break;
        case lir_cond_lessEqual:    acond = Assembler::belowEqual; break;
        case lir_cond_greaterEqual: acond = Assembler::aboveEqual; break;
        case lir_cond_greater:      acond = Assembler::above;      break;
        default:                         ShouldNotReachHere();
      }
    } else {
      switch (op->cond()) {
        case lir_cond_equal:        acond = Assembler::equal;       break;
        case lir_cond_notEqual:     acond = Assembler::notEqual;    break;
        case lir_cond_less:         acond = Assembler::less;        break;
        case lir_cond_lessEqual:    acond = Assembler::lessEqual;   break;
        case lir_cond_greaterEqual: acond = Assembler::greaterEqual;break;
        case lir_cond_greater:      acond = Assembler::greater;     break;
        case lir_cond_belowEqual:   acond = Assembler::belowEqual;  break;
        case lir_cond_aboveEqual:   acond = Assembler::aboveEqual;  break;
        default:                         ShouldNotReachHere();
      }
    }
    __ jcc(acond,*(op->label()));
  }
}

void LIR_Assembler::emit_opConvert(LIR_OpConvert* op) {
  LIR_Opr src  = op->in_opr();
  LIR_Opr dest = op->result_opr();

  switch (op->bytecode()) {
    case Bytecodes::_i2l:
#ifdef _LP64
      __ movl2ptr(dest->as_register_lo(), src->as_register());
#else
      move_regs(src->as_register(), dest->as_register_lo());
      move_regs(src->as_register(), dest->as_register_hi());
      __ sarl(dest->as_register_hi(), 31);
#endif // LP64
      break;

    case Bytecodes::_l2i:
#ifdef _LP64
      __ movl(dest->as_register(), src->as_register_lo());
#else
      move_regs(src->as_register_lo(), dest->as_register());
#endif
      break;

    case Bytecodes::_i2b:
      move_regs(src->as_register(), dest->as_register());
      __ sign_extend_byte(dest->as_register());
      break;

    case Bytecodes::_i2c:
      move_regs(src->as_register(), dest->as_register());
      __ andl(dest->as_register(), 0xFFFF);
      break;

    case Bytecodes::_i2s:
      move_regs(src->as_register(), dest->as_register());
      __ sign_extend_short(dest->as_register());
      break;


#ifdef _LP64
    case Bytecodes::_f2d:
      __ cvtss2sd(dest->as_xmm_double_reg(), src->as_xmm_float_reg());
      break;

    case Bytecodes::_d2f:
      __ cvtsd2ss(dest->as_xmm_float_reg(), src->as_xmm_double_reg());
      break;

    case Bytecodes::_i2f:
      __ cvtsi2ssl(dest->as_xmm_float_reg(), src->as_register());
      break;

    case Bytecodes::_i2d:
      __ cvtsi2sdl(dest->as_xmm_double_reg(), src->as_register());
      break;

    case Bytecodes::_l2f:
      __ cvtsi2ssq(dest->as_xmm_float_reg(), src->as_register_lo());
      break;

    case Bytecodes::_l2d:
      __ cvtsi2sdq(dest->as_xmm_double_reg(), src->as_register_lo());
      break;

    case Bytecodes::_f2i:
      __ convert_f2i(dest->as_register(), src->as_xmm_float_reg());
      break;

    case Bytecodes::_d2i:
      __ convert_d2i(dest->as_register(), src->as_xmm_double_reg());
      break;

    case Bytecodes::_f2l:
      __ convert_f2l(dest->as_register_lo(), src->as_xmm_float_reg());
      break;

    case Bytecodes::_d2l:
      __ convert_d2l(dest->as_register_lo(), src->as_xmm_double_reg());
      break;
#else
    case Bytecodes::_f2d:
    case Bytecodes::_d2f:
      if (dest->is_single_xmm()) {
        __ cvtsd2ss(dest->as_xmm_float_reg(), src->as_xmm_double_reg());
      } else if (dest->is_double_xmm()) {
        __ cvtss2sd(dest->as_xmm_double_reg(), src->as_xmm_float_reg());
      } else {
        assert(src->fpu() == dest->fpu(), "register must be equal");
        // do nothing (float result is rounded later through spilling)
      }
      break;

    case Bytecodes::_i2f:
    case Bytecodes::_i2d:
      if (dest->is_single_xmm()) {
        __ cvtsi2ssl(dest->as_xmm_float_reg(), src->as_register());
      } else if (dest->is_double_xmm()) {
        __ cvtsi2sdl(dest->as_xmm_double_reg(), src->as_register());
      } else {
        assert(dest->fpu() == 0, "result must be on TOS");
        __ movl(Address(rsp, 0), src->as_register());
        __ fild_s(Address(rsp, 0));
      }
      break;

    case Bytecodes::_l2f:
    case Bytecodes::_l2d:
      assert(!dest->is_xmm_register(), "result in xmm register not supported (no SSE instruction present)");
      assert(dest->fpu() == 0, "result must be on TOS");
      __ movptr(Address(rsp, 0),          src->as_register_lo());
      __ movl(Address(rsp, BytesPerWord), src->as_register_hi());
      __ fild_d(Address(rsp, 0));
      // float result is rounded later through spilling
      break;

    case Bytecodes::_f2i:
    case Bytecodes::_d2i:
      if (src->is_single_xmm()) {
        __ cvttss2sil(dest->as_register(), src->as_xmm_float_reg());
      } else if (src->is_double_xmm()) {
        __ cvttsd2sil(dest->as_register(), src->as_xmm_double_reg());
      } else {
        assert(src->fpu() == 0, "input must be on TOS");
        __ fldcw(ExternalAddress(StubRoutines::x86::addr_fpu_cntrl_wrd_trunc()));
        __ fist_s(Address(rsp, 0));
        __ movl(dest->as_register(), Address(rsp, 0));
        __ fldcw(ExternalAddress(StubRoutines::x86::addr_fpu_cntrl_wrd_std()));
      }
      // IA32 conversion instructions do not match JLS for overflow, underflow and NaN -> fixup in stub
      assert(op->stub() != nullptr, "stub required");
      __ cmpl(dest->as_register(), 0x80000000);
      __ jcc(Assembler::equal, *op->stub()->entry());
      __ bind(*op->stub()->continuation());
      break;

    case Bytecodes::_f2l:
    case Bytecodes::_d2l:
      assert(!src->is_xmm_register(), "input in xmm register not supported (no SSE instruction present)");
      assert(src->fpu() == 0, "input must be on TOS");
      assert(dest == FrameMap::long0_opr, "runtime stub places result in these registers");

      // instruction sequence too long to inline it here
      {
        __ call(RuntimeAddress(Runtime1::entry_for(C1StubId::fpu2long_stub_id)));
      }
      break;
#endif // _LP64

    default: ShouldNotReachHere();
  }
}

void LIR_Assembler::emit_alloc_obj(LIR_OpAllocObj* op) {
  if (op->init_check()) {
    add_debug_info_for_null_check_here(op->stub()->info());
    // init_state needs acquire, but x86 is TSO, and so we are already good.
    __ cmpb(Address(op->klass()->as_register(),
                    InstanceKlass::init_state_offset()),
                    InstanceKlass::fully_initialized);
    __ jcc(Assembler::notEqual, *op->stub()->entry());
  }
  __ allocate_object(op->obj()->as_register(),
                     op->tmp1()->as_register(),
                     op->tmp2()->as_register(),
                     op->header_size(),
                     op->object_size(),
                     op->klass()->as_register(),
                     *op->stub()->entry());
  __ bind(*op->stub()->continuation());
}

void LIR_Assembler::emit_alloc_array(LIR_OpAllocArray* op) {
  Register len =  op->len()->as_register();
  LP64_ONLY( __ movslq(len, len); )

  if (UseSlowPath ||
      (!UseFastNewObjectArray && is_reference_type(op->type())) ||
      (!UseFastNewTypeArray   && !is_reference_type(op->type()))) {
    __ jmp(*op->stub()->entry());
  } else {
    Register tmp1 = op->tmp1()->as_register();
    Register tmp2 = op->tmp2()->as_register();
    Register tmp3 = op->tmp3()->as_register();
    if (len == tmp1) {
      tmp1 = tmp3;
    } else if (len == tmp2) {
      tmp2 = tmp3;
    } else if (len == tmp3) {
      // everything is ok
    } else {
      __ mov(tmp3, len);
    }
    __ allocate_array(op->obj()->as_register(),
                      len,
                      tmp1,
                      tmp2,
                      arrayOopDesc::base_offset_in_bytes(op->type()),
                      array_element_size(op->type()),
                      op->klass()->as_register(),
                      *op->stub()->entry(),
                      op->zero_array());
  }
  __ bind(*op->stub()->continuation());
}

void LIR_Assembler::type_profile_helper(Register mdo,
                                        ciMethodData *md, ciProfileData *data,
                                        Register recv, Label* update_done) {
  for (uint i = 0; i < ReceiverTypeData::row_limit(); i++) {
    Label next_test;
    // See if the receiver is receiver[n].
    __ cmpptr(recv, Address(mdo, md->byte_offset_of_slot(data, ReceiverTypeData::receiver_offset(i))));
    __ jccb(Assembler::notEqual, next_test);
    Address data_addr(mdo, md->byte_offset_of_slot(data, ReceiverTypeData::receiver_count_offset(i)));
    __ addptr(data_addr, DataLayout::counter_increment);
    __ jmp(*update_done);
    __ bind(next_test);
  }

  // Didn't find receiver; find next empty slot and fill it in
  for (uint i = 0; i < ReceiverTypeData::row_limit(); i++) {
    Label next_test;
    Address recv_addr(mdo, md->byte_offset_of_slot(data, ReceiverTypeData::receiver_offset(i)));
    __ cmpptr(recv_addr, NULL_WORD);
    __ jccb(Assembler::notEqual, next_test);
    __ movptr(recv_addr, recv);
    __ movptr(Address(mdo, md->byte_offset_of_slot(data, ReceiverTypeData::receiver_count_offset(i))), DataLayout::counter_increment);
    __ jmp(*update_done);
    __ bind(next_test);
  }
}

void LIR_Assembler::emit_typecheck_helper(LIR_OpTypeCheck *op, Label* success, Label* failure, Label* obj_is_null) {
  // we always need a stub for the failure case.
  CodeStub* stub = op->stub();
  Register obj = op->object()->as_register();
  Register k_RInfo = op->tmp1()->as_register();
  Register klass_RInfo = op->tmp2()->as_register();
  Register dst = op->result_opr()->as_register();
  ciKlass* k = op->klass();
  Register Rtmp1 = noreg;
  Register tmp_load_klass = LP64_ONLY(rscratch1) NOT_LP64(noreg);

  // check if it needs to be profiled
  ciMethodData* md = nullptr;
  ciProfileData* data = nullptr;

  if (op->should_profile()) {
    ciMethod* method = op->profiled_method();
    assert(method != nullptr, "Should have method");
    int bci = op->profiled_bci();
    md = method->method_data_or_null();
    assert(md != nullptr, "Sanity");
    data = md->bci_to_data(bci);
    assert(data != nullptr,                "need data for type check");
    assert(data->is_ReceiverTypeData(), "need ReceiverTypeData for type check");
  }
  Label* success_target = success;
  Label* failure_target = failure;

  if (obj == k_RInfo) {
    k_RInfo = dst;
  } else if (obj == klass_RInfo) {
    klass_RInfo = dst;
  }
  if (k->is_loaded() && !UseCompressedClassPointers) {
    select_different_registers(obj, dst, k_RInfo, klass_RInfo);
  } else {
    Rtmp1 = op->tmp3()->as_register();
    select_different_registers(obj, dst, k_RInfo, klass_RInfo, Rtmp1);
  }

  assert_different_registers(obj, k_RInfo, klass_RInfo);

  __ testptr(obj, obj);
  if (op->should_profile()) {
    Label not_null;
    Register mdo  = klass_RInfo;
    __ mov_metadata(mdo, md->constant_encoding());
    __ jccb(Assembler::notEqual, not_null);
    // Object is null; update MDO and exit
    Address data_addr(mdo, md->byte_offset_of_slot(data, DataLayout::flags_offset()));
    int header_bits = BitData::null_seen_byte_constant();
    __ orb(data_addr, header_bits);
    __ jmp(*obj_is_null);
    __ bind(not_null);

    Label update_done;
    Register recv = k_RInfo;
    __ load_klass(recv, obj, tmp_load_klass);
    type_profile_helper(mdo, md, data, recv, &update_done);

    Address nonprofiled_receiver_count_addr(mdo, md->byte_offset_of_slot(data, CounterData::count_offset()));
    __ addptr(nonprofiled_receiver_count_addr, DataLayout::counter_increment);

    __ bind(update_done);
  } else {
    __ jcc(Assembler::equal, *obj_is_null);
  }

  if (!k->is_loaded()) {
    klass2reg_with_patching(k_RInfo, op->info_for_patch());
  } else {
#ifdef _LP64
    __ mov_metadata(k_RInfo, k->constant_encoding());
#endif // _LP64
  }
  __ verify_oop(obj);

  if (op->fast_check()) {
    // get object class
    // not a safepoint as obj null check happens earlier
#ifdef _LP64
    if (UseCompressedClassPointers) {
      __ load_klass(Rtmp1, obj, tmp_load_klass);
      __ cmpptr(k_RInfo, Rtmp1);
    } else {
      __ cmpptr(k_RInfo, Address(obj, oopDesc::klass_offset_in_bytes()));
    }
#else
    if (k->is_loaded()) {
      __ cmpklass(Address(obj, oopDesc::klass_offset_in_bytes()), k->constant_encoding());
    } else {
      __ cmpptr(k_RInfo, Address(obj, oopDesc::klass_offset_in_bytes()));
    }
#endif
    __ jcc(Assembler::notEqual, *failure_target);
    // successful cast, fall through to profile or jump
  } else {
    // get object class
    // not a safepoint as obj null check happens earlier
    __ load_klass(klass_RInfo, obj, tmp_load_klass);
    if (k->is_loaded()) {
      // See if we get an immediate positive hit
#ifdef _LP64
      __ cmpptr(k_RInfo, Address(klass_RInfo, k->super_check_offset()));
#else
      __ cmpklass(Address(klass_RInfo, k->super_check_offset()), k->constant_encoding());
#endif // _LP64
      if ((juint)in_bytes(Klass::secondary_super_cache_offset()) != k->super_check_offset()) {
        __ jcc(Assembler::notEqual, *failure_target);
        // successful cast, fall through to profile or jump
      } else {
        // See if we get an immediate positive hit
        __ jcc(Assembler::equal, *success_target);
        // check for self
#ifdef _LP64
        __ cmpptr(klass_RInfo, k_RInfo);
#else
        __ cmpklass(klass_RInfo, k->constant_encoding());
#endif // _LP64
        __ jcc(Assembler::equal, *success_target);

        __ push(klass_RInfo);
#ifdef _LP64
        __ push(k_RInfo);
#else
        __ pushklass(k->constant_encoding(), noreg);
#endif // _LP64
        __ call(RuntimeAddress(Runtime1::entry_for(C1StubId::slow_subtype_check_id)));
        __ pop(klass_RInfo);
        __ pop(klass_RInfo);
        // result is a boolean
        __ testl(klass_RInfo, klass_RInfo);
        __ jcc(Assembler::equal, *failure_target);
        // successful cast, fall through to profile or jump
      }
    } else {
      // perform the fast part of the checking logic
      __ check_klass_subtype_fast_path(klass_RInfo, k_RInfo, Rtmp1, success_target, failure_target, nullptr);
      // call out-of-line instance of __ check_klass_subtype_slow_path(...):
      __ push(klass_RInfo);
      __ push(k_RInfo);
      __ call(RuntimeAddress(Runtime1::entry_for(C1StubId::slow_subtype_check_id)));
      __ pop(klass_RInfo);
      __ pop(k_RInfo);
      // result is a boolean
      __ testl(k_RInfo, k_RInfo);
      __ jcc(Assembler::equal, *failure_target);
      // successful cast, fall through to profile or jump
    }
  }
  __ jmp(*success);
}


void LIR_Assembler::emit_opTypeCheck(LIR_OpTypeCheck* op) {
  Register tmp_load_klass = LP64_ONLY(rscratch1) NOT_LP64(noreg);
  LIR_Code code = op->code();
  if (code == lir_store_check) {
    Register value = op->object()->as_register();
    Register array = op->array()->as_register();
    Register k_RInfo = op->tmp1()->as_register();
    Register klass_RInfo = op->tmp2()->as_register();
    Register Rtmp1 = op->tmp3()->as_register();

    CodeStub* stub = op->stub();

    // check if it needs to be profiled
    ciMethodData* md = nullptr;
    ciProfileData* data = nullptr;

    if (op->should_profile()) {
      ciMethod* method = op->profiled_method();
      assert(method != nullptr, "Should have method");
      int bci = op->profiled_bci();
      md = method->method_data_or_null();
      assert(md != nullptr, "Sanity");
      data = md->bci_to_data(bci);
      assert(data != nullptr,                "need data for type check");
      assert(data->is_ReceiverTypeData(), "need ReceiverTypeData for type check");
    }
    Label done;
    Label* success_target = &done;
    Label* failure_target = stub->entry();

    __ testptr(value, value);
    if (op->should_profile()) {
      Label not_null;
      Register mdo  = klass_RInfo;
      __ mov_metadata(mdo, md->constant_encoding());
      __ jccb(Assembler::notEqual, not_null);
      // Object is null; update MDO and exit
      Address data_addr(mdo, md->byte_offset_of_slot(data, DataLayout::flags_offset()));
      int header_bits = BitData::null_seen_byte_constant();
      __ orb(data_addr, header_bits);
      __ jmp(done);
      __ bind(not_null);

      Label update_done;
      Register recv = k_RInfo;
      __ load_klass(recv, value, tmp_load_klass);
      type_profile_helper(mdo, md, data, recv, &update_done);

      Address counter_addr(mdo, md->byte_offset_of_slot(data, CounterData::count_offset()));
      __ addptr(counter_addr, DataLayout::counter_increment);
      __ bind(update_done);
    } else {
      __ jcc(Assembler::equal, done);
    }

    add_debug_info_for_null_check_here(op->info_for_exception());
    __ load_klass(k_RInfo, array, tmp_load_klass);
    __ load_klass(klass_RInfo, value, tmp_load_klass);

    // get instance klass (it's already uncompressed)
    __ movptr(k_RInfo, Address(k_RInfo, ObjArrayKlass::element_klass_offset()));
    // perform the fast part of the checking logic
    __ check_klass_subtype_fast_path(klass_RInfo, k_RInfo, Rtmp1, success_target, failure_target, nullptr);
    // call out-of-line instance of __ check_klass_subtype_slow_path(...):
    __ push(klass_RInfo);
    __ push(k_RInfo);
    __ call(RuntimeAddress(Runtime1::entry_for(C1StubId::slow_subtype_check_id)));
    __ pop(klass_RInfo);
    __ pop(k_RInfo);
    // result is a boolean
    __ testl(k_RInfo, k_RInfo);
    __ jcc(Assembler::equal, *failure_target);
    // fall through to the success case

    __ bind(done);
  } else
    if (code == lir_checkcast) {
      Register obj = op->object()->as_register();
      Register dst = op->result_opr()->as_register();
      Label success;
      emit_typecheck_helper(op, &success, op->stub()->entry(), &success);
      __ bind(success);
      if (dst != obj) {
        __ mov(dst, obj);
      }
    } else
      if (code == lir_instanceof) {
        Register obj = op->object()->as_register();
        Register dst = op->result_opr()->as_register();
        Label success, failure, done;
        emit_typecheck_helper(op, &success, &failure, &failure);
        __ bind(failure);
        __ xorptr(dst, dst);
        __ jmpb(done);
        __ bind(success);
        __ movptr(dst, 1);
        __ bind(done);
      } else {
        ShouldNotReachHere();
      }

}


void LIR_Assembler::emit_compare_and_swap(LIR_OpCompareAndSwap* op) {
  if (LP64_ONLY(false &&) op->code() == lir_cas_long) {
    assert(op->cmp_value()->as_register_lo() == rax, "wrong register");
    assert(op->cmp_value()->as_register_hi() == rdx, "wrong register");
    assert(op->new_value()->as_register_lo() == rbx, "wrong register");
    assert(op->new_value()->as_register_hi() == rcx, "wrong register");
    Register addr = op->addr()->as_register();
    __ lock();
    NOT_LP64(__ cmpxchg8(Address(addr, 0)));

  } else if (op->code() == lir_cas_int || op->code() == lir_cas_obj ) {
    NOT_LP64(assert(op->addr()->is_single_cpu(), "must be single");)
    Register addr = (op->addr()->is_single_cpu() ? op->addr()->as_register() : op->addr()->as_register_lo());
    Register newval = op->new_value()->as_register();
    Register cmpval = op->cmp_value()->as_register();
    assert(cmpval == rax, "wrong register");
    assert(newval != noreg, "new val must be register");
    assert(cmpval != newval, "cmp and new values must be in different registers");
    assert(cmpval != addr, "cmp and addr must be in different registers");
    assert(newval != addr, "new value and addr must be in different registers");

    if ( op->code() == lir_cas_obj) {
#ifdef _LP64
      if (UseCompressedOops) {
        __ encode_heap_oop(cmpval);
        __ mov(rscratch1, newval);
        __ encode_heap_oop(rscratch1);
        __ lock();
        // cmpval (rax) is implicitly used by this instruction
        __ cmpxchgl(rscratch1, Address(addr, 0));
      } else
#endif
      {
        __ lock();
        __ cmpxchgptr(newval, Address(addr, 0));
      }
    } else {
      assert(op->code() == lir_cas_int, "lir_cas_int expected");
      __ lock();
      __ cmpxchgl(newval, Address(addr, 0));
    }
#ifdef _LP64
  } else if (op->code() == lir_cas_long) {
    Register addr = (op->addr()->is_single_cpu() ? op->addr()->as_register() : op->addr()->as_register_lo());
    Register newval = op->new_value()->as_register_lo();
    Register cmpval = op->cmp_value()->as_register_lo();
    assert(cmpval == rax, "wrong register");
    assert(newval != noreg, "new val must be register");
    assert(cmpval != newval, "cmp and new values must be in different registers");
    assert(cmpval != addr, "cmp and addr must be in different registers");
    assert(newval != addr, "new value and addr must be in different registers");
    __ lock();
    __ cmpxchgq(newval, Address(addr, 0));
#endif // _LP64
  } else {
    Unimplemented();
  }
}

void LIR_Assembler::cmove(LIR_Condition condition, LIR_Opr opr1, LIR_Opr opr2, LIR_Opr result, BasicType type,
                          LIR_Opr cmp_opr1, LIR_Opr cmp_opr2) {
  assert(cmp_opr1 == LIR_OprFact::illegalOpr && cmp_opr2 == LIR_OprFact::illegalOpr, "unnecessary cmp oprs on x86");

  Assembler::Condition acond, ncond;
  switch (condition) {
    case lir_cond_equal:        acond = Assembler::equal;        ncond = Assembler::notEqual;     break;
    case lir_cond_notEqual:     acond = Assembler::notEqual;     ncond = Assembler::equal;        break;
    case lir_cond_less:         acond = Assembler::less;         ncond = Assembler::greaterEqual; break;
    case lir_cond_lessEqual:    acond = Assembler::lessEqual;    ncond = Assembler::greater;      break;
    case lir_cond_greaterEqual: acond = Assembler::greaterEqual; ncond = Assembler::less;         break;
    case lir_cond_greater:      acond = Assembler::greater;      ncond = Assembler::lessEqual;    break;
    case lir_cond_belowEqual:   acond = Assembler::belowEqual;   ncond = Assembler::above;        break;
    case lir_cond_aboveEqual:   acond = Assembler::aboveEqual;   ncond = Assembler::below;        break;
    default:                    acond = Assembler::equal;        ncond = Assembler::notEqual;
                                ShouldNotReachHere();
  }

  if (opr1->is_cpu_register()) {
    reg2reg(opr1, result);
  } else if (opr1->is_stack()) {
    stack2reg(opr1, result, result->type());
  } else if (opr1->is_constant()) {
    const2reg(opr1, result, lir_patch_none, nullptr);
  } else {
    ShouldNotReachHere();
  }

  if (VM_Version::supports_cmov() && !opr2->is_constant()) {
    // optimized version that does not require a branch
    if (opr2->is_single_cpu()) {
      assert(opr2->cpu_regnr() != result->cpu_regnr(), "opr2 already overwritten by previous move");
      __ cmov(ncond, result->as_register(), opr2->as_register());
    } else if (opr2->is_double_cpu()) {
      assert(opr2->cpu_regnrLo() != result->cpu_regnrLo() && opr2->cpu_regnrLo() != result->cpu_regnrHi(), "opr2 already overwritten by previous move");
      assert(opr2->cpu_regnrHi() != result->cpu_regnrLo() && opr2->cpu_regnrHi() != result->cpu_regnrHi(), "opr2 already overwritten by previous move");
      __ cmovptr(ncond, result->as_register_lo(), opr2->as_register_lo());
      NOT_LP64(__ cmovptr(ncond, result->as_register_hi(), opr2->as_register_hi());)
    } else if (opr2->is_single_stack()) {
      __ cmovl(ncond, result->as_register(), frame_map()->address_for_slot(opr2->single_stack_ix()));
    } else if (opr2->is_double_stack()) {
      __ cmovptr(ncond, result->as_register_lo(), frame_map()->address_for_slot(opr2->double_stack_ix(), lo_word_offset_in_bytes));
      NOT_LP64(__ cmovptr(ncond, result->as_register_hi(), frame_map()->address_for_slot(opr2->double_stack_ix(), hi_word_offset_in_bytes));)
    } else {
      ShouldNotReachHere();
    }

  } else {
    Label skip;
    __ jccb(acond, skip);
    if (opr2->is_cpu_register()) {
      reg2reg(opr2, result);
    } else if (opr2->is_stack()) {
      stack2reg(opr2, result, result->type());
    } else if (opr2->is_constant()) {
      const2reg(opr2, result, lir_patch_none, nullptr);
    } else {
      ShouldNotReachHere();
    }
    __ bind(skip);
  }
}


void LIR_Assembler::arith_op(LIR_Code code, LIR_Opr left, LIR_Opr right, LIR_Opr dest, CodeEmitInfo* info, bool pop_fpu_stack) {
  assert(info == nullptr, "should never be used, idiv/irem and ldiv/lrem not handled by this method");

  if (left->is_single_cpu()) {
    assert(left == dest, "left and dest must be equal");
    Register lreg = left->as_register();

    if (right->is_single_cpu()) {
      // cpu register - cpu register
      Register rreg = right->as_register();
      switch (code) {
        case lir_add: __ addl (lreg, rreg); break;
        case lir_sub: __ subl (lreg, rreg); break;
        case lir_mul: __ imull(lreg, rreg); break;
        default:      ShouldNotReachHere();
      }

    } else if (right->is_stack()) {
      // cpu register - stack
      Address raddr = frame_map()->address_for_slot(right->single_stack_ix());
      switch (code) {
        case lir_add: __ addl(lreg, raddr); break;
        case lir_sub: __ subl(lreg, raddr); break;
        default:      ShouldNotReachHere();
      }

    } else if (right->is_constant()) {
      // cpu register - constant
      jint c = right->as_constant_ptr()->as_jint();
      switch (code) {
        case lir_add: {
          __ incrementl(lreg, c);
          break;
        }
        case lir_sub: {
          __ decrementl(lreg, c);
          break;
        }
        default: ShouldNotReachHere();
      }

    } else {
      ShouldNotReachHere();
    }

  } else if (left->is_double_cpu()) {
    assert(left == dest, "left and dest must be equal");
    Register lreg_lo = left->as_register_lo();
    Register lreg_hi = left->as_register_hi();

    if (right->is_double_cpu()) {
      // cpu register - cpu register
      Register rreg_lo = right->as_register_lo();
      Register rreg_hi = right->as_register_hi();
      NOT_LP64(assert_different_registers(lreg_lo, lreg_hi, rreg_lo, rreg_hi));
      LP64_ONLY(assert_different_registers(lreg_lo, rreg_lo));
      switch (code) {
        case lir_add:
          __ addptr(lreg_lo, rreg_lo);
          NOT_LP64(__ adcl(lreg_hi, rreg_hi));
          break;
        case lir_sub:
          __ subptr(lreg_lo, rreg_lo);
          NOT_LP64(__ sbbl(lreg_hi, rreg_hi));
          break;
        case lir_mul:
#ifdef _LP64
          __ imulq(lreg_lo, rreg_lo);
#else
          assert(lreg_lo == rax && lreg_hi == rdx, "must be");
          __ imull(lreg_hi, rreg_lo);
          __ imull(rreg_hi, lreg_lo);
          __ addl (rreg_hi, lreg_hi);
          __ mull (rreg_lo);
          __ addl (lreg_hi, rreg_hi);
#endif // _LP64
          break;
        default:
          ShouldNotReachHere();
      }

    } else if (right->is_constant()) {
      // cpu register - constant
#ifdef _LP64
      jlong c = right->as_constant_ptr()->as_jlong_bits();
      __ movptr(r10, (intptr_t) c);
      switch (code) {
        case lir_add:
          __ addptr(lreg_lo, r10);
          break;
        case lir_sub:
          __ subptr(lreg_lo, r10);
          break;
        default:
          ShouldNotReachHere();
      }
#else
      jint c_lo = right->as_constant_ptr()->as_jint_lo();
      jint c_hi = right->as_constant_ptr()->as_jint_hi();
      switch (code) {
        case lir_add:
          __ addptr(lreg_lo, c_lo);
          __ adcl(lreg_hi, c_hi);
          break;
        case lir_sub:
          __ subptr(lreg_lo, c_lo);
          __ sbbl(lreg_hi, c_hi);
          break;
        default:
          ShouldNotReachHere();
      }
#endif // _LP64

    } else {
      ShouldNotReachHere();
    }

  } else if (left->is_single_xmm()) {
    assert(left == dest, "left and dest must be equal");
    XMMRegister lreg = left->as_xmm_float_reg();

    if (right->is_single_xmm()) {
      XMMRegister rreg = right->as_xmm_float_reg();
      switch (code) {
        case lir_add: __ addss(lreg, rreg);  break;
        case lir_sub: __ subss(lreg, rreg);  break;
        case lir_mul: __ mulss(lreg, rreg);  break;
        case lir_div: __ divss(lreg, rreg);  break;
        default: ShouldNotReachHere();
      }
    } else {
      Address raddr;
      if (right->is_single_stack()) {
        raddr = frame_map()->address_for_slot(right->single_stack_ix());
      } else if (right->is_constant()) {
        // hack for now
        raddr = __ as_Address(InternalAddress(float_constant(right->as_jfloat())));
      } else {
        ShouldNotReachHere();
      }
      switch (code) {
        case lir_add: __ addss(lreg, raddr);  break;
        case lir_sub: __ subss(lreg, raddr);  break;
        case lir_mul: __ mulss(lreg, raddr);  break;
        case lir_div: __ divss(lreg, raddr);  break;
        default: ShouldNotReachHere();
      }
    }

  } else if (left->is_double_xmm()) {
    assert(left == dest, "left and dest must be equal");

    XMMRegister lreg = left->as_xmm_double_reg();
    if (right->is_double_xmm()) {
      XMMRegister rreg = right->as_xmm_double_reg();
      switch (code) {
        case lir_add: __ addsd(lreg, rreg);  break;
        case lir_sub: __ subsd(lreg, rreg);  break;
        case lir_mul: __ mulsd(lreg, rreg);  break;
        case lir_div: __ divsd(lreg, rreg);  break;
        default: ShouldNotReachHere();
      }
    } else {
      Address raddr;
      if (right->is_double_stack()) {
        raddr = frame_map()->address_for_slot(right->double_stack_ix());
      } else if (right->is_constant()) {
        // hack for now
        raddr = __ as_Address(InternalAddress(double_constant(right->as_jdouble())));
      } else {
        ShouldNotReachHere();
      }
      switch (code) {
        case lir_add: __ addsd(lreg, raddr);  break;
        case lir_sub: __ subsd(lreg, raddr);  break;
        case lir_mul: __ mulsd(lreg, raddr);  break;
        case lir_div: __ divsd(lreg, raddr);  break;
        default: ShouldNotReachHere();
      }
    }

#ifndef _LP64
  } else if (left->is_single_fpu()) {
    assert(dest->is_single_fpu(),  "fpu stack allocation required");

    if (right->is_single_fpu()) {
      arith_fpu_implementation(code, left->fpu_regnr(), right->fpu_regnr(), dest->fpu_regnr(), pop_fpu_stack);

    } else {
      assert(left->fpu_regnr() == 0, "left must be on TOS");
      assert(dest->fpu_regnr() == 0, "dest must be on TOS");

      Address raddr;
      if (right->is_single_stack()) {
        raddr = frame_map()->address_for_slot(right->single_stack_ix());
      } else if (right->is_constant()) {
        address const_addr = float_constant(right->as_jfloat());
        assert(const_addr != nullptr, "incorrect float/double constant maintenance");
        // hack for now
        raddr = __ as_Address(InternalAddress(const_addr));
      } else {
        ShouldNotReachHere();
      }

      switch (code) {
        case lir_add: __ fadd_s(raddr); break;
        case lir_sub: __ fsub_s(raddr); break;
        case lir_mul: __ fmul_s(raddr); break;
        case lir_div: __ fdiv_s(raddr); break;
        default:      ShouldNotReachHere();
      }
    }

  } else if (left->is_double_fpu()) {
    assert(dest->is_double_fpu(),  "fpu stack allocation required");

    if (code == lir_mul || code == lir_div) {
      // Double values require special handling for strictfp mul/div on x86
      __ fld_x(ExternalAddress(StubRoutines::x86::addr_fpu_subnormal_bias1()));
      __ fmulp(left->fpu_regnrLo() + 1);
    }

    if (right->is_double_fpu()) {
      arith_fpu_implementation(code, left->fpu_regnrLo(), right->fpu_regnrLo(), dest->fpu_regnrLo(), pop_fpu_stack);

    } else {
      assert(left->fpu_regnrLo() == 0, "left must be on TOS");
      assert(dest->fpu_regnrLo() == 0, "dest must be on TOS");

      Address raddr;
      if (right->is_double_stack()) {
        raddr = frame_map()->address_for_slot(right->double_stack_ix());
      } else if (right->is_constant()) {
        // hack for now
        raddr = __ as_Address(InternalAddress(double_constant(right->as_jdouble())));
      } else {
        ShouldNotReachHere();
      }

      switch (code) {
        case lir_add: __ fadd_d(raddr); break;
        case lir_sub: __ fsub_d(raddr); break;
        case lir_mul: __ fmul_d(raddr); break;
        case lir_div: __ fdiv_d(raddr); break;
        default: ShouldNotReachHere();
      }
    }

    if (code == lir_mul || code == lir_div) {
      // Double values require special handling for strictfp mul/div on x86
      __ fld_x(ExternalAddress(StubRoutines::x86::addr_fpu_subnormal_bias2()));
      __ fmulp(dest->fpu_regnrLo() + 1);
    }
#endif // !_LP64

  } else if (left->is_single_stack() || left->is_address()) {
    assert(left == dest, "left and dest must be equal");

    Address laddr;
    if (left->is_single_stack()) {
      laddr = frame_map()->address_for_slot(left->single_stack_ix());
    } else if (left->is_address()) {
      laddr = as_Address(left->as_address_ptr());
    } else {
      ShouldNotReachHere();
    }

    if (right->is_single_cpu()) {
      Register rreg = right->as_register();
      switch (code) {
        case lir_add: __ addl(laddr, rreg); break;
        case lir_sub: __ subl(laddr, rreg); break;
        default:      ShouldNotReachHere();
      }
    } else if (right->is_constant()) {
      jint c = right->as_constant_ptr()->as_jint();
      switch (code) {
        case lir_add: {
          __ incrementl(laddr, c);
          break;
        }
        case lir_sub: {
          __ decrementl(laddr, c);
          break;
        }
        default: ShouldNotReachHere();
      }
    } else {
      ShouldNotReachHere();
    }

  } else {
    ShouldNotReachHere();
  }
}

#ifndef _LP64
void LIR_Assembler::arith_fpu_implementation(LIR_Code code, int left_index, int right_index, int dest_index, bool pop_fpu_stack) {
  assert(pop_fpu_stack  || (left_index     == dest_index || right_index     == dest_index), "invalid LIR");
  assert(!pop_fpu_stack || (left_index - 1 == dest_index || right_index - 1 == dest_index), "invalid LIR");
  assert(left_index == 0 || right_index == 0, "either must be on top of stack");

  bool left_is_tos = (left_index == 0);
  bool dest_is_tos = (dest_index == 0);
  int non_tos_index = (left_is_tos ? right_index : left_index);

  switch (code) {
    case lir_add:
      if (pop_fpu_stack)       __ faddp(non_tos_index);
      else if (dest_is_tos)    __ fadd (non_tos_index);
      else                     __ fadda(non_tos_index);
      break;

    case lir_sub:
      if (left_is_tos) {
        if (pop_fpu_stack)     __ fsubrp(non_tos_index);
        else if (dest_is_tos)  __ fsub  (non_tos_index);
        else                   __ fsubra(non_tos_index);
      } else {
        if (pop_fpu_stack)     __ fsubp (non_tos_index);
        else if (dest_is_tos)  __ fsubr (non_tos_index);
        else                   __ fsuba (non_tos_index);
      }
      break;

    case lir_mul:
      if (pop_fpu_stack)       __ fmulp(non_tos_index);
      else if (dest_is_tos)    __ fmul (non_tos_index);
      else                     __ fmula(non_tos_index);
      break;

    case lir_div:
      if (left_is_tos) {
        if (pop_fpu_stack)     __ fdivrp(non_tos_index);
        else if (dest_is_tos)  __ fdiv  (non_tos_index);
        else                   __ fdivra(non_tos_index);
      } else {
        if (pop_fpu_stack)     __ fdivp (non_tos_index);
        else if (dest_is_tos)  __ fdivr (non_tos_index);
        else                   __ fdiva (non_tos_index);
      }
      break;

    case lir_rem:
      assert(left_is_tos && dest_is_tos && right_index == 1, "must be guaranteed by FPU stack allocation");
      __ fremr(noreg);
      break;

    default:
      ShouldNotReachHere();
  }
}
#endif // _LP64


void LIR_Assembler::intrinsic_op(LIR_Code code, LIR_Opr value, LIR_Opr tmp, LIR_Opr dest, LIR_Op* op) {
  if (value->is_double_xmm()) {
    switch(code) {
      case lir_abs :
        {
<<<<<<< HEAD
#ifdef _LP64
          if (UseAVX > 2 && !VM_Version::supports_avx512vl()) {
            assert(tmp->is_valid(), "need temporary");
            __ vpandn(dest->as_xmm_double_reg(), tmp->as_xmm_double_reg(), value->as_xmm_double_reg(), 2);
          } else
#endif
          {
            if (dest->as_xmm_double_reg() != value->as_xmm_double_reg()) {
              __ movdbl(dest->as_xmm_double_reg(), value->as_xmm_double_reg());
            }
            assert(!tmp->is_valid(), "do not need temporary");
            __ andpd(dest->as_xmm_double_reg(),
                     ExternalAddress(LIR_Assembler::double_signmask_pool),
                     rscratch1);
=======
          if (dest->as_xmm_double_reg() != value->as_xmm_double_reg()) {
            __ movdbl(dest->as_xmm_double_reg(), value->as_xmm_double_reg());
>>>>>>> 973c6307
          }
          assert(!tmp->is_valid(), "do not need temporary");
          __ andpd(dest->as_xmm_double_reg(),
                   ExternalAddress((address)double_signmask_pool),
                   rscratch1);
        }
        break;

      case lir_sqrt: __ sqrtsd(dest->as_xmm_double_reg(), value->as_xmm_double_reg()); break;
      // all other intrinsics are not available in the SSE instruction set, so FPU is used
      default      : ShouldNotReachHere();
    }

#ifndef _LP64
  } else if (value->is_double_fpu()) {
    assert(value->fpu_regnrLo() == 0 && dest->fpu_regnrLo() == 0, "both must be on TOS");
    switch(code) {
      case lir_abs   : __ fabs() ; break;
      case lir_sqrt  : __ fsqrt(); break;
      default      : ShouldNotReachHere();
    }
#endif // !_LP64
  } else if (code == lir_f2hf) {
    __ flt_to_flt16(dest->as_register(), value->as_xmm_float_reg(), tmp->as_xmm_float_reg());
  } else if (code == lir_hf2f) {
    __ flt16_to_flt(dest->as_xmm_float_reg(), value->as_register());
  } else {
    Unimplemented();
  }
}

void LIR_Assembler::logic_op(LIR_Code code, LIR_Opr left, LIR_Opr right, LIR_Opr dst) {
  // assert(left->destroys_register(), "check");
  if (left->is_single_cpu()) {
    Register reg = left->as_register();
    if (right->is_constant()) {
      int val = right->as_constant_ptr()->as_jint();
      switch (code) {
        case lir_logic_and: __ andl (reg, val); break;
        case lir_logic_or:  __ orl  (reg, val); break;
        case lir_logic_xor: __ xorl (reg, val); break;
        default: ShouldNotReachHere();
      }
    } else if (right->is_stack()) {
      // added support for stack operands
      Address raddr = frame_map()->address_for_slot(right->single_stack_ix());
      switch (code) {
        case lir_logic_and: __ andl (reg, raddr); break;
        case lir_logic_or:  __ orl  (reg, raddr); break;
        case lir_logic_xor: __ xorl (reg, raddr); break;
        default: ShouldNotReachHere();
      }
    } else {
      Register rright = right->as_register();
      switch (code) {
        case lir_logic_and: __ andptr (reg, rright); break;
        case lir_logic_or : __ orptr  (reg, rright); break;
        case lir_logic_xor: __ xorptr (reg, rright); break;
        default: ShouldNotReachHere();
      }
    }
    move_regs(reg, dst->as_register());
  } else {
    Register l_lo = left->as_register_lo();
    Register l_hi = left->as_register_hi();
    if (right->is_constant()) {
#ifdef _LP64
      __ mov64(rscratch1, right->as_constant_ptr()->as_jlong());
      switch (code) {
        case lir_logic_and:
          __ andq(l_lo, rscratch1);
          break;
        case lir_logic_or:
          __ orq(l_lo, rscratch1);
          break;
        case lir_logic_xor:
          __ xorq(l_lo, rscratch1);
          break;
        default: ShouldNotReachHere();
      }
#else
      int r_lo = right->as_constant_ptr()->as_jint_lo();
      int r_hi = right->as_constant_ptr()->as_jint_hi();
      switch (code) {
        case lir_logic_and:
          __ andl(l_lo, r_lo);
          __ andl(l_hi, r_hi);
          break;
        case lir_logic_or:
          __ orl(l_lo, r_lo);
          __ orl(l_hi, r_hi);
          break;
        case lir_logic_xor:
          __ xorl(l_lo, r_lo);
          __ xorl(l_hi, r_hi);
          break;
        default: ShouldNotReachHere();
      }
#endif // _LP64
    } else {
#ifdef _LP64
      Register r_lo;
      if (is_reference_type(right->type())) {
        r_lo = right->as_register();
      } else {
        r_lo = right->as_register_lo();
      }
#else
      Register r_lo = right->as_register_lo();
      Register r_hi = right->as_register_hi();
      assert(l_lo != r_hi, "overwriting registers");
#endif
      switch (code) {
        case lir_logic_and:
          __ andptr(l_lo, r_lo);
          NOT_LP64(__ andptr(l_hi, r_hi);)
          break;
        case lir_logic_or:
          __ orptr(l_lo, r_lo);
          NOT_LP64(__ orptr(l_hi, r_hi);)
          break;
        case lir_logic_xor:
          __ xorptr(l_lo, r_lo);
          NOT_LP64(__ xorptr(l_hi, r_hi);)
          break;
        default: ShouldNotReachHere();
      }
    }

    Register dst_lo = dst->as_register_lo();
    Register dst_hi = dst->as_register_hi();

#ifdef _LP64
    move_regs(l_lo, dst_lo);
#else
    if (dst_lo == l_hi) {
      assert(dst_hi != l_lo, "overwriting registers");
      move_regs(l_hi, dst_hi);
      move_regs(l_lo, dst_lo);
    } else {
      assert(dst_lo != l_hi, "overwriting registers");
      move_regs(l_lo, dst_lo);
      move_regs(l_hi, dst_hi);
    }
#endif // _LP64
  }
}


// we assume that rax, and rdx can be overwritten
void LIR_Assembler::arithmetic_idiv(LIR_Code code, LIR_Opr left, LIR_Opr right, LIR_Opr temp, LIR_Opr result, CodeEmitInfo* info) {

  assert(left->is_single_cpu(),   "left must be register");
  assert(right->is_single_cpu() || right->is_constant(),  "right must be register or constant");
  assert(result->is_single_cpu(), "result must be register");

  //  assert(left->destroys_register(), "check");
  //  assert(right->destroys_register(), "check");

  Register lreg = left->as_register();
  Register dreg = result->as_register();

  if (right->is_constant()) {
    jint divisor = right->as_constant_ptr()->as_jint();
    assert(divisor > 0 && is_power_of_2(divisor), "must be");
    if (code == lir_idiv) {
      assert(lreg == rax, "must be rax,");
      assert(temp->as_register() == rdx, "tmp register must be rdx");
      __ cdql(); // sign extend into rdx:rax
      if (divisor == 2) {
        __ subl(lreg, rdx);
      } else {
        __ andl(rdx, divisor - 1);
        __ addl(lreg, rdx);
      }
      __ sarl(lreg, log2i_exact(divisor));
      move_regs(lreg, dreg);
    } else if (code == lir_irem) {
      Label done;
      __ mov(dreg, lreg);
      __ andl(dreg, 0x80000000 | (divisor - 1));
      __ jcc(Assembler::positive, done);
      __ decrement(dreg);
      __ orl(dreg, ~(divisor - 1));
      __ increment(dreg);
      __ bind(done);
    } else {
      ShouldNotReachHere();
    }
  } else {
    Register rreg = right->as_register();
    assert(lreg == rax, "left register must be rax,");
    assert(rreg != rdx, "right register must not be rdx");
    assert(temp->as_register() == rdx, "tmp register must be rdx");

    move_regs(lreg, rax);

    int idivl_offset = __ corrected_idivl(rreg);
    if (ImplicitDiv0Checks) {
      add_debug_info_for_div0(idivl_offset, info);
    }
    if (code == lir_irem) {
      move_regs(rdx, dreg); // result is in rdx
    } else {
      move_regs(rax, dreg);
    }
  }
}


void LIR_Assembler::comp_op(LIR_Condition condition, LIR_Opr opr1, LIR_Opr opr2, LIR_Op2* op) {
  if (opr1->is_single_cpu()) {
    Register reg1 = opr1->as_register();
    if (opr2->is_single_cpu()) {
      // cpu register - cpu register
      if (is_reference_type(opr1->type())) {
        __ cmpoop(reg1, opr2->as_register());
      } else {
        assert(!is_reference_type(opr2->type()), "cmp int, oop?");
        __ cmpl(reg1, opr2->as_register());
      }
    } else if (opr2->is_stack()) {
      // cpu register - stack
      if (is_reference_type(opr1->type())) {
        __ cmpoop(reg1, frame_map()->address_for_slot(opr2->single_stack_ix()));
      } else {
        __ cmpl(reg1, frame_map()->address_for_slot(opr2->single_stack_ix()));
      }
    } else if (opr2->is_constant()) {
      // cpu register - constant
      LIR_Const* c = opr2->as_constant_ptr();
      if (c->type() == T_INT) {
        jint i = c->as_jint();
        if (i == 0) {
          __ testl(reg1, reg1);
        } else {
          __ cmpl(reg1, i);
        }
      } else if (c->type() == T_METADATA) {
        // All we need for now is a comparison with null for equality.
        assert(condition == lir_cond_equal || condition == lir_cond_notEqual, "oops");
        Metadata* m = c->as_metadata();
        if (m == nullptr) {
          __ testptr(reg1, reg1);
        } else {
          ShouldNotReachHere();
        }
      } else if (is_reference_type(c->type())) {
        // In 64bit oops are single register
        jobject o = c->as_jobject();
        if (o == nullptr) {
          __ testptr(reg1, reg1);
        } else {
          __ cmpoop(reg1, o, rscratch1);
        }
      } else {
        fatal("unexpected type: %s", basictype_to_str(c->type()));
      }
      // cpu register - address
    } else if (opr2->is_address()) {
      if (op->info() != nullptr) {
        add_debug_info_for_null_check_here(op->info());
      }
      __ cmpl(reg1, as_Address(opr2->as_address_ptr()));
    } else {
      ShouldNotReachHere();
    }

  } else if(opr1->is_double_cpu()) {
    Register xlo = opr1->as_register_lo();
    Register xhi = opr1->as_register_hi();
    if (opr2->is_double_cpu()) {
#ifdef _LP64
      __ cmpptr(xlo, opr2->as_register_lo());
#else
      // cpu register - cpu register
      Register ylo = opr2->as_register_lo();
      Register yhi = opr2->as_register_hi();
      __ subl(xlo, ylo);
      __ sbbl(xhi, yhi);
      if (condition == lir_cond_equal || condition == lir_cond_notEqual) {
        __ orl(xhi, xlo);
      }
#endif // _LP64
    } else if (opr2->is_constant()) {
      // cpu register - constant 0
      assert(opr2->as_jlong() == (jlong)0, "only handles zero");
#ifdef _LP64
      __ cmpptr(xlo, (int32_t)opr2->as_jlong());
#else
      assert(condition == lir_cond_equal || condition == lir_cond_notEqual, "only handles equals case");
      __ orl(xhi, xlo);
#endif // _LP64
    } else {
      ShouldNotReachHere();
    }

  } else if (opr1->is_single_xmm()) {
    XMMRegister reg1 = opr1->as_xmm_float_reg();
    if (opr2->is_single_xmm()) {
      // xmm register - xmm register
      __ ucomiss(reg1, opr2->as_xmm_float_reg());
    } else if (opr2->is_stack()) {
      // xmm register - stack
      __ ucomiss(reg1, frame_map()->address_for_slot(opr2->single_stack_ix()));
    } else if (opr2->is_constant()) {
      // xmm register - constant
      __ ucomiss(reg1, InternalAddress(float_constant(opr2->as_jfloat())));
    } else if (opr2->is_address()) {
      // xmm register - address
      if (op->info() != nullptr) {
        add_debug_info_for_null_check_here(op->info());
      }
      __ ucomiss(reg1, as_Address(opr2->as_address_ptr()));
    } else {
      ShouldNotReachHere();
    }

  } else if (opr1->is_double_xmm()) {
    XMMRegister reg1 = opr1->as_xmm_double_reg();
    if (opr2->is_double_xmm()) {
      // xmm register - xmm register
      __ ucomisd(reg1, opr2->as_xmm_double_reg());
    } else if (opr2->is_stack()) {
      // xmm register - stack
      __ ucomisd(reg1, frame_map()->address_for_slot(opr2->double_stack_ix()));
    } else if (opr2->is_constant()) {
      // xmm register - constant
      __ ucomisd(reg1, InternalAddress(double_constant(opr2->as_jdouble())));
    } else if (opr2->is_address()) {
      // xmm register - address
      if (op->info() != nullptr) {
        add_debug_info_for_null_check_here(op->info());
      }
      __ ucomisd(reg1, as_Address(opr2->pointer()->as_address()));
    } else {
      ShouldNotReachHere();
    }

#ifndef _LP64
  } else if(opr1->is_single_fpu() || opr1->is_double_fpu()) {
    assert(opr1->is_fpu_register() && opr1->fpu() == 0, "currently left-hand side must be on TOS (relax this restriction)");
    assert(opr2->is_fpu_register(), "both must be registers");
    __ fcmp(noreg, opr2->fpu(), op->fpu_pop_count() > 0, op->fpu_pop_count() > 1);
#endif // LP64

  } else if (opr1->is_address() && opr2->is_constant()) {
    LIR_Const* c = opr2->as_constant_ptr();
#ifdef _LP64
    if (is_reference_type(c->type())) {
      assert(condition == lir_cond_equal || condition == lir_cond_notEqual, "need to reverse");
      __ movoop(rscratch1, c->as_jobject());
    }
#endif // LP64
    if (op->info() != nullptr) {
      add_debug_info_for_null_check_here(op->info());
    }
    // special case: address - constant
    LIR_Address* addr = opr1->as_address_ptr();
    if (c->type() == T_INT) {
      __ cmpl(as_Address(addr), c->as_jint());
    } else if (is_reference_type(c->type())) {
#ifdef _LP64
      // %%% Make this explode if addr isn't reachable until we figure out a
      // better strategy by giving noreg as the temp for as_Address
      __ cmpoop(rscratch1, as_Address(addr, noreg));
#else
      __ cmpoop(as_Address(addr), c->as_jobject());
#endif // _LP64
    } else {
      ShouldNotReachHere();
    }

  } else {
    ShouldNotReachHere();
  }
}

void LIR_Assembler::comp_fl2i(LIR_Code code, LIR_Opr left, LIR_Opr right, LIR_Opr dst, LIR_Op2* op) {
  if (code == lir_cmp_fd2i || code == lir_ucmp_fd2i) {
    if (left->is_single_xmm()) {
      assert(right->is_single_xmm(), "must match");
      __ cmpss2int(left->as_xmm_float_reg(), right->as_xmm_float_reg(), dst->as_register(), code == lir_ucmp_fd2i);
    } else if (left->is_double_xmm()) {
      assert(right->is_double_xmm(), "must match");
      __ cmpsd2int(left->as_xmm_double_reg(), right->as_xmm_double_reg(), dst->as_register(), code == lir_ucmp_fd2i);

    } else {
#ifdef _LP64
      ShouldNotReachHere();
#else
      assert(left->is_single_fpu() || left->is_double_fpu(), "must be");
      assert(right->is_single_fpu() || right->is_double_fpu(), "must match");

      assert(left->fpu() == 0, "left must be on TOS");
      __ fcmp2int(dst->as_register(), code == lir_ucmp_fd2i, right->fpu(),
                  op->fpu_pop_count() > 0, op->fpu_pop_count() > 1);
#endif // LP64
    }
  } else {
    assert(code == lir_cmp_l2i, "check");
#ifdef _LP64
    Label done;
    Register dest = dst->as_register();
    __ cmpptr(left->as_register_lo(), right->as_register_lo());
    __ movl(dest, -1);
    __ jccb(Assembler::less, done);
    __ setb(Assembler::notZero, dest);
    __ movzbl(dest, dest);
    __ bind(done);
#else
    __ lcmp2int(left->as_register_hi(),
                left->as_register_lo(),
                right->as_register_hi(),
                right->as_register_lo());
    move_regs(left->as_register_hi(), dst->as_register());
#endif // _LP64
  }
}


void LIR_Assembler::align_call(LIR_Code code) {
  // make sure that the displacement word of the call ends up word aligned
  int offset = __ offset();
  switch (code) {
  case lir_static_call:
  case lir_optvirtual_call:
  case lir_dynamic_call:
    offset += NativeCall::displacement_offset;
    break;
  case lir_icvirtual_call:
    offset += NativeCall::displacement_offset + NativeMovConstReg::instruction_size_rex;
    break;
  default: ShouldNotReachHere();
  }
  __ align(BytesPerWord, offset);
}


void LIR_Assembler::call(LIR_OpJavaCall* op, relocInfo::relocType rtype) {
  assert((__ offset() + NativeCall::displacement_offset) % BytesPerWord == 0,
         "must be aligned");
  __ call(AddressLiteral(op->addr(), rtype));
  add_call_info(code_offset(), op->info());
  __ post_call_nop();
}


void LIR_Assembler::ic_call(LIR_OpJavaCall* op) {
  __ ic_call(op->addr());
  add_call_info(code_offset(), op->info());
  assert((__ offset() - NativeCall::instruction_size + NativeCall::displacement_offset) % BytesPerWord == 0,
         "must be aligned");
  __ post_call_nop();
}


void LIR_Assembler::emit_static_call_stub() {
  address call_pc = __ pc();
  address stub = __ start_a_stub(call_stub_size());
  if (stub == nullptr) {
    bailout("static call stub overflow");
    return;
  }

  int start = __ offset();

  // make sure that the displacement word of the call ends up word aligned
  __ align(BytesPerWord, __ offset() + NativeMovConstReg::instruction_size_rex + NativeCall::displacement_offset);
  __ relocate(static_stub_Relocation::spec(call_pc));
  __ mov_metadata(rbx, (Metadata*)nullptr);
  // must be set to -1 at code generation time
  assert(((__ offset() + 1) % BytesPerWord) == 0, "must be aligned");
  // On 64bit this will die since it will take a movq & jmp, must be only a jmp
  __ jump(RuntimeAddress(__ pc()));

  assert(__ offset() - start <= call_stub_size(), "stub too big");
  __ end_a_stub();
}


void LIR_Assembler::throw_op(LIR_Opr exceptionPC, LIR_Opr exceptionOop, CodeEmitInfo* info) {
  assert(exceptionOop->as_register() == rax, "must match");
  assert(exceptionPC->as_register() == rdx, "must match");

  // exception object is not added to oop map by LinearScan
  // (LinearScan assumes that no oops are in fixed registers)
  info->add_register_oop(exceptionOop);
  C1StubId unwind_id;

  // get current pc information
  // pc is only needed if the method has an exception handler, the unwind code does not need it.
  int pc_for_athrow_offset = __ offset();
  InternalAddress pc_for_athrow(__ pc());
  __ lea(exceptionPC->as_register(), pc_for_athrow);
  add_call_info(pc_for_athrow_offset, info); // for exception handler

  __ verify_not_null_oop(rax);
  // search an exception handler (rax: exception oop, rdx: throwing pc)
  if (compilation()->has_fpu_code()) {
    unwind_id = C1StubId::handle_exception_id;
  } else {
    unwind_id = C1StubId::handle_exception_nofpu_id;
  }
  __ call(RuntimeAddress(Runtime1::entry_for(unwind_id)));

  // enough room for two byte trap
  __ nop();
}


void LIR_Assembler::unwind_op(LIR_Opr exceptionOop) {
  assert(exceptionOop->as_register() == rax, "must match");

  __ jmp(_unwind_handler_entry);
}


void LIR_Assembler::shift_op(LIR_Code code, LIR_Opr left, LIR_Opr count, LIR_Opr dest, LIR_Opr tmp) {

  // optimized version for linear scan:
  // * count must be already in ECX (guaranteed by LinearScan)
  // * left and dest must be equal
  // * tmp must be unused
  assert(count->as_register() == SHIFT_count, "count must be in ECX");
  assert(left == dest, "left and dest must be equal");
  assert(tmp->is_illegal(), "wasting a register if tmp is allocated");

  if (left->is_single_cpu()) {
    Register value = left->as_register();
    assert(value != SHIFT_count, "left cannot be ECX");

    switch (code) {
      case lir_shl:  __ shll(value); break;
      case lir_shr:  __ sarl(value); break;
      case lir_ushr: __ shrl(value); break;
      default: ShouldNotReachHere();
    }
  } else if (left->is_double_cpu()) {
    Register lo = left->as_register_lo();
    Register hi = left->as_register_hi();
    assert(lo != SHIFT_count && hi != SHIFT_count, "left cannot be ECX");
#ifdef _LP64
    switch (code) {
      case lir_shl:  __ shlptr(lo);        break;
      case lir_shr:  __ sarptr(lo);        break;
      case lir_ushr: __ shrptr(lo);        break;
      default: ShouldNotReachHere();
    }
#else

    switch (code) {
      case lir_shl:  __ lshl(hi, lo);        break;
      case lir_shr:  __ lshr(hi, lo, true);  break;
      case lir_ushr: __ lshr(hi, lo, false); break;
      default: ShouldNotReachHere();
    }
#endif // LP64
  } else {
    ShouldNotReachHere();
  }
}


void LIR_Assembler::shift_op(LIR_Code code, LIR_Opr left, jint count, LIR_Opr dest) {
  if (dest->is_single_cpu()) {
    // first move left into dest so that left is not destroyed by the shift
    Register value = dest->as_register();
    count = count & 0x1F; // Java spec

    move_regs(left->as_register(), value);
    switch (code) {
      case lir_shl:  __ shll(value, count); break;
      case lir_shr:  __ sarl(value, count); break;
      case lir_ushr: __ shrl(value, count); break;
      default: ShouldNotReachHere();
    }
  } else if (dest->is_double_cpu()) {
#ifndef _LP64
    Unimplemented();
#else
    // first move left into dest so that left is not destroyed by the shift
    Register value = dest->as_register_lo();
    count = count & 0x1F; // Java spec

    move_regs(left->as_register_lo(), value);
    switch (code) {
      case lir_shl:  __ shlptr(value, count); break;
      case lir_shr:  __ sarptr(value, count); break;
      case lir_ushr: __ shrptr(value, count); break;
      default: ShouldNotReachHere();
    }
#endif // _LP64
  } else {
    ShouldNotReachHere();
  }
}


void LIR_Assembler::store_parameter(Register r, int offset_from_rsp_in_words) {
  assert(offset_from_rsp_in_words >= 0, "invalid offset from rsp");
  int offset_from_rsp_in_bytes = offset_from_rsp_in_words * BytesPerWord;
  assert(offset_from_rsp_in_bytes < frame_map()->reserved_argument_area_size(), "invalid offset");
  __ movptr (Address(rsp, offset_from_rsp_in_bytes), r);
}


void LIR_Assembler::store_parameter(jint c,     int offset_from_rsp_in_words) {
  assert(offset_from_rsp_in_words >= 0, "invalid offset from rsp");
  int offset_from_rsp_in_bytes = offset_from_rsp_in_words * BytesPerWord;
  assert(offset_from_rsp_in_bytes < frame_map()->reserved_argument_area_size(), "invalid offset");
  __ movptr (Address(rsp, offset_from_rsp_in_bytes), c);
}


void LIR_Assembler::store_parameter(jobject o, int offset_from_rsp_in_words) {
  assert(offset_from_rsp_in_words >= 0, "invalid offset from rsp");
  int offset_from_rsp_in_bytes = offset_from_rsp_in_words * BytesPerWord;
  assert(offset_from_rsp_in_bytes < frame_map()->reserved_argument_area_size(), "invalid offset");
  __ movoop(Address(rsp, offset_from_rsp_in_bytes), o, rscratch1);
}


void LIR_Assembler::store_parameter(Metadata* m, int offset_from_rsp_in_words) {
  assert(offset_from_rsp_in_words >= 0, "invalid offset from rsp");
  int offset_from_rsp_in_bytes = offset_from_rsp_in_words * BytesPerWord;
  assert(offset_from_rsp_in_bytes < frame_map()->reserved_argument_area_size(), "invalid offset");
  __ mov_metadata(Address(rsp, offset_from_rsp_in_bytes), m, rscratch1);
}


// This code replaces a call to arraycopy; no exception may
// be thrown in this code, they must be thrown in the System.arraycopy
// activation frame; we could save some checks if this would not be the case
void LIR_Assembler::emit_arraycopy(LIR_OpArrayCopy* op) {
  ciArrayKlass* default_type = op->expected_type();
  Register src = op->src()->as_register();
  Register dst = op->dst()->as_register();
  Register src_pos = op->src_pos()->as_register();
  Register dst_pos = op->dst_pos()->as_register();
  Register length  = op->length()->as_register();
  Register tmp = op->tmp()->as_register();
  Register tmp_load_klass = LP64_ONLY(rscratch1) NOT_LP64(noreg);
  Register tmp2 = UseCompactObjectHeaders ? rscratch2 : noreg;

  CodeStub* stub = op->stub();
  int flags = op->flags();
  BasicType basic_type = default_type != nullptr ? default_type->element_type()->basic_type() : T_ILLEGAL;
  if (is_reference_type(basic_type)) basic_type = T_OBJECT;

  // if we don't know anything, just go through the generic arraycopy
  if (default_type == nullptr) {
    // save outgoing arguments on stack in case call to System.arraycopy is needed
    // HACK ALERT. This code used to push the parameters in a hardwired fashion
    // for interpreter calling conventions. Now we have to do it in new style conventions.
    // For the moment until C1 gets the new register allocator I just force all the
    // args to the right place (except the register args) and then on the back side
    // reload the register args properly if we go slow path. Yuck

    // These are proper for the calling convention
    store_parameter(length, 2);
    store_parameter(dst_pos, 1);
    store_parameter(dst, 0);

    // these are just temporary placements until we need to reload
    store_parameter(src_pos, 3);
    store_parameter(src, 4);
    NOT_LP64(assert(src == rcx && src_pos == rdx, "mismatch in calling convention");)

    address copyfunc_addr = StubRoutines::generic_arraycopy();
    assert(copyfunc_addr != nullptr, "generic arraycopy stub required");

    // pass arguments: may push as this is not a safepoint; SP must be fix at each safepoint
#ifdef _LP64
    // The arguments are in java calling convention so we can trivially shift them to C
    // convention
    assert_different_registers(c_rarg0, j_rarg1, j_rarg2, j_rarg3, j_rarg4);
    __ mov(c_rarg0, j_rarg0);
    assert_different_registers(c_rarg1, j_rarg2, j_rarg3, j_rarg4);
    __ mov(c_rarg1, j_rarg1);
    assert_different_registers(c_rarg2, j_rarg3, j_rarg4);
    __ mov(c_rarg2, j_rarg2);
    assert_different_registers(c_rarg3, j_rarg4);
    __ mov(c_rarg3, j_rarg3);
#ifdef _WIN64
    // Allocate abi space for args but be sure to keep stack aligned
    __ subptr(rsp, 6*wordSize);
    store_parameter(j_rarg4, 4);
#ifndef PRODUCT
    if (PrintC1Statistics) {
      __ incrementl(ExternalAddress((address)&Runtime1::_generic_arraycopystub_cnt), rscratch1);
    }
#endif
    __ call(RuntimeAddress(copyfunc_addr));
    __ addptr(rsp, 6*wordSize);
#else
    __ mov(c_rarg4, j_rarg4);
#ifndef PRODUCT
    if (PrintC1Statistics) {
      __ incrementl(ExternalAddress((address)&Runtime1::_generic_arraycopystub_cnt), rscratch1);
    }
#endif
    __ call(RuntimeAddress(copyfunc_addr));
#endif // _WIN64
#else
    __ push(length);
    __ push(dst_pos);
    __ push(dst);
    __ push(src_pos);
    __ push(src);

#ifndef PRODUCT
    if (PrintC1Statistics) {
      __ incrementl(ExternalAddress((address)&Runtime1::_generic_arraycopystub_cnt), rscratch1);
    }
#endif
    __ call_VM_leaf(copyfunc_addr, 5); // removes pushed parameter from the stack

#endif // _LP64

    __ testl(rax, rax);
    __ jcc(Assembler::equal, *stub->continuation());

    __ mov(tmp, rax);
    __ xorl(tmp, -1);

    // Reload values from the stack so they are where the stub
    // expects them.
    __ movptr   (dst,     Address(rsp, 0*BytesPerWord));
    __ movptr   (dst_pos, Address(rsp, 1*BytesPerWord));
    __ movptr   (length,  Address(rsp, 2*BytesPerWord));
    __ movptr   (src_pos, Address(rsp, 3*BytesPerWord));
    __ movptr   (src,     Address(rsp, 4*BytesPerWord));

    __ subl(length, tmp);
    __ addl(src_pos, tmp);
    __ addl(dst_pos, tmp);
    __ jmp(*stub->entry());

    __ bind(*stub->continuation());
    return;
  }

  assert(default_type != nullptr && default_type->is_array_klass() && default_type->is_loaded(), "must be true at this point");

  int elem_size = type2aelembytes(basic_type);
  Address::ScaleFactor scale;

  switch (elem_size) {
    case 1 :
      scale = Address::times_1;
      break;
    case 2 :
      scale = Address::times_2;
      break;
    case 4 :
      scale = Address::times_4;
      break;
    case 8 :
      scale = Address::times_8;
      break;
    default:
      scale = Address::no_scale;
      ShouldNotReachHere();
  }

  Address src_length_addr = Address(src, arrayOopDesc::length_offset_in_bytes());
  Address dst_length_addr = Address(dst, arrayOopDesc::length_offset_in_bytes());

  // length and pos's are all sign extended at this point on 64bit

  // test for null
  if (flags & LIR_OpArrayCopy::src_null_check) {
    __ testptr(src, src);
    __ jcc(Assembler::zero, *stub->entry());
  }
  if (flags & LIR_OpArrayCopy::dst_null_check) {
    __ testptr(dst, dst);
    __ jcc(Assembler::zero, *stub->entry());
  }

  // If the compiler was not able to prove that exact type of the source or the destination
  // of the arraycopy is an array type, check at runtime if the source or the destination is
  // an instance type.
  if (flags & LIR_OpArrayCopy::type_check) {
    if (!(flags & LIR_OpArrayCopy::dst_objarray)) {
      __ load_klass(tmp, dst, tmp_load_klass);
      __ cmpl(Address(tmp, in_bytes(Klass::layout_helper_offset())), Klass::_lh_neutral_value);
      __ jcc(Assembler::greaterEqual, *stub->entry());
    }

    if (!(flags & LIR_OpArrayCopy::src_objarray)) {
      __ load_klass(tmp, src, tmp_load_klass);
      __ cmpl(Address(tmp, in_bytes(Klass::layout_helper_offset())), Klass::_lh_neutral_value);
      __ jcc(Assembler::greaterEqual, *stub->entry());
    }
  }

  // check if negative
  if (flags & LIR_OpArrayCopy::src_pos_positive_check) {
    __ testl(src_pos, src_pos);
    __ jcc(Assembler::less, *stub->entry());
  }
  if (flags & LIR_OpArrayCopy::dst_pos_positive_check) {
    __ testl(dst_pos, dst_pos);
    __ jcc(Assembler::less, *stub->entry());
  }

  if (flags & LIR_OpArrayCopy::src_range_check) {
    __ lea(tmp, Address(src_pos, length, Address::times_1, 0));
    __ cmpl(tmp, src_length_addr);
    __ jcc(Assembler::above, *stub->entry());
  }
  if (flags & LIR_OpArrayCopy::dst_range_check) {
    __ lea(tmp, Address(dst_pos, length, Address::times_1, 0));
    __ cmpl(tmp, dst_length_addr);
    __ jcc(Assembler::above, *stub->entry());
  }

  if (flags & LIR_OpArrayCopy::length_positive_check) {
    __ testl(length, length);
    __ jcc(Assembler::less, *stub->entry());
  }

#ifdef _LP64
  __ movl2ptr(src_pos, src_pos); //higher 32bits must be null
  __ movl2ptr(dst_pos, dst_pos); //higher 32bits must be null
#endif

  if (flags & LIR_OpArrayCopy::type_check) {
    // We don't know the array types are compatible
    if (basic_type != T_OBJECT) {
      // Simple test for basic type arrays
      __ cmp_klasses_from_objects(src, dst, tmp, tmp2);
      __ jcc(Assembler::notEqual, *stub->entry());
    } else {
      // For object arrays, if src is a sub class of dst then we can
      // safely do the copy.
      Label cont, slow;

      __ push(src);
      __ push(dst);

      __ load_klass(src, src, tmp_load_klass);
      __ load_klass(dst, dst, tmp_load_klass);

      __ check_klass_subtype_fast_path(src, dst, tmp, &cont, &slow, nullptr);

      __ push(src);
      __ push(dst);
      __ call(RuntimeAddress(Runtime1::entry_for(C1StubId::slow_subtype_check_id)));
      __ pop(dst);
      __ pop(src);

      __ testl(src, src);
      __ jcc(Assembler::notEqual, cont);

      __ bind(slow);
      __ pop(dst);
      __ pop(src);

      address copyfunc_addr = StubRoutines::checkcast_arraycopy();
      if (copyfunc_addr != nullptr) { // use stub if available
        // src is not a sub class of dst so we have to do a
        // per-element check.

        int mask = LIR_OpArrayCopy::src_objarray|LIR_OpArrayCopy::dst_objarray;
        if ((flags & mask) != mask) {
          // Check that at least both of them object arrays.
          assert(flags & mask, "one of the two should be known to be an object array");

          if (!(flags & LIR_OpArrayCopy::src_objarray)) {
            __ load_klass(tmp, src, tmp_load_klass);
          } else if (!(flags & LIR_OpArrayCopy::dst_objarray)) {
            __ load_klass(tmp, dst, tmp_load_klass);
          }
          int lh_offset = in_bytes(Klass::layout_helper_offset());
          Address klass_lh_addr(tmp, lh_offset);
          jint objArray_lh = Klass::array_layout_helper(T_OBJECT);
          __ cmpl(klass_lh_addr, objArray_lh);
          __ jcc(Assembler::notEqual, *stub->entry());
        }

       // Spill because stubs can use any register they like and it's
       // easier to restore just those that we care about.
       store_parameter(dst, 0);
       store_parameter(dst_pos, 1);
       store_parameter(length, 2);
       store_parameter(src_pos, 3);
       store_parameter(src, 4);

#ifndef _LP64
       Address dst_klass_addr = Address(dst, oopDesc::klass_offset_in_bytes());
        __ movptr(tmp, dst_klass_addr);
        __ movptr(tmp, Address(tmp, ObjArrayKlass::element_klass_offset()));
        __ push(tmp);
        __ movl(tmp, Address(tmp, Klass::super_check_offset_offset()));
        __ push(tmp);
        __ push(length);
        __ lea(tmp, Address(dst, dst_pos, scale, arrayOopDesc::base_offset_in_bytes(basic_type)));
        __ push(tmp);
        __ lea(tmp, Address(src, src_pos, scale, arrayOopDesc::base_offset_in_bytes(basic_type)));
        __ push(tmp);

        __ call_VM_leaf(copyfunc_addr, 5);
#else
        __ movl2ptr(length, length); //higher 32bits must be null

        __ lea(c_rarg0, Address(src, src_pos, scale, arrayOopDesc::base_offset_in_bytes(basic_type)));
        assert_different_registers(c_rarg0, dst, dst_pos, length);
        __ lea(c_rarg1, Address(dst, dst_pos, scale, arrayOopDesc::base_offset_in_bytes(basic_type)));
        assert_different_registers(c_rarg1, dst, length);

        __ mov(c_rarg2, length);
        assert_different_registers(c_rarg2, dst);

#ifdef _WIN64
        // Allocate abi space for args but be sure to keep stack aligned
        __ subptr(rsp, 6*wordSize);
        __ load_klass(c_rarg3, dst, tmp_load_klass);
        __ movptr(c_rarg3, Address(c_rarg3, ObjArrayKlass::element_klass_offset()));
        store_parameter(c_rarg3, 4);
        __ movl(c_rarg3, Address(c_rarg3, Klass::super_check_offset_offset()));
        __ call(RuntimeAddress(copyfunc_addr));
        __ addptr(rsp, 6*wordSize);
#else
        __ load_klass(c_rarg4, dst, tmp_load_klass);
        __ movptr(c_rarg4, Address(c_rarg4, ObjArrayKlass::element_klass_offset()));
        __ movl(c_rarg3, Address(c_rarg4, Klass::super_check_offset_offset()));
        __ call(RuntimeAddress(copyfunc_addr));
#endif

#endif

#ifndef PRODUCT
        if (PrintC1Statistics) {
          Label failed;
          __ testl(rax, rax);
          __ jcc(Assembler::notZero, failed);
          __ incrementl(ExternalAddress((address)&Runtime1::_arraycopy_checkcast_cnt), rscratch1);
          __ bind(failed);
        }
#endif

        __ testl(rax, rax);
        __ jcc(Assembler::zero, *stub->continuation());

#ifndef PRODUCT
        if (PrintC1Statistics) {
          __ incrementl(ExternalAddress((address)&Runtime1::_arraycopy_checkcast_attempt_cnt), rscratch1);
        }
#endif

        __ mov(tmp, rax);

        __ xorl(tmp, -1);

        // Restore previously spilled arguments
        __ movptr   (dst,     Address(rsp, 0*BytesPerWord));
        __ movptr   (dst_pos, Address(rsp, 1*BytesPerWord));
        __ movptr   (length,  Address(rsp, 2*BytesPerWord));
        __ movptr   (src_pos, Address(rsp, 3*BytesPerWord));
        __ movptr   (src,     Address(rsp, 4*BytesPerWord));


        __ subl(length, tmp);
        __ addl(src_pos, tmp);
        __ addl(dst_pos, tmp);
      }

      __ jmp(*stub->entry());

      __ bind(cont);
      __ pop(dst);
      __ pop(src);
    }
  }

#ifdef ASSERT
  if (basic_type != T_OBJECT || !(flags & LIR_OpArrayCopy::type_check)) {
    // Sanity check the known type with the incoming class.  For the
    // primitive case the types must match exactly with src.klass and
    // dst.klass each exactly matching the default type.  For the
    // object array case, if no type check is needed then either the
    // dst type is exactly the expected type and the src type is a
    // subtype which we can't check or src is the same array as dst
    // but not necessarily exactly of type default_type.
    Label known_ok, halt;
    __ mov_metadata(tmp, default_type->constant_encoding());
#ifdef _LP64
    if (UseCompressedClassPointers) {
      __ encode_klass_not_null(tmp, rscratch1);
    }
#endif

    if (basic_type != T_OBJECT) {
      __ cmp_klass(tmp, dst, tmp2);
      __ jcc(Assembler::notEqual, halt);
      __ cmp_klass(tmp, src, tmp2);
      __ jcc(Assembler::equal, known_ok);
    } else {
      __ cmp_klass(tmp, dst, tmp2);
      __ jcc(Assembler::equal, known_ok);
      __ cmpptr(src, dst);
      __ jcc(Assembler::equal, known_ok);
    }
    __ bind(halt);
    __ stop("incorrect type information in arraycopy");
    __ bind(known_ok);
  }
#endif

#ifndef PRODUCT
  if (PrintC1Statistics) {
    __ incrementl(ExternalAddress(Runtime1::arraycopy_count_address(basic_type)), rscratch1);
  }
#endif

#ifdef _LP64
  assert_different_registers(c_rarg0, dst, dst_pos, length);
  __ lea(c_rarg0, Address(src, src_pos, scale, arrayOopDesc::base_offset_in_bytes(basic_type)));
  assert_different_registers(c_rarg1, length);
  __ lea(c_rarg1, Address(dst, dst_pos, scale, arrayOopDesc::base_offset_in_bytes(basic_type)));
  __ mov(c_rarg2, length);

#else
  __ lea(tmp, Address(src, src_pos, scale, arrayOopDesc::base_offset_in_bytes(basic_type)));
  store_parameter(tmp, 0);
  __ lea(tmp, Address(dst, dst_pos, scale, arrayOopDesc::base_offset_in_bytes(basic_type)));
  store_parameter(tmp, 1);
  store_parameter(length, 2);
#endif // _LP64

  bool disjoint = (flags & LIR_OpArrayCopy::overlapping) == 0;
  bool aligned = (flags & LIR_OpArrayCopy::unaligned) == 0;
  const char *name;
  address entry = StubRoutines::select_arraycopy_function(basic_type, aligned, disjoint, name, false);
  __ call_VM_leaf(entry, 0);

  if (stub != nullptr) {
    __ bind(*stub->continuation());
  }
}

void LIR_Assembler::emit_updatecrc32(LIR_OpUpdateCRC32* op) {
  assert(op->crc()->is_single_cpu(),  "crc must be register");
  assert(op->val()->is_single_cpu(),  "byte value must be register");
  assert(op->result_opr()->is_single_cpu(), "result must be register");
  Register crc = op->crc()->as_register();
  Register val = op->val()->as_register();
  Register res = op->result_opr()->as_register();

  assert_different_registers(val, crc, res);

  __ lea(res, ExternalAddress(StubRoutines::crc_table_addr()));
  __ notl(crc); // ~crc
  __ update_byte_crc32(crc, val, res);
  __ notl(crc); // ~crc
  __ mov(res, crc);
}

void LIR_Assembler::emit_lock(LIR_OpLock* op) {
  Register obj = op->obj_opr()->as_register();  // may not be an oop
  Register hdr = op->hdr_opr()->as_register();
  Register lock = op->lock_opr()->as_register();
  if (LockingMode == LM_MONITOR) {
    if (op->info() != nullptr) {
      add_debug_info_for_null_check_here(op->info());
      __ null_check(obj);
    }
    __ jmp(*op->stub()->entry());
  } else if (op->code() == lir_lock) {
    assert(BasicLock::displaced_header_offset_in_bytes() == 0, "lock_reg must point to the displaced header");
    Register tmp = LockingMode == LM_LIGHTWEIGHT ? op->scratch_opr()->as_register() : noreg;
    // add debug info for NullPointerException only if one is possible
    int null_check_offset = __ lock_object(hdr, obj, lock, tmp, *op->stub()->entry());
    if (op->info() != nullptr) {
      add_debug_info_for_null_check(null_check_offset, op->info());
    }
    // done
  } else if (op->code() == lir_unlock) {
    assert(BasicLock::displaced_header_offset_in_bytes() == 0, "lock_reg must point to the displaced header");
    __ unlock_object(hdr, obj, lock, *op->stub()->entry());
  } else {
    Unimplemented();
  }
  __ bind(*op->stub()->continuation());
}

void LIR_Assembler::emit_load_klass(LIR_OpLoadKlass* op) {
  Register obj = op->obj()->as_pointer_register();
  Register result = op->result_opr()->as_pointer_register();

  CodeEmitInfo* info = op->info();
  if (info != nullptr) {
    add_debug_info_for_null_check_here(info);
  }

  __ load_klass(result, obj, rscratch1);
}

void LIR_Assembler::emit_profile_call(LIR_OpProfileCall* op) {
  ciMethod* method = op->profiled_method();
  int bci          = op->profiled_bci();
  ciMethod* callee = op->profiled_callee();
  Register tmp_load_klass = LP64_ONLY(rscratch1) NOT_LP64(noreg);

  // Update counter for all call types
  ciMethodData* md = method->method_data_or_null();
  assert(md != nullptr, "Sanity");
  ciProfileData* data = md->bci_to_data(bci);
  assert(data != nullptr && data->is_CounterData(), "need CounterData for calls");
  assert(op->mdo()->is_single_cpu(),  "mdo must be allocated");
  Register mdo  = op->mdo()->as_register();
  __ mov_metadata(mdo, md->constant_encoding());
  Address counter_addr(mdo, md->byte_offset_of_slot(data, CounterData::count_offset()));
  // Perform additional virtual call profiling for invokevirtual and
  // invokeinterface bytecodes
  if (op->should_profile_receiver_type()) {
    assert(op->recv()->is_single_cpu(), "recv must be allocated");
    Register recv = op->recv()->as_register();
    assert_different_registers(mdo, recv);
    assert(data->is_VirtualCallData(), "need VirtualCallData for virtual calls");
    ciKlass* known_klass = op->known_holder();
    if (C1OptimizeVirtualCallProfiling && known_klass != nullptr) {
      // We know the type that will be seen at this call site; we can
      // statically update the MethodData* rather than needing to do
      // dynamic tests on the receiver type

      // NOTE: we should probably put a lock around this search to
      // avoid collisions by concurrent compilations
      ciVirtualCallData* vc_data = (ciVirtualCallData*) data;
      uint i;
      for (i = 0; i < VirtualCallData::row_limit(); i++) {
        ciKlass* receiver = vc_data->receiver(i);
        if (known_klass->equals(receiver)) {
          Address data_addr(mdo, md->byte_offset_of_slot(data, VirtualCallData::receiver_count_offset(i)));
          __ addptr(data_addr, DataLayout::counter_increment);
          return;
        }
      }

      // Receiver type not found in profile data; select an empty slot

      // Note that this is less efficient than it should be because it
      // always does a write to the receiver part of the
      // VirtualCallData rather than just the first time
      for (i = 0; i < VirtualCallData::row_limit(); i++) {
        ciKlass* receiver = vc_data->receiver(i);
        if (receiver == nullptr) {
          Address recv_addr(mdo, md->byte_offset_of_slot(data, VirtualCallData::receiver_offset(i)));
          __ mov_metadata(recv_addr, known_klass->constant_encoding(), rscratch1);
          Address data_addr(mdo, md->byte_offset_of_slot(data, VirtualCallData::receiver_count_offset(i)));
          __ addptr(data_addr, DataLayout::counter_increment);
          return;
        }
      }
    } else {
      __ load_klass(recv, recv, tmp_load_klass);
      Label update_done;
      type_profile_helper(mdo, md, data, recv, &update_done);
      // Receiver did not match any saved receiver and there is no empty row for it.
      // Increment total counter to indicate polymorphic case.
      __ addptr(counter_addr, DataLayout::counter_increment);

      __ bind(update_done);
    }
  } else {
    // Static call
    __ addptr(counter_addr, DataLayout::counter_increment);
  }
}

void LIR_Assembler::emit_profile_type(LIR_OpProfileType* op) {
  Register obj = op->obj()->as_register();
  Register tmp = op->tmp()->as_pointer_register();
  Register tmp_load_klass = LP64_ONLY(rscratch1) NOT_LP64(noreg);
  Address mdo_addr = as_Address(op->mdp()->as_address_ptr());
  ciKlass* exact_klass = op->exact_klass();
  intptr_t current_klass = op->current_klass();
  bool not_null = op->not_null();
  bool no_conflict = op->no_conflict();

  Label update, next, none;

  bool do_null = !not_null;
  bool exact_klass_set = exact_klass != nullptr && ciTypeEntries::valid_ciklass(current_klass) == exact_klass;
  bool do_update = !TypeEntries::is_type_unknown(current_klass) && !exact_klass_set;

  assert(do_null || do_update, "why are we here?");
  assert(!TypeEntries::was_null_seen(current_klass) || do_update, "why are we here?");

  __ verify_oop(obj);

#ifdef ASSERT
  if (obj == tmp) {
#ifdef _LP64
    assert_different_registers(obj, rscratch1, mdo_addr.base(), mdo_addr.index());
#else
    assert_different_registers(obj, mdo_addr.base(), mdo_addr.index());
#endif
  } else {
#ifdef _LP64
    assert_different_registers(obj, tmp, rscratch1, mdo_addr.base(), mdo_addr.index());
#else
    assert_different_registers(obj, tmp, mdo_addr.base(), mdo_addr.index());
#endif
  }
#endif
  if (do_null) {
    __ testptr(obj, obj);
    __ jccb(Assembler::notZero, update);
    if (!TypeEntries::was_null_seen(current_klass)) {
      __ testptr(mdo_addr, TypeEntries::null_seen);
#ifndef ASSERT
      __ jccb(Assembler::notZero, next); // already set
#else
      __ jcc(Assembler::notZero, next); // already set
#endif
      // atomic update to prevent overwriting Klass* with 0
      __ lock();
      __ orptr(mdo_addr, TypeEntries::null_seen);
    }
    if (do_update) {
#ifndef ASSERT
      __ jmpb(next);
    }
#else
      __ jmp(next);
    }
  } else {
    __ testptr(obj, obj);
    __ jcc(Assembler::notZero, update);
    __ stop("unexpected null obj");
#endif
  }

  __ bind(update);

  if (do_update) {
#ifdef ASSERT
    if (exact_klass != nullptr) {
      Label ok;
      __ load_klass(tmp, obj, tmp_load_klass);
      __ push(tmp);
      __ mov_metadata(tmp, exact_klass->constant_encoding());
      __ cmpptr(tmp, Address(rsp, 0));
      __ jcc(Assembler::equal, ok);
      __ stop("exact klass and actual klass differ");
      __ bind(ok);
      __ pop(tmp);
    }
#endif
    if (!no_conflict) {
      if (exact_klass == nullptr || TypeEntries::is_type_none(current_klass)) {
        if (exact_klass != nullptr) {
          __ mov_metadata(tmp, exact_klass->constant_encoding());
        } else {
          __ load_klass(tmp, obj, tmp_load_klass);
        }
#ifdef _LP64
        __ mov(rscratch1, tmp); // save original value before XOR
#endif
        __ xorptr(tmp, mdo_addr);
        __ testptr(tmp, TypeEntries::type_klass_mask);
        // klass seen before, nothing to do. The unknown bit may have been
        // set already but no need to check.
        __ jccb(Assembler::zero, next);

        __ testptr(tmp, TypeEntries::type_unknown);
        __ jccb(Assembler::notZero, next); // already unknown. Nothing to do anymore.

        if (TypeEntries::is_type_none(current_klass)) {
          __ testptr(mdo_addr, TypeEntries::type_mask);
          __ jccb(Assembler::zero, none);
#ifdef _LP64
          // There is a chance that the checks above (re-reading profiling
          // data from memory) fail if another thread has just set the
          // profiling to this obj's klass
          __ mov(tmp, rscratch1); // get back original value before XOR
          __ xorptr(tmp, mdo_addr);
          __ testptr(tmp, TypeEntries::type_klass_mask);
          __ jccb(Assembler::zero, next);
#endif
        }
      } else {
        assert(ciTypeEntries::valid_ciklass(current_klass) != nullptr &&
               ciTypeEntries::valid_ciklass(current_klass) != exact_klass, "conflict only");

        __ testptr(mdo_addr, TypeEntries::type_unknown);
        __ jccb(Assembler::notZero, next); // already unknown. Nothing to do anymore.
      }

      // different than before. Cannot keep accurate profile.
      __ orptr(mdo_addr, TypeEntries::type_unknown);

      if (TypeEntries::is_type_none(current_klass)) {
        __ jmpb(next);

        __ bind(none);
        // first time here. Set profile type.
        __ movptr(mdo_addr, tmp);
#ifdef ASSERT
        __ andptr(tmp, TypeEntries::type_klass_mask);
        __ verify_klass_ptr(tmp);
#endif
      }
    } else {
      // There's a single possible klass at this profile point
      assert(exact_klass != nullptr, "should be");
      if (TypeEntries::is_type_none(current_klass)) {
        __ mov_metadata(tmp, exact_klass->constant_encoding());
        __ xorptr(tmp, mdo_addr);
        __ testptr(tmp, TypeEntries::type_klass_mask);
#ifdef ASSERT
        __ jcc(Assembler::zero, next);

        {
          Label ok;
          __ push(tmp);
          __ testptr(mdo_addr, TypeEntries::type_mask);
          __ jcc(Assembler::zero, ok);
          // may have been set by another thread
          __ mov_metadata(tmp, exact_klass->constant_encoding());
          __ xorptr(tmp, mdo_addr);
          __ testptr(tmp, TypeEntries::type_mask);
          __ jcc(Assembler::zero, ok);

          __ stop("unexpected profiling mismatch");
          __ bind(ok);
          __ pop(tmp);
        }
#else
        __ jccb(Assembler::zero, next);
#endif
        // first time here. Set profile type.
        __ movptr(mdo_addr, tmp);
#ifdef ASSERT
        __ andptr(tmp, TypeEntries::type_klass_mask);
        __ verify_klass_ptr(tmp);
#endif
      } else {
        assert(ciTypeEntries::valid_ciklass(current_klass) != nullptr &&
               ciTypeEntries::valid_ciklass(current_klass) != exact_klass, "inconsistent");

        __ testptr(mdo_addr, TypeEntries::type_unknown);
        __ jccb(Assembler::notZero, next); // already unknown. Nothing to do anymore.

        __ orptr(mdo_addr, TypeEntries::type_unknown);
      }
    }
  }
  __ bind(next);
}

void LIR_Assembler::emit_delay(LIR_OpDelay*) {
  Unimplemented();
}


void LIR_Assembler::monitor_address(int monitor_no, LIR_Opr dst) {
  __ lea(dst->as_register(), frame_map()->address_for_monitor_lock(monitor_no));
}


void LIR_Assembler::align_backward_branch_target() {
  __ align(BytesPerWord);
}


void LIR_Assembler::negate(LIR_Opr left, LIR_Opr dest, LIR_Opr tmp) {
  if (left->is_single_cpu()) {
    __ negl(left->as_register());
    move_regs(left->as_register(), dest->as_register());

  } else if (left->is_double_cpu()) {
    Register lo = left->as_register_lo();
#ifdef _LP64
    Register dst = dest->as_register_lo();
    __ movptr(dst, lo);
    __ negptr(dst);
#else
    Register hi = left->as_register_hi();
    __ lneg(hi, lo);
    if (dest->as_register_lo() == hi) {
      assert(dest->as_register_hi() != lo, "destroying register");
      move_regs(hi, dest->as_register_hi());
      move_regs(lo, dest->as_register_lo());
    } else {
      move_regs(lo, dest->as_register_lo());
      move_regs(hi, dest->as_register_hi());
    }
#endif // _LP64

  } else if (dest->is_single_xmm()) {
<<<<<<< HEAD
#ifdef _LP64
    if (UseAVX > 2 && !VM_Version::supports_avx512vl()) {
      assert(tmp->is_valid(), "need temporary");
      assert_different_registers(left->as_xmm_float_reg(), tmp->as_xmm_float_reg());
      __ vpxor(dest->as_xmm_float_reg(), tmp->as_xmm_float_reg(), left->as_xmm_float_reg(), 2);
    }
    else
#endif
    {
      assert(!tmp->is_valid(), "do not need temporary");
      if (left->as_xmm_float_reg() != dest->as_xmm_float_reg()) {
        __ movflt(dest->as_xmm_float_reg(), left->as_xmm_float_reg());
      }
      __ xorps(dest->as_xmm_float_reg(),
               ExternalAddress(LIR_Assembler::float_signflip_pool),
               rscratch1);
=======
    assert(!tmp->is_valid(), "do not need temporary");
    if (left->as_xmm_float_reg() != dest->as_xmm_float_reg()) {
      __ movflt(dest->as_xmm_float_reg(), left->as_xmm_float_reg());
>>>>>>> 973c6307
    }
    __ xorps(dest->as_xmm_float_reg(),
             ExternalAddress((address)float_signflip_pool),
             rscratch1);
  } else if (dest->is_double_xmm()) {
<<<<<<< HEAD
#ifdef _LP64
    if (UseAVX > 2 && !VM_Version::supports_avx512vl()) {
      assert(tmp->is_valid(), "need temporary");
      assert_different_registers(left->as_xmm_double_reg(), tmp->as_xmm_double_reg());
      __ vpxor(dest->as_xmm_double_reg(), tmp->as_xmm_double_reg(), left->as_xmm_double_reg(), 2);
    }
    else
#endif
    {
      assert(!tmp->is_valid(), "do not need temporary");
      if (left->as_xmm_double_reg() != dest->as_xmm_double_reg()) {
        __ movdbl(dest->as_xmm_double_reg(), left->as_xmm_double_reg());
      }
      __ xorpd(dest->as_xmm_double_reg(),
               ExternalAddress(LIR_Assembler::double_signflip_pool),
               rscratch1);
=======
    assert(!tmp->is_valid(), "do not need temporary");
    if (left->as_xmm_double_reg() != dest->as_xmm_double_reg()) {
      __ movdbl(dest->as_xmm_double_reg(), left->as_xmm_double_reg());
>>>>>>> 973c6307
    }
    __ xorpd(dest->as_xmm_double_reg(),
             ExternalAddress((address)double_signflip_pool),
             rscratch1);
#ifndef _LP64
  } else if (left->is_single_fpu() || left->is_double_fpu()) {
    assert(left->fpu() == 0, "arg must be on TOS");
    assert(dest->fpu() == 0, "dest must be TOS");
    __ fchs();
#endif // !_LP64

  } else {
    ShouldNotReachHere();
  }
}


void LIR_Assembler::leal(LIR_Opr src, LIR_Opr dest, LIR_PatchCode patch_code, CodeEmitInfo* info) {
  assert(src->is_address(), "must be an address");
  assert(dest->is_register(), "must be a register");

  PatchingStub* patch = nullptr;
  if (patch_code != lir_patch_none) {
    patch = new PatchingStub(_masm, PatchingStub::access_field_id);
  }

  Register reg = dest->as_pointer_register();
  LIR_Address* addr = src->as_address_ptr();
  __ lea(reg, as_Address(addr));

  if (patch != nullptr) {
    patching_epilog(patch, patch_code, addr->base()->as_register(), info);
  }
}



void LIR_Assembler::rt_call(LIR_Opr result, address dest, const LIR_OprList* args, LIR_Opr tmp, CodeEmitInfo* info) {
  assert(!tmp->is_valid(), "don't need temporary");
  __ call(RuntimeAddress(dest));
  if (info != nullptr) {
    add_call_info_here(info);
  }
  __ post_call_nop();
}


void LIR_Assembler::volatile_move_op(LIR_Opr src, LIR_Opr dest, BasicType type, CodeEmitInfo* info) {
  assert(type == T_LONG, "only for volatile long fields");

  if (info != nullptr) {
    add_debug_info_for_null_check_here(info);
  }

  if (src->is_double_xmm()) {
    if (dest->is_double_cpu()) {
#ifdef _LP64
      __ movdq(dest->as_register_lo(), src->as_xmm_double_reg());
#else
      __ movdl(dest->as_register_lo(), src->as_xmm_double_reg());
      __ psrlq(src->as_xmm_double_reg(), 32);
      __ movdl(dest->as_register_hi(), src->as_xmm_double_reg());
#endif // _LP64
    } else if (dest->is_double_stack()) {
      __ movdbl(frame_map()->address_for_slot(dest->double_stack_ix()), src->as_xmm_double_reg());
    } else if (dest->is_address()) {
      __ movdbl(as_Address(dest->as_address_ptr()), src->as_xmm_double_reg());
    } else {
      ShouldNotReachHere();
    }

  } else if (dest->is_double_xmm()) {
    if (src->is_double_stack()) {
      __ movdbl(dest->as_xmm_double_reg(), frame_map()->address_for_slot(src->double_stack_ix()));
    } else if (src->is_address()) {
      __ movdbl(dest->as_xmm_double_reg(), as_Address(src->as_address_ptr()));
    } else {
      ShouldNotReachHere();
    }

#ifndef _LP64
  } else if (src->is_double_fpu()) {
    assert(src->fpu_regnrLo() == 0, "must be TOS");
    if (dest->is_double_stack()) {
      __ fistp_d(frame_map()->address_for_slot(dest->double_stack_ix()));
    } else if (dest->is_address()) {
      __ fistp_d(as_Address(dest->as_address_ptr()));
    } else {
      ShouldNotReachHere();
    }

  } else if (dest->is_double_fpu()) {
    assert(dest->fpu_regnrLo() == 0, "must be TOS");
    if (src->is_double_stack()) {
      __ fild_d(frame_map()->address_for_slot(src->double_stack_ix()));
    } else if (src->is_address()) {
      __ fild_d(as_Address(src->as_address_ptr()));
    } else {
      ShouldNotReachHere();
    }
#endif // !_LP64

  } else {
    ShouldNotReachHere();
  }
}

#ifdef ASSERT
// emit run-time assertion
void LIR_Assembler::emit_assert(LIR_OpAssert* op) {
  assert(op->code() == lir_assert, "must be");

  if (op->in_opr1()->is_valid()) {
    assert(op->in_opr2()->is_valid(), "both operands must be valid");
    comp_op(op->condition(), op->in_opr1(), op->in_opr2(), op);
  } else {
    assert(op->in_opr2()->is_illegal(), "both operands must be illegal");
    assert(op->condition() == lir_cond_always, "no other conditions allowed");
  }

  Label ok;
  if (op->condition() != lir_cond_always) {
    Assembler::Condition acond = Assembler::zero;
    switch (op->condition()) {
      case lir_cond_equal:        acond = Assembler::equal;       break;
      case lir_cond_notEqual:     acond = Assembler::notEqual;    break;
      case lir_cond_less:         acond = Assembler::less;        break;
      case lir_cond_lessEqual:    acond = Assembler::lessEqual;   break;
      case lir_cond_greaterEqual: acond = Assembler::greaterEqual;break;
      case lir_cond_greater:      acond = Assembler::greater;     break;
      case lir_cond_belowEqual:   acond = Assembler::belowEqual;  break;
      case lir_cond_aboveEqual:   acond = Assembler::aboveEqual;  break;
      default:                    ShouldNotReachHere();
    }
    __ jcc(acond, ok);
  }
  if (op->halt()) {
    const char* str = __ code_string(op->msg());
    __ stop(str);
  } else {
    breakpoint();
  }
  __ bind(ok);
}
#endif

void LIR_Assembler::membar() {
  // QQQ sparc TSO uses this,
  __ membar( Assembler::Membar_mask_bits(Assembler::StoreLoad));
}

void LIR_Assembler::membar_acquire() {
  // No x86 machines currently require load fences
}

void LIR_Assembler::membar_release() {
  // No x86 machines currently require store fences
}

void LIR_Assembler::membar_loadload() {
  // no-op
  //__ membar(Assembler::Membar_mask_bits(Assembler::loadload));
}

void LIR_Assembler::membar_storestore() {
  // no-op
  //__ membar(Assembler::Membar_mask_bits(Assembler::storestore));
}

void LIR_Assembler::membar_loadstore() {
  // no-op
  //__ membar(Assembler::Membar_mask_bits(Assembler::loadstore));
}

void LIR_Assembler::membar_storeload() {
  __ membar(Assembler::Membar_mask_bits(Assembler::StoreLoad));
}

void LIR_Assembler::on_spin_wait() {
  __ pause ();
}

void LIR_Assembler::get_thread(LIR_Opr result_reg) {
  assert(result_reg->is_register(), "check");
#ifdef _LP64
  // __ get_thread(result_reg->as_register_lo());
  __ mov(result_reg->as_register(), r15_thread);
#else
  __ get_thread(result_reg->as_register());
#endif // _LP64
}


void LIR_Assembler::peephole(LIR_List*) {
  // do nothing for now
}

void LIR_Assembler::atomic_op(LIR_Code code, LIR_Opr src, LIR_Opr data, LIR_Opr dest, LIR_Opr tmp) {
  assert(data == dest, "xchg/xadd uses only 2 operands");

  if (data->type() == T_INT) {
    if (code == lir_xadd) {
      __ lock();
      __ xaddl(as_Address(src->as_address_ptr()), data->as_register());
    } else {
      __ xchgl(data->as_register(), as_Address(src->as_address_ptr()));
    }
  } else if (data->is_oop()) {
    assert (code == lir_xchg, "xadd for oops");
    Register obj = data->as_register();
#ifdef _LP64
    if (UseCompressedOops) {
      __ encode_heap_oop(obj);
      __ xchgl(obj, as_Address(src->as_address_ptr()));
      __ decode_heap_oop(obj);
    } else {
      __ xchgptr(obj, as_Address(src->as_address_ptr()));
    }
#else
    __ xchgl(obj, as_Address(src->as_address_ptr()));
#endif
  } else if (data->type() == T_LONG) {
#ifdef _LP64
    assert(data->as_register_lo() == data->as_register_hi(), "should be a single register");
    if (code == lir_xadd) {
      __ lock();
      __ xaddq(as_Address(src->as_address_ptr()), data->as_register_lo());
    } else {
      __ xchgq(data->as_register_lo(), as_Address(src->as_address_ptr()));
    }
#else
    ShouldNotReachHere();
#endif
  } else {
    ShouldNotReachHere();
  }
}

#undef __<|MERGE_RESOLUTION|>--- conflicted
+++ resolved
@@ -2407,29 +2407,12 @@
     switch(code) {
       case lir_abs :
         {
-<<<<<<< HEAD
-#ifdef _LP64
-          if (UseAVX > 2 && !VM_Version::supports_avx512vl()) {
-            assert(tmp->is_valid(), "need temporary");
-            __ vpandn(dest->as_xmm_double_reg(), tmp->as_xmm_double_reg(), value->as_xmm_double_reg(), 2);
-          } else
-#endif
-          {
-            if (dest->as_xmm_double_reg() != value->as_xmm_double_reg()) {
-              __ movdbl(dest->as_xmm_double_reg(), value->as_xmm_double_reg());
-            }
-            assert(!tmp->is_valid(), "do not need temporary");
-            __ andpd(dest->as_xmm_double_reg(),
-                     ExternalAddress(LIR_Assembler::double_signmask_pool),
-                     rscratch1);
-=======
           if (dest->as_xmm_double_reg() != value->as_xmm_double_reg()) {
             __ movdbl(dest->as_xmm_double_reg(), value->as_xmm_double_reg());
->>>>>>> 973c6307
           }
           assert(!tmp->is_valid(), "do not need temporary");
           __ andpd(dest->as_xmm_double_reg(),
-                   ExternalAddress((address)double_signmask_pool),
+                   ExternalAddress(LIR_Assembler::double_signmask_pool),
                    rscratch1);
         }
         break;
@@ -3821,55 +3804,17 @@
 #endif // _LP64
 
   } else if (dest->is_single_xmm()) {
-<<<<<<< HEAD
-#ifdef _LP64
-    if (UseAVX > 2 && !VM_Version::supports_avx512vl()) {
-      assert(tmp->is_valid(), "need temporary");
-      assert_different_registers(left->as_xmm_float_reg(), tmp->as_xmm_float_reg());
-      __ vpxor(dest->as_xmm_float_reg(), tmp->as_xmm_float_reg(), left->as_xmm_float_reg(), 2);
-    }
-    else
-#endif
-    {
-      assert(!tmp->is_valid(), "do not need temporary");
-      if (left->as_xmm_float_reg() != dest->as_xmm_float_reg()) {
-        __ movflt(dest->as_xmm_float_reg(), left->as_xmm_float_reg());
-      }
-      __ xorps(dest->as_xmm_float_reg(),
-               ExternalAddress(LIR_Assembler::float_signflip_pool),
-               rscratch1);
-=======
     assert(!tmp->is_valid(), "do not need temporary");
     if (left->as_xmm_float_reg() != dest->as_xmm_float_reg()) {
       __ movflt(dest->as_xmm_float_reg(), left->as_xmm_float_reg());
->>>>>>> 973c6307
     }
     __ xorps(dest->as_xmm_float_reg(),
              ExternalAddress((address)float_signflip_pool),
              rscratch1);
   } else if (dest->is_double_xmm()) {
-<<<<<<< HEAD
-#ifdef _LP64
-    if (UseAVX > 2 && !VM_Version::supports_avx512vl()) {
-      assert(tmp->is_valid(), "need temporary");
-      assert_different_registers(left->as_xmm_double_reg(), tmp->as_xmm_double_reg());
-      __ vpxor(dest->as_xmm_double_reg(), tmp->as_xmm_double_reg(), left->as_xmm_double_reg(), 2);
-    }
-    else
-#endif
-    {
-      assert(!tmp->is_valid(), "do not need temporary");
-      if (left->as_xmm_double_reg() != dest->as_xmm_double_reg()) {
-        __ movdbl(dest->as_xmm_double_reg(), left->as_xmm_double_reg());
-      }
-      __ xorpd(dest->as_xmm_double_reg(),
-               ExternalAddress(LIR_Assembler::double_signflip_pool),
-               rscratch1);
-=======
     assert(!tmp->is_valid(), "do not need temporary");
     if (left->as_xmm_double_reg() != dest->as_xmm_double_reg()) {
       __ movdbl(dest->as_xmm_double_reg(), left->as_xmm_double_reg());
->>>>>>> 973c6307
     }
     __ xorpd(dest->as_xmm_double_reg(),
              ExternalAddress((address)double_signflip_pool),
