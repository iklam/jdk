/*
 * Copyright (c) 1998, 2024, Oracle and/or its affiliates. All rights reserved.
 * DO NOT ALTER OR REMOVE COPYRIGHT NOTICES OR THIS FILE HEADER.
 *
 * This code is free software; you can redistribute it and/or modify it
 * under the terms of the GNU General Public License version 2 only, as
 * published by the Free Software Foundation.
 *
 * This code is distributed in the hope that it will be useful, but WITHOUT
 * ANY WARRANTY; without even the implied warranty of MERCHANTABILITY or
 * FITNESS FOR A PARTICULAR PURPOSE.  See the GNU General Public License
 * version 2 for more details (a copy is included in the LICENSE file that
 * accompanied this code).
 *
 * You should have received a copy of the GNU General Public License version
 * 2 along with this work; if not, write to the Free Software Foundation,
 * Inc., 51 Franklin St, Fifth Floor, Boston, MA 02110-1301 USA.
 *
 * Please contact Oracle, 500 Oracle Parkway, Redwood Shores, CA 94065 USA
 * or visit www.oracle.com if you need additional information or have any
 * questions.
 *
 */

#ifndef SHARE_COMPILER_COMPILETASK_HPP
#define SHARE_COMPILER_COMPILETASK_HPP

#include "ci/ciMethod.hpp"
#include "code/nmethod.hpp"
#include "compiler/compileLog.hpp"
#include "memory/allocation.hpp"
#include "utilities/xmlstream.hpp"

class CompileQueue;
class CompileTrainingData;
class DirectiveSet;
class SCCEntry;

JVMCI_ONLY(class JVMCICompileState;)

enum class InliningResult { SUCCESS, FAILURE };

inline InliningResult inlining_result_of(bool success) {
  return success ? InliningResult::SUCCESS : InliningResult::FAILURE;
}

// CompileTask
//
// An entry in the compile queue.  It represents a pending or current
// compilation.

class CompileTask : public CHeapObj<mtCompiler> {
  friend class VMStructs;
  friend class JVMCIVMStructs;

 public:
  // Different reasons for a compilation
  // The order is important - mapped to reason_names[]
  enum CompileReason {
      Reason_None,
      Reason_InvocationCount,  // Simple/StackWalk-policy
      Reason_BackedgeCount,    // Simple/StackWalk-policy
      Reason_Tiered,           // Tiered-policy
      Reason_Replay,           // ciReplay
      Reason_Whitebox,         // Whitebox API
      Reason_MustBeCompiled,   // Used for -Xcomp or AlwaysCompileLoopMethods (see CompilationPolicy::must_be_compiled())
      Reason_Bootstrap,        // JVMCI bootstrap
      Reason_Preload,          // pre-load SC code
      Reason_Precompile,
      Reason_PrecompileForPreload,
      Reason_Count
  };

  static const char* reason_name(CompileTask::CompileReason compile_reason) {
    static const char* reason_names[] = {
      "no_reason",
      "count",
      "backedge_count",
      "tiered",
      "replay",
      "whitebox",
      "must_be_compiled",
      "bootstrap",
      "preload",
      "precompile",
      "precompile_for_preload",
    };
    return reason_names[compile_reason];
  }

  static bool reason_is_precompiled(CompileTask::CompileReason compile_reason) {
    return (compile_reason == CompileTask::Reason_Precompile) ||
           (compile_reason == CompileTask::Reason_PrecompileForPreload);
  }

 private:
  static CompileTask*  _task_free_list;
  Monitor*             _lock;
  int                  _compile_id;
  Method*              _method;
  jobject              _method_holder;
  int                  _osr_bci;
  bool                 _is_complete;
  bool                 _is_success;
  bool                 _requires_online_compilation;
  bool                 _is_blocking;
  CodeSection::csize_t _nm_content_size;
  CodeSection::csize_t _nm_total_size;
  CodeSection::csize_t _nm_insts_size;
  DirectiveSet*  _directive;
  AbstractCompiler*    _compiler;
  SCCEntry*            _scc_entry;
#if INCLUDE_JVMCI
  bool                 _has_waiter;
  // Compilation state for a blocking JVMCI compilation
  JVMCICompileState*   _blocking_jvmci_compile_state;
#endif
  int                  _waiting_count;  // See waiting_for_completion_count()
  int                  _comp_level;
  int                  _num_inlined_bytecodes;
  CompileTask*         _next;
  CompileTask*         _prev;
  bool                 _is_free;
  // Fields used for logging why the compilation was initiated:
  jlong                _time_created; // time when task was created
  jlong                _time_queued;  // time when task was enqueued
  jlong                _time_started; // time when compilation started
  jlong                _time_finished; // time when compilation finished
  Method*              _hot_method;   // which method actually triggered this task
  jobject              _hot_method_holder;
  int                  _hot_count;    // information about its invocation counter
  CompileReason        _compile_reason;      // more info about the task
  const char*          _failure_reason;
  // Specifies if _failure_reason is on the C heap.
  bool                 _failure_reason_on_C_heap;
  CompileTrainingData* _training_data;
  CompileQueue*        _compile_queue;
  size_t               _arena_bytes;  // peak size of temporary memory during compilation (e.g. node arenas)

 public:
  CompileTask() : _failure_reason(nullptr), _failure_reason_on_C_heap(false) {
    // May hold MethodCompileQueue_lock
    _lock = new Monitor(Mutex::safepoint-1, "CompileTask_lock");
  }

  void initialize(int compile_id, const methodHandle& method, int osr_bci, int comp_level,
                  const methodHandle& hot_method, int hot_count, SCCEntry* scc_entry,
                  CompileTask::CompileReason compile_reason,
                  CompileQueue* compile_queue,
                  bool requires_online_compilation, bool is_blocking);

  static CompileTask* allocate();
  static void         free(CompileTask* task);

  int          compile_id() const                   { return _compile_id; }
  Method*      method() const                       { return _method; }
  Method*      hot_method() const                   { return _hot_method; }
  int          osr_bci() const                      { return _osr_bci; }
  bool         is_complete() const                  { return _is_complete; }
  bool         is_blocking() const                  { return _is_blocking; }
  bool         is_success() const                   { return _is_success; }
  bool         is_scc() const                       { return _scc_entry != nullptr; }
  void         clear_scc()                          { _scc_entry = nullptr; }
  SCCEntry*    scc_entry()                          { return _scc_entry; }
  bool         requires_online_compilation() const  { return _requires_online_compilation; }
  DirectiveSet* directive() const                   { return _directive; }
  CompileReason compile_reason() const              { return _compile_reason; }
  CodeSection::csize_t nm_content_size() { return _nm_content_size; }
  void         set_nm_content_size(CodeSection::csize_t size) { _nm_content_size = size; }
  CodeSection::csize_t nm_insts_size() { return _nm_insts_size; }
  void         set_nm_insts_size(CodeSection::csize_t size) { _nm_insts_size = size; }
  CodeSection::csize_t nm_total_size() { return _nm_total_size; }
  void         set_nm_total_size(CodeSection::csize_t size) { _nm_total_size = size; }
  bool         preload() const                   { return (_compile_reason == Reason_Preload); }
  bool         can_become_stale() const          {
    switch (_compile_reason) {
      case Reason_BackedgeCount:
      case Reason_InvocationCount:
      case Reason_Tiered:
        return !_is_blocking;
      default:
        return false;
    }
  }
#if INCLUDE_JVMCI
  bool         should_wait_for_compilation() const {
    // Wait for blocking compilation to finish.
    switch (_compile_reason) {
        case Reason_Replay:
        case Reason_Whitebox:
        case Reason_Bootstrap:
          return _is_blocking;
        default:
          return false;
    }
  }

  bool         has_waiter() const                { return _has_waiter; }
  void         clear_waiter()                    { _has_waiter = false; }
  JVMCICompileState* blocking_jvmci_compile_state() const { return _blocking_jvmci_compile_state; }
  void         set_blocking_jvmci_compile_state(JVMCICompileState* state) {
    _blocking_jvmci_compile_state = state;
  }
#endif

  bool is_precompiled() {
    return reason_is_precompiled(compile_reason());
  }

  Monitor*     lock() const                      { return _lock; }

<<<<<<< HEAD
  CompileQueue* compile_queue() const            { return _compile_queue; }
=======
  // See how many threads are waiting for this task. Must have lock to read this.
  int waiting_for_completion_count() {
    assert(_lock->owned_by_self(), "must have lock to use waiting_for_completion_count()");
    return _waiting_count;
  }
  // Indicates that a thread is waiting for this task to complete. Must have lock to use this.
  void inc_waiting_for_completion() {
    assert(_lock->owned_by_self(), "must have lock to use inc_waiting_for_completion()");
    _waiting_count++;
  }
  // Indicates that a thread stopped waiting for this task to complete. Must have lock to use this.
  void dec_waiting_for_completion() {
    assert(_lock->owned_by_self(), "must have lock to use dec_waiting_for_completion()");
    assert(_waiting_count > 0, "waiting count is not positive");
    _waiting_count--;
  }
>>>>>>> 1858dc14

  void         mark_complete()                   { _is_complete = true; }
  void         mark_success()                    { _is_success = true; }
  void         mark_queued(jlong time)           { _time_queued = time; }
  void         mark_started(jlong time)          { _time_started = time; }
  void         mark_finished(jlong time)         { _time_finished = time; }

  int          comp_level()                      { return _comp_level;}
  void         set_comp_level(int comp_level)    { _comp_level = comp_level;}

  AbstractCompiler* compiler() const;
  CompileTask*      select_for_compilation();

  int          num_inlined_bytecodes() const     { return _num_inlined_bytecodes; }
  void         set_num_inlined_bytecodes(int n)  { _num_inlined_bytecodes = n; }

  static CompileTask* volatile* next_ptr(CompileTask& task) { return &task._next; }

  CompileTask* next() const                      { return _next; }
  void         set_next(CompileTask* next)       { _next = next; }
  CompileTask* prev() const                      { return _prev; }
  void         set_prev(CompileTask* prev)       { _prev = prev; }
  bool         is_free() const                   { return _is_free; }
  void         set_is_free(bool val)             { _is_free = val; }
  bool         is_unloaded() const;

  CompileTrainingData* training_data() const     { return _training_data; }
  void set_training_data(CompileTrainingData*td) { _training_data = td; }

  CompileReason compile_reason()                 { return _compile_reason; }

  // RedefineClasses support
  void         metadata_do(MetadataClosure* f);
  void         mark_on_stack();

  void         set_arena_bytes(size_t s)         { _arena_bytes = s; }
  size_t       arena_bytes() const               { return _arena_bytes; }

private:
  static void  print_impl(outputStream* st, Method* method, int compile_id, int comp_level,
                                      bool is_osr_method = false, int osr_bci = -1, bool is_blocking = false,
                                      bool is_scc = false, bool is_preload = false,
                                      const char* compiler_name = nullptr,
                                      const char* msg = nullptr, bool short_form = false, bool cr = true,
                                      jlong time_created = 0, jlong time_queued = 0, jlong time_started = 0, jlong time_finished = 0);

public:
  void         print(outputStream* st = tty, const char* msg = nullptr, bool short_form = false, bool cr = true);
  void         print_ul(const char* msg = nullptr);
  static void  print(outputStream* st, const nmethod* nm, const char* msg = nullptr, bool short_form = false, bool cr = true) {
    print_impl(st, nm->method(), nm->compile_id(), nm->comp_level(),
                           nm->is_osr_method(), nm->is_osr_method() ? nm->osr_entry_bci() : -1, /*is_blocking*/ false,
                           nm->scc_entry() != nullptr, nm->preloaded(),
                           nm->compiler_name(), msg, short_form, cr);
  }
  static void  print_ul(const nmethod* nm, const char* msg = nullptr);

  /**
   * @deprecated Please rely on Compile::inline_printer. Do not directly write inlining information to tty.
   */
  static void  print_inline_indent(int inline_level, outputStream* st = tty);

  void         print_tty();
  void         print_line_on_error(outputStream* st, char* buf, int buflen);

  void         log_task(xmlStream* log);
  void         log_task_queued();
  void         log_task_start(CompileLog* log);
  void         log_task_done(CompileLog* log);

  void         set_failure_reason(const char* reason, bool on_C_heap = false) {
    _failure_reason = reason;
    _failure_reason_on_C_heap = on_C_heap;
  }

  bool         check_break_at_flags();

  static void print_inlining_header(outputStream* st, ciMethod* method, int inline_level, int bci);
  static void print_inlining_inner(outputStream* st, ciMethod* method, int inline_level, int bci, InliningResult result, const char* msg = nullptr);
  static void print_inline_inner_method_info(outputStream* st, ciMethod* method);
  static void print_inlining_inner_message(outputStream* st, InliningResult result, const char* msg);

  static void print_inlining_tty(ciMethod* method, int inline_level, int bci, InliningResult result, const char* msg = nullptr) {
    print_inlining_inner(tty, method, inline_level, bci, result, msg);
  }
  static void print_inlining_ul(ciMethod* method, int inline_level, int bci, InliningResult result, const char* msg = nullptr);
};

#endif // SHARE_COMPILER_COMPILETASK_HPP<|MERGE_RESOLUTION|>--- conflicted
+++ resolved
@@ -208,10 +208,8 @@
   }
 
   Monitor*     lock() const                      { return _lock; }
-
-<<<<<<< HEAD
   CompileQueue* compile_queue() const            { return _compile_queue; }
-=======
+
   // See how many threads are waiting for this task. Must have lock to read this.
   int waiting_for_completion_count() {
     assert(_lock->owned_by_self(), "must have lock to use waiting_for_completion_count()");
@@ -228,7 +226,6 @@
     assert(_waiting_count > 0, "waiting count is not positive");
     _waiting_count--;
   }
->>>>>>> 1858dc14
 
   void         mark_complete()                   { _is_complete = true; }
   void         mark_success()                    { _is_success = true; }
