/*
 * Copyright (c) 1998, 2024, Oracle and/or its affiliates. All rights reserved.
 * DO NOT ALTER OR REMOVE COPYRIGHT NOTICES OR THIS FILE HEADER.
 *
 * This code is free software; you can redistribute it and/or modify it
 * under the terms of the GNU General Public License version 2 only, as
 * published by the Free Software Foundation.
 *
 * This code is distributed in the hope that it will be useful, but WITHOUT
 * ANY WARRANTY; without even the implied warranty of MERCHANTABILITY or
 * FITNESS FOR A PARTICULAR PURPOSE.  See the GNU General Public License
 * version 2 for more details (a copy is included in the LICENSE file that
 * accompanied this code).
 *
 * You should have received a copy of the GNU General Public License version
 * 2 along with this work; if not, write to the Free Software Foundation,
 * Inc., 51 Franklin St, Fifth Floor, Boston, MA 02110-1301 USA.
 *
 * Please contact Oracle, 500 Oracle Parkway, Redwood Shores, CA 94065 USA
 * or visit www.oracle.com if you need additional information or have any
 * questions.
 *
 */

#ifndef SHARE_COMPILER_COMPILETASK_HPP
#define SHARE_COMPILER_COMPILETASK_HPP

#include "ci/ciMethod.hpp"
#include "code/nmethod.hpp"
#include "compiler/compileLog.hpp"
#include "memory/allocation.hpp"
#include "utilities/xmlstream.hpp"

<<<<<<< HEAD
class CompileQueue;
=======
>>>>>>> e3f85c96
class CompileTrainingData;
class DirectiveSet;
class AOTCodeEntry;

JVMCI_ONLY(class JVMCICompileState;)

enum class InliningResult { SUCCESS, FAILURE };

inline InliningResult inlining_result_of(bool success) {
  return success ? InliningResult::SUCCESS : InliningResult::FAILURE;
}

// CompileTask
//
// An entry in the compile queue.  It represents a pending or current
// compilation.

class CompileTask : public CHeapObj<mtCompiler> {
  friend class VMStructs;
  friend class JVMCIVMStructs;

 public:
  // Different reasons for a compilation
  // The order is important - mapped to reason_names[]
  enum CompileReason {
      Reason_None,
      Reason_InvocationCount,  // Simple/StackWalk-policy
      Reason_BackedgeCount,    // Simple/StackWalk-policy
      Reason_Tiered,           // Tiered-policy
      Reason_Replay,           // ciReplay
      Reason_Whitebox,         // Whitebox API
      Reason_MustBeCompiled,   // Used for -Xcomp or AlwaysCompileLoopMethods (see CompilationPolicy::must_be_compiled())
      Reason_Bootstrap,        // JVMCI bootstrap
      Reason_Preload,          // pre-load AOT code
      Reason_Precompile,
      Reason_PrecompileForPreload,
      Reason_Count
  };

  static const char* reason_name(CompileTask::CompileReason compile_reason) {
    static const char* reason_names[] = {
      "no_reason",
      "count",
      "backedge_count",
      "tiered",
      "replay",
      "whitebox",
      "must_be_compiled",
      "bootstrap",
      "preload",
      "precompile",
      "precompile_for_preload",
    };
    return reason_names[compile_reason];
  }

  static bool reason_is_precompiled(CompileTask::CompileReason compile_reason) {
    return (compile_reason == CompileTask::Reason_Precompile) ||
           (compile_reason == CompileTask::Reason_PrecompileForPreload);
  }

 private:
  static CompileTask*  _task_free_list;
  static int           _active_tasks;
  Monitor*             _lock;
  int                  _compile_id;
  Method*              _method;
  jobject              _method_holder;
  int                  _osr_bci;
  bool                 _is_complete;
  bool                 _is_success;
  bool                 _requires_online_compilation;
  bool                 _is_blocking;
  CodeSection::csize_t _nm_content_size;
  CodeSection::csize_t _nm_total_size;
  CodeSection::csize_t _nm_insts_size;
  DirectiveSet*  _directive;
  AbstractCompiler*    _compiler;
  AOTCodeEntry*        _aot_code_entry;
#if INCLUDE_JVMCI
  bool                 _has_waiter;
  // Compilation state for a blocking JVMCI compilation
  JVMCICompileState*   _blocking_jvmci_compile_state;
#endif
  int                  _waiting_count;  // See waiting_for_completion_count()
  int                  _comp_level;
  int                  _num_inlined_bytecodes;
  CompileTask*         _next;
  CompileTask*         _prev;
  bool                 _is_free;
  // Fields used for logging why the compilation was initiated:
  jlong                _time_created; // time when task was created
  jlong                _time_queued;  // time when task was enqueued
  jlong                _time_started; // time when compilation started
  jlong                _time_finished; // time when compilation finished
  jlong                _aot_load_start;
  jlong                _aot_load_finish;
  int                  _hot_count;    // information about its invocation counter
  CompileReason        _compile_reason;      // more info about the task
  const char*          _failure_reason;
  // Specifies if _failure_reason is on the C heap.
  bool                 _failure_reason_on_C_heap;
  CompileTrainingData* _training_data;
<<<<<<< HEAD
  CompileQueue*        _compile_queue;
=======
>>>>>>> e3f85c96
  size_t               _arena_bytes;  // peak size of temporary memory during compilation (e.g. node arenas)

 public:
  CompileTask() : _failure_reason(nullptr), _failure_reason_on_C_heap(false) {
    // May hold MethodCompileQueue_lock
    _lock = new Monitor(Mutex::safepoint-1, "CompileTask_lock");
  }

  void initialize(int compile_id, const methodHandle& method, int osr_bci, int comp_level,
                  int hot_count, AOTCodeEntry* aot_code_entry,
                  CompileTask::CompileReason compile_reason,
                  CompileQueue* compile_queue,
                  bool requires_online_compilation, bool is_blocking);

  static CompileTask* allocate();
  static void         free(CompileTask* task);
  static void         wait_for_no_active_tasks();

  int          compile_id() const                   { return _compile_id; }
  Method*      method() const                       { return _method; }
  int          osr_bci() const                      { return _osr_bci; }
  bool         is_complete() const                  { return _is_complete; }
  bool         is_blocking() const                  { return _is_blocking; }
  bool         is_success() const                   { return _is_success; }
  bool         is_aot() const                       { return _aot_code_entry != nullptr; }
  void         clear_aot()                          { _aot_code_entry = nullptr; }
  AOTCodeEntry* aot_code_entry()                    { return _aot_code_entry; }
  bool         requires_online_compilation() const  { return _requires_online_compilation; }
  DirectiveSet* directive() const                   { return _directive; }
  CompileReason compile_reason() const              { return _compile_reason; }
  CodeSection::csize_t nm_content_size() { return _nm_content_size; }
  void         set_nm_content_size(CodeSection::csize_t size) { _nm_content_size = size; }
  CodeSection::csize_t nm_insts_size() { return _nm_insts_size; }
  void         set_nm_insts_size(CodeSection::csize_t size) { _nm_insts_size = size; }
  CodeSection::csize_t nm_total_size() { return _nm_total_size; }
  void         set_nm_total_size(CodeSection::csize_t size) { _nm_total_size = size; }
  bool         preload() const                   { return (_compile_reason == Reason_Preload); }
  bool         can_become_stale() const          {
    switch (_compile_reason) {
      case Reason_BackedgeCount:
      case Reason_InvocationCount:
      case Reason_Tiered:
        return !_is_blocking;
      default:
        return false;
    }
  }
#if INCLUDE_JVMCI
  bool         should_wait_for_compilation() const {
    // Wait for blocking compilation to finish.
    switch (_compile_reason) {
        case Reason_Replay:
        case Reason_Whitebox:
        case Reason_Bootstrap:
          return _is_blocking;
        default:
          return false;
    }
  }

  bool         has_waiter() const                { return _has_waiter; }
  void         clear_waiter()                    { _has_waiter = false; }
  JVMCICompileState* blocking_jvmci_compile_state() const { return _blocking_jvmci_compile_state; }
  void         set_blocking_jvmci_compile_state(JVMCICompileState* state) {
    _blocking_jvmci_compile_state = state;
  }
#endif

  bool is_precompiled() {
    return reason_is_precompiled(compile_reason());
  }

  Monitor*     lock() const                      { return _lock; }
  CompileQueue* compile_queue() const            { return _compile_queue; }

  // See how many threads are waiting for this task. Must have lock to read this.
  int waiting_for_completion_count() {
    assert(_lock->owned_by_self(), "must have lock to use waiting_for_completion_count()");
    return _waiting_count;
  }
  // Indicates that a thread is waiting for this task to complete. Must have lock to use this.
  void inc_waiting_for_completion() {
    assert(_lock->owned_by_self(), "must have lock to use inc_waiting_for_completion()");
    _waiting_count++;
  }
  // Indicates that a thread stopped waiting for this task to complete. Must have lock to use this.
  void dec_waiting_for_completion() {
    assert(_lock->owned_by_self(), "must have lock to use dec_waiting_for_completion()");
    assert(_waiting_count > 0, "waiting count is not positive");
    _waiting_count--;
  }

  void         mark_complete()                   { _is_complete = true; }
  void         mark_success()                    { _is_success = true; }
  void         mark_queued(jlong time)           { _time_queued = time; }
  void         mark_started(jlong time)          { _time_started = time; }
  void         mark_finished(jlong time)         { _time_finished = time; }
  void         mark_aot_load_start(jlong time)   { _aot_load_start = time; }
  void         mark_aot_load_finish(jlong time)  { _aot_load_finish = time; }
  int          comp_level()                      { return _comp_level;}
  void         set_comp_level(int comp_level)    { _comp_level = comp_level;}

  CompileReason compile_reason()                 { return _compile_reason; }

  AbstractCompiler* compiler() const;
  CompileTask*      select_for_compilation();

  int          num_inlined_bytecodes() const     { return _num_inlined_bytecodes; }
  void         set_num_inlined_bytecodes(int n)  { _num_inlined_bytecodes = n; }

  static CompileTask* volatile* next_ptr(CompileTask& task) { return &task._next; }

  CompileTask* next() const                      { return _next; }
  void         set_next(CompileTask* next)       { _next = next; }
  CompileTask* prev() const                      { return _prev; }
  void         set_prev(CompileTask* prev)       { _prev = prev; }
  bool         is_free() const                   { return _is_free; }
  void         set_is_free(bool val)             { _is_free = val; }
  bool         is_unloaded() const;

<<<<<<< HEAD
  CompileTrainingData* training_data() const     { return _training_data; }
  void set_training_data(CompileTrainingData*td) { _training_data = td; }
=======
  CompileTrainingData* training_data() const      { return _training_data; }
  void set_training_data(CompileTrainingData* td) { _training_data = td;   }
>>>>>>> e3f85c96

  // RedefineClasses support
  void         metadata_do(MetadataClosure* f);
  void         mark_on_stack();

  void         set_arena_bytes(size_t s)         { _arena_bytes = s; }
  size_t       arena_bytes() const               { return _arena_bytes; }

private:
  static void  print_impl(outputStream* st, Method* method, int compile_id, int comp_level,
                                      bool is_osr_method = false, int osr_bci = -1, bool is_blocking = false,
                                      bool is_aot = false, bool is_preload = false,
                                      const char* compiler_name = nullptr,
                                      const char* msg = nullptr, bool short_form = false, bool cr = true,
                                      jlong time_created = 0, jlong time_queued = 0, jlong time_started = 0, jlong time_finished = 0,
                                      jlong aot_load_start = 0, jlong aot_load_finish = 0);

public:
  void         print(outputStream* st = tty, const char* msg = nullptr, bool short_form = false, bool cr = true);
  void         print_ul(const char* msg = nullptr);
  static void  print(outputStream* st, const nmethod* nm, const char* msg = nullptr, bool short_form = false, bool cr = true) {
    print_impl(st, nm->method(), nm->compile_id(), nm->comp_level(),
                           nm->is_osr_method(), nm->is_osr_method() ? nm->osr_entry_bci() : -1, /*is_blocking*/ false,
                           nm->aot_code_entry() != nullptr, nm->preloaded(),
                           nm->compiler_name(), msg, short_form, cr);
  }
  static void  print_ul(const nmethod* nm, const char* msg = nullptr);

  /**
   * @deprecated Please rely on Compile::inline_printer. Do not directly write inlining information to tty.
   */
  static void  print_inline_indent(int inline_level, outputStream* st = tty);

  void         print_tty();
  void         print_line_on_error(outputStream* st, char* buf, int buflen);

  void         log_task(xmlStream* log);
  void         log_task_queued();
  void         log_task_start(CompileLog* log);
  void         log_task_done(CompileLog* log);

  void         set_failure_reason(const char* reason, bool on_C_heap = false) {
    _failure_reason = reason;
    _failure_reason_on_C_heap = on_C_heap;
  }

  bool         check_break_at_flags();

  static void print_inlining_header(outputStream* st, ciMethod* method, int inline_level, int bci);
  static void print_inlining_inner(outputStream* st, ciMethod* method, int inline_level, int bci, InliningResult result, const char* msg = nullptr);
  static void print_inline_inner_method_info(outputStream* st, ciMethod* method);
  static void print_inlining_inner_message(outputStream* st, InliningResult result, const char* msg);

  static void print_inlining_tty(ciMethod* method, int inline_level, int bci, InliningResult result, const char* msg = nullptr) {
    print_inlining_inner(tty, method, inline_level, bci, result, msg);
  }
  static void print_inlining_ul(ciMethod* method, int inline_level, int bci, InliningResult result, const char* msg = nullptr);
};

#endif // SHARE_COMPILER_COMPILETASK_HPP<|MERGE_RESOLUTION|>--- conflicted
+++ resolved
@@ -31,10 +31,7 @@
 #include "memory/allocation.hpp"
 #include "utilities/xmlstream.hpp"
 
-<<<<<<< HEAD
 class CompileQueue;
-=======
->>>>>>> e3f85c96
 class CompileTrainingData;
 class DirectiveSet;
 class AOTCodeEntry;
@@ -138,10 +135,7 @@
   // Specifies if _failure_reason is on the C heap.
   bool                 _failure_reason_on_C_heap;
   CompileTrainingData* _training_data;
-<<<<<<< HEAD
   CompileQueue*        _compile_queue;
-=======
->>>>>>> e3f85c96
   size_t               _arena_bytes;  // peak size of temporary memory during compilation (e.g. node arenas)
 
  public:
@@ -262,13 +256,8 @@
   void         set_is_free(bool val)             { _is_free = val; }
   bool         is_unloaded() const;
 
-<<<<<<< HEAD
-  CompileTrainingData* training_data() const     { return _training_data; }
-  void set_training_data(CompileTrainingData*td) { _training_data = td; }
-=======
   CompileTrainingData* training_data() const      { return _training_data; }
   void set_training_data(CompileTrainingData* td) { _training_data = td;   }
->>>>>>> e3f85c96
 
   // RedefineClasses support
   void         metadata_do(MetadataClosure* f);
