/*
 * Copyright (c) 2010, 2025, Oracle and/or its affiliates. All rights reserved.
 * DO NOT ALTER OR REMOVE COPYRIGHT NOTICES OR THIS FILE HEADER.
 *
 * This code is free software; you can redistribute it and/or modify it
 * under the terms of the GNU General Public License version 2 only, as
 * published by the Free Software Foundation.
 *
 * This code is distributed in the hope that it will be useful, but WITHOUT
 * ANY WARRANTY; without even the implied warranty of MERCHANTABILITY or
 * FITNESS FOR A PARTICULAR PURPOSE.  See the GNU General Public License
 * version 2 for more details (a copy is included in the LICENSE file that
 * accompanied this code).
 *
 * You should have received a copy of the GNU General Public License version
 * 2 along with this work; if not, write to the Free Software Foundation,
 * Inc., 51 Franklin St, Fifth Floor, Boston, MA 02110-1301 USA.
 *
 * Please contact Oracle, 500 Oracle Parkway, Redwood Shores, CA 94065 USA
 * or visit www.oracle.com if you need additional information or have any
 * questions.
 *
 */

#include "cds/aotLinkedClassBulkLoader.hpp"
#include "code/scopeDesc.hpp"
#include "code/SCCache.hpp"
#include "compiler/compilationPolicy.hpp"
#include "compiler/compileBroker.hpp"
#include "compiler/compilerDefinitions.inline.hpp"
#include "compiler/compilerOracle.hpp"
#include "compiler/recompilationPolicy.hpp"
#include "memory/resourceArea.hpp"
#include "oops/methodData.hpp"
#include "oops/method.inline.hpp"
#include "oops/oop.inline.hpp"
#include "oops/trainingData.hpp"
#include "prims/jvmtiExport.hpp"
#include "runtime/arguments.hpp"
#include "runtime/deoptimization.hpp"
#include "runtime/frame.hpp"
#include "runtime/frame.inline.hpp"
#include "runtime/globals_extension.hpp"
#include "runtime/handles.inline.hpp"
#include "runtime/safepoint.hpp"
#include "runtime/safepointVerifiers.hpp"
#ifdef COMPILER1
#include "c1/c1_Compiler.hpp"
#endif
#ifdef COMPILER2
#include "opto/c2compiler.hpp"
#endif
#if INCLUDE_JVMCI
#include "jvmci/jvmci.hpp"
#endif

int64_t CompilationPolicy::_start_time = 0;
int CompilationPolicy::_c1_count = 0;
int CompilationPolicy::_c2_count = 0;
int CompilationPolicy::_c3_count = 0;
int CompilationPolicy::_sc_count = 0;
double CompilationPolicy::_increase_threshold_at_ratio = 0;

CompilationPolicy::TrainingReplayQueue CompilationPolicy::_training_replay_queue;

void compilationPolicy_init() {
  CompilationPolicy::initialize();
}

int CompilationPolicy::compiler_count(CompLevel comp_level) {
  if (is_c1_compile(comp_level)) {
    return c1_count();
  } else if (is_c2_compile(comp_level)) {
    return c2_count();
  }
  return 0;
}

// Returns true if m must be compiled before executing it
// This is intended to force compiles for methods (usually for
// debugging) that would otherwise be interpreted for some reason.
bool CompilationPolicy::must_be_compiled(const methodHandle& m, int comp_level) {
  // Don't allow Xcomp to cause compiles in replay mode
  if (ReplayCompiles) return false;

  if (m->has_compiled_code()) return false;       // already compiled
  if (!can_be_compiled(m, comp_level)) return false;

  return !UseInterpreter ||                                                                        // must compile all methods
         (AlwaysCompileLoopMethods && m->has_loops() && CompileBroker::should_compile_new_jobs()); // eagerly compile loop methods
}

void CompilationPolicy::maybe_compile_early(const methodHandle& m, TRAPS) {
  if (m->method_holder()->is_not_initialized()) {
    // 'is_not_initialized' means not only '!is_initialized', but also that
    // initialization has not been started yet ('!being_initialized')
    // Do not force compilation of methods in uninitialized classes.
    return;
  }
  if (!m->is_native() && MethodTrainingData::have_data()) {
    MethodTrainingData* mtd = MethodTrainingData::find_fast(m);
    if (mtd == nullptr) {
      return;              // there is no training data recorded for m
    }
    bool recompile = m->code_has_clinit_barriers();
    CompLevel cur_level = static_cast<CompLevel>(m->highest_comp_level());
    CompLevel next_level = trained_transition(m, cur_level, mtd, THREAD);
    if ((next_level != cur_level || recompile) && can_be_compiled(m, next_level) && !CompileBroker::compilation_is_in_queue(m)) {
      bool requires_online_compilation = false;
      CompileTrainingData* ctd = mtd->last_toplevel_compile(next_level);
      if (ctd != nullptr) {
        requires_online_compilation = (ctd->init_deps_left() > 0);
      }
      if (requires_online_compilation && recompile) {
        return;
      }
      if (PrintTieredEvents) {
        print_event(FORCE_COMPILE, m(), m(), InvocationEntryBci, next_level);
      }
      CompileBroker::compile_method(m, InvocationEntryBci, next_level, methodHandle(), 0, requires_online_compilation, CompileTask::Reason_MustBeCompiled, THREAD);
      if (HAS_PENDING_EXCEPTION) {
        CLEAR_PENDING_EXCEPTION;
      }
    }
  }
}

void CompilationPolicy::maybe_compile_early_after_init(const methodHandle& m, TRAPS) {
  assert(m->method_holder()->is_initialized(), "Should be called after class initialization");
  maybe_compile_early(m, THREAD);
}

void CompilationPolicy::compile_if_required(const methodHandle& m, TRAPS) {
  if (!THREAD->can_call_java() || THREAD->is_Compiler_thread()) {
    // don't force compilation, resolve was on behalf of compiler
    return;
  }
  if (m->method_holder()->is_not_initialized()) {
    // 'is_not_initialized' means not only '!is_initialized', but also that
    // initialization has not been started yet ('!being_initialized')
    // Do not force compilation of methods in uninitialized classes.
    // Note that doing this would throw an assert later,
    // in CompileBroker::compile_method.
    // We sometimes use the link resolver to do reflective lookups
    // even before classes are initialized.
    return;
  }

  if (must_be_compiled(m)) {
    // This path is unusual, mostly used by the '-Xcomp' stress test mode.
    CompLevel level = initial_compile_level(m);
    if (PrintTieredEvents) {
      print_event(FORCE_COMPILE, m(), m(), InvocationEntryBci, level);
    }
    CompileBroker::compile_method(m, InvocationEntryBci, level, methodHandle(), 0, false, CompileTask::Reason_MustBeCompiled, THREAD);
  }
}

void CompilationPolicy::replay_training_at_init_impl(InstanceKlass* klass, TRAPS) {
  if (!klass->has_init_deps_processed()) {
    ResourceMark rm;
    log_debug(training)("Replay training: %s", klass->external_name());

    KlassTrainingData* ktd = KlassTrainingData::find(klass);
    if (ktd != nullptr) {
      guarantee(ktd->has_holder(), "");
      ktd->notice_fully_initialized(); // sets klass->has_init_deps_processed bit
      assert(klass->has_init_deps_processed(), "");

      ktd->iterate_comp_deps([&](CompileTrainingData* ctd) {
        if (ctd->init_deps_left() == 0) {
          MethodTrainingData* mtd = ctd->method();
          if (mtd->has_holder()) {
            const methodHandle mh(THREAD, const_cast<Method*>(mtd->holder()));
            CompilationPolicy::maybe_compile_early(mh, THREAD);
          }
        }
      });
    }
    Array<Method*>* methods = klass->methods();
    for (int i = 0; i < methods->length(); i++) {
      const methodHandle mh(THREAD, methods->at(i));
      CompilationPolicy::maybe_compile_early_after_init(mh, THREAD);
    }
  }
}

void CompilationPolicy::replay_training_at_init(bool is_on_shutdown, TRAPS) {
  // Drain pending queue when no concurrent processing thread is present.
  if (UseConcurrentTrainingReplay) {
    if (VerifyTrainingData) {
      MonitorLocker locker(THREAD, TrainingReplayQueue_lock);
      while (!_training_replay_queue.is_empty_unlocked()) {
        locker.wait(); // let the replay training thread drain the queue
      }
    }
  } else {
    do {
      InstanceKlass* pending = _training_replay_queue.try_pop(TrainingReplayQueue_lock, THREAD);
      if (pending == nullptr) {
        break; // drained the queue
      }
      if (is_on_shutdown) {
        LogStreamHandle(Warning, training) log;
        if (log.is_enabled()) {
          ResourceMark rm;
          log.print("pending training replay request: %s%s",
                    pending->external_name(), (pending->has_aot_initialized_mirror() ? " (preinitialized)" : ""));
        }
      }
      replay_training_at_init_impl(pending, THREAD);
    } while (true);
  }

  if (VerifyTrainingData) {
    TrainingData::verify();
  }
}

void CompilationPolicy::replay_training_at_init(InstanceKlass* klass, TRAPS) {
  assert(klass->is_initialized(), "");
  if (TrainingData::have_data() && klass->is_shared() &&
      (CompileBroker::replay_initialized() || !klass->has_aot_initialized_mirror())) { // ignore preloaded classes during early startup
    if (UseConcurrentTrainingReplay || !CompileBroker::replay_initialized()) {
      _training_replay_queue.push(klass, TrainingReplayQueue_lock, THREAD);
    } else {
      replay_training_at_init_impl(klass, THREAD);
    }
    assert(!HAS_PENDING_EXCEPTION, "");
  }
}

// For TrainingReplayQueue
template<>
void CompilationPolicyUtils::Queue<InstanceKlass>::print_on(outputStream* st) {
  int pos = 0;
  for (QueueNode* cur = _head; cur != nullptr; cur = cur->next()) {
    ResourceMark rm;
    InstanceKlass* ik = cur->value();
    st->print_cr("%3d: " INTPTR_FORMAT " %s", ++pos, p2i(ik), ik->external_name());
  }
}

void CompilationPolicy::replay_training_at_init_loop(TRAPS) {
  precond(UseConcurrentTrainingReplay);

  while (!CompileBroker::is_compilation_disabled_forever() || VerifyTrainingData) {
    InstanceKlass* ik = _training_replay_queue.pop(TrainingReplayQueue_lock, THREAD);
    replay_training_at_init_impl(ik, THREAD);
  }
}

static inline CompLevel adjust_level_for_compilability_query(CompLevel comp_level) {
  if (comp_level == CompLevel_any) {
     if (CompilerConfig::is_c1_only()) {
       comp_level = CompLevel_simple;
     } else if (CompilerConfig::is_c2_or_jvmci_compiler_only()) {
       comp_level = CompLevel_full_optimization;
     }
  }
  return comp_level;
}

// Returns true if m is allowed to be compiled
bool CompilationPolicy::can_be_compiled(const methodHandle& m, int comp_level) {
  // allow any levels for WhiteBox
  assert(WhiteBoxAPI || comp_level == CompLevel_any || is_compile(comp_level), "illegal compilation level %d", comp_level);

  if (m->is_abstract()) return false;
  if (DontCompileHugeMethods && m->code_size() > HugeMethodLimit) return false;

  // Math intrinsics should never be compiled as this can lead to
  // monotonicity problems because the interpreter will prefer the
  // compiled code to the intrinsic version.  This can't happen in
  // production because the invocation counter can't be incremented
  // but we shouldn't expose the system to this problem in testing
  // modes.
  if (!AbstractInterpreter::can_be_compiled(m)) {
    return false;
  }
  comp_level = adjust_level_for_compilability_query((CompLevel) comp_level);
  if (comp_level == CompLevel_any || is_compile(comp_level)) {
    return !m->is_not_compilable(comp_level);
  }
  return false;
}

// Returns true if m is allowed to be osr compiled
bool CompilationPolicy::can_be_osr_compiled(const methodHandle& m, int comp_level) {
  bool result = false;
  comp_level = adjust_level_for_compilability_query((CompLevel) comp_level);
  if (comp_level == CompLevel_any || is_compile(comp_level)) {
    result = !m->is_not_osr_compilable(comp_level);
  }
  return (result && can_be_compiled(m, comp_level));
}

bool CompilationPolicy::is_compilation_enabled() {
  // NOTE: CompileBroker::should_compile_new_jobs() checks for UseCompiler
  return CompileBroker::should_compile_new_jobs();
}

CompileTask* CompilationPolicy::select_task_helper(CompileQueue* compile_queue) {
  // Remove unloaded methods from the queue
  for (CompileTask* task = compile_queue->first(); task != nullptr; ) {
    CompileTask* next = task->next();
    if (task->is_unloaded()) {
      compile_queue->remove_and_mark_stale(task);
    }
    task = next;
  }
#if INCLUDE_JVMCI
  if (UseJVMCICompiler && !BackgroundCompilation) {
    /*
     * In blocking compilation mode, the CompileBroker will make
     * compilations submitted by a JVMCI compiler thread non-blocking. These
     * compilations should be scheduled after all blocking compilations
     * to service non-compiler related compilations sooner and reduce the
     * chance of such compilations timing out.
     */
    for (CompileTask* task = compile_queue->first(); task != nullptr; task = task->next()) {
      if (task->is_blocking()) {
        return task;
      }
    }
  }
#endif
  return compile_queue->first();
}

// Simple methods are as good being compiled with C1 as C2.
// Determine if a given method is such a case.
bool CompilationPolicy::is_trivial(const methodHandle& method) {
  if (method->is_accessor() ||
      method->is_constant_getter()) {
    return true;
  }
  return false;
}

bool CompilationPolicy::force_comp_at_level_simple(const methodHandle& method) {
  if (CompilationModeFlag::quick_internal()) {
#if INCLUDE_JVMCI
    if (UseJVMCICompiler) {
      AbstractCompiler* comp = CompileBroker::compiler(CompLevel_full_optimization);
      if (comp != nullptr && comp->is_jvmci() && ((JVMCICompiler*) comp)->force_comp_at_level_simple(method)) {
        return !SCCache::is_C3_on();
      }
    }
#endif
  }
  return false;
}

CompLevel CompilationPolicy::comp_level(Method* method) {
  nmethod *nm = method->code();
  if (nm != nullptr && nm->is_in_use()) {
    return (CompLevel)nm->comp_level();
  }
  return CompLevel_none;
}

// Call and loop predicates determine whether a transition to a higher
// compilation level should be performed (pointers to predicate functions
// are passed to common()).
// Tier?LoadFeedback is basically a coefficient that determines of
// how many methods per compiler thread can be in the queue before
// the threshold values double.
class LoopPredicate : AllStatic {
public:
  static bool apply_scaled(const methodHandle& method, CompLevel cur_level, int i, int b, double scale) {
    double threshold_scaling;
    if (CompilerOracle::has_option_value(method, CompileCommandEnum::CompileThresholdScaling, threshold_scaling)) {
      scale *= threshold_scaling;
    }
    switch(cur_level) {
    case CompLevel_none:
    case CompLevel_limited_profile:
      return b >= Tier3BackEdgeThreshold * scale;
    case CompLevel_full_profile:
      return b >= Tier4BackEdgeThreshold * scale;
    default:
      return true;
    }
  }

  static bool apply(const methodHandle& method, CompLevel cur_level, int i, int b) {
    double k = 1;
    switch(cur_level) {
    case CompLevel_none:
    // Fall through
    case CompLevel_limited_profile: {
      k = CompilationPolicy::threshold_scale(CompLevel_full_profile, Tier3LoadFeedback);
      break;
    }
    case CompLevel_full_profile: {
      k = CompilationPolicy::threshold_scale(CompLevel_full_optimization, Tier4LoadFeedback);
      break;
    }
    default:
      return true;
    }
    return apply_scaled(method, cur_level, i, b, k);
  }
};

class CallPredicate : AllStatic {
public:
  static bool apply_scaled(const methodHandle& method, CompLevel cur_level, int i, int b, double scale) {
    double threshold_scaling;
    if (CompilerOracle::has_option_value(method, CompileCommandEnum::CompileThresholdScaling, threshold_scaling)) {
      scale *= threshold_scaling;
    }
    switch(cur_level) {
    case CompLevel_none:
    case CompLevel_limited_profile:
      return (i >= Tier3InvocationThreshold * scale) ||
             (i >= Tier3MinInvocationThreshold * scale && i + b >= Tier3CompileThreshold * scale);
    case CompLevel_full_profile:
      return (i >= Tier4InvocationThreshold * scale) ||
             (i >= Tier4MinInvocationThreshold * scale && i + b >= Tier4CompileThreshold * scale);
    default:
     return true;
    }
  }

  static bool apply(const methodHandle& method, CompLevel cur_level, int i, int b) {
    double k = 1;
    switch(cur_level) {
    case CompLevel_none:
    case CompLevel_limited_profile: {
      k = CompilationPolicy::threshold_scale(CompLevel_full_profile, Tier3LoadFeedback);
      break;
    }
    case CompLevel_full_profile: {
      k = CompilationPolicy::threshold_scale(CompLevel_full_optimization, Tier4LoadFeedback);
      break;
    }
    default:
      return true;
    }
    return apply_scaled(method, cur_level, i, b, k);
  }
};

double CompilationPolicy::threshold_scale(CompLevel level, int feedback_k) {
  int comp_count = compiler_count(level);
  if (comp_count > 0) {
    double queue_size = CompileBroker::queue_size(level);
    double k = (double)queue_size / ((double)feedback_k * (double)comp_count) + 1;

    // Increase C1 compile threshold when the code cache is filled more
    // than specified by IncreaseFirstTierCompileThresholdAt percentage.
    // The main intention is to keep enough free space for C2 compiled code
    // to achieve peak performance if the code cache is under stress.
    if (CompilerConfig::is_tiered() && !CompilationModeFlag::disable_intermediate() && is_c1_compile(level))  {
      double current_reverse_free_ratio = CodeCache::reverse_free_ratio();
      if (current_reverse_free_ratio > _increase_threshold_at_ratio) {
        k *= exp(current_reverse_free_ratio - _increase_threshold_at_ratio);
      }
    }
    return k;
  }
  return 1;
}

void CompilationPolicy::print_counters(const char* prefix, Method* m) {
  int invocation_count = m->invocation_count();
  int backedge_count = m->backedge_count();
  MethodData* mdh = m->method_data();
  int mdo_invocations = 0, mdo_backedges = 0;
  int mdo_invocations_start = 0, mdo_backedges_start = 0;
  if (mdh != nullptr) {
    mdo_invocations = mdh->invocation_count();
    mdo_backedges = mdh->backedge_count();
    mdo_invocations_start = mdh->invocation_count_start();
    mdo_backedges_start = mdh->backedge_count_start();
  }
  tty->print(" %stotal=%d,%d %smdo=%d(%d),%d(%d)", prefix,
      invocation_count, backedge_count, prefix,
      mdo_invocations, mdo_invocations_start,
      mdo_backedges, mdo_backedges_start);
  tty->print(" %smax levels=%d,%d", prefix,
      m->highest_comp_level(), m->highest_osr_comp_level());
}

void CompilationPolicy::print_training_data(const char* prefix, Method* method) {
  methodHandle m(Thread::current(), method);
  tty->print(" %smtd: ", prefix);
  MethodTrainingData* mtd = MethodTrainingData::find_fast(m);
  if (mtd == nullptr) {
    tty->print("null");
  } else {
    MethodData* md = mtd->final_profile();
    tty->print("mdo=");
    if (md == nullptr) {
      tty->print("null");
    } else {
      int mdo_invocations = md->invocation_count();
      int mdo_backedges = md->backedge_count();
      int mdo_invocations_start = md->invocation_count_start();
      int mdo_backedges_start = md->backedge_count_start();
      tty->print("%d(%d), %d(%d)", mdo_invocations, mdo_invocations_start, mdo_backedges, mdo_backedges_start);
    }
    CompileTrainingData* ctd = mtd->last_toplevel_compile(CompLevel_full_optimization);
    tty->print(", deps=");
    if (ctd == nullptr) {
      tty->print("null");
    } else {
      tty->print("%d", ctd->init_deps_left());
    }
  }
}

// Print an event.
void CompilationPolicy::print_event(EventType type, Method* m, Method* im, int bci, CompLevel level) {
  bool inlinee_event = m != im;

  ttyLocker tty_lock;
  tty->print("%lf: [", os::elapsedTime());

  switch(type) {
  case CALL:
    tty->print("call");
    break;
  case LOOP:
    tty->print("loop");
    break;
  case COMPILE:
    tty->print("compile");
    break;
  case FORCE_COMPILE:
    tty->print("force-compile");
    break;
  case FORCE_RECOMPILE:
    tty->print("force-recompile");
    break;
  case REMOVE_FROM_QUEUE:
    tty->print("remove-from-queue");
    break;
  case UPDATE_IN_QUEUE:
    tty->print("update-in-queue");
    break;
  case REPROFILE:
    tty->print("reprofile");
    break;
  case MAKE_NOT_ENTRANT:
    tty->print("make-not-entrant");
    break;
  default:
    tty->print("unknown");
  }

  tty->print(" level=%d ", level);

  ResourceMark rm;
  char *method_name = m->name_and_sig_as_C_string();
  tty->print("[%s", method_name);
  if (inlinee_event) {
    char *inlinee_name = im->name_and_sig_as_C_string();
    tty->print(" [%s]] ", inlinee_name);
  }
  else tty->print("] ");
  tty->print("@%d queues=%d,%d", bci, CompileBroker::queue_size(CompLevel_full_profile),
                                      CompileBroker::queue_size(CompLevel_full_optimization));

  tty->print(" rate=");
  if (m->prev_time() == 0) tty->print("n/a");
  else tty->print("%f", m->rate());

  RecompilationPolicy::print_load_average();

  tty->print(" k=%.2lf,%.2lf", threshold_scale(CompLevel_full_profile, Tier3LoadFeedback),
                               threshold_scale(CompLevel_full_optimization, Tier4LoadFeedback));

  if (type != COMPILE) {
    print_counters("", m);
    if (inlinee_event) {
      print_counters("inlinee ", im);
    }
    tty->print(" compilable=");
    bool need_comma = false;
    if (!m->is_not_compilable(CompLevel_full_profile)) {
      tty->print("c1");
      need_comma = true;
    }
    if (!m->is_not_osr_compilable(CompLevel_full_profile)) {
      if (need_comma) tty->print(",");
      tty->print("c1-osr");
      need_comma = true;
    }
    if (!m->is_not_compilable(CompLevel_full_optimization)) {
      if (need_comma) tty->print(",");
      tty->print("c2");
      need_comma = true;
    }
    if (!m->is_not_osr_compilable(CompLevel_full_optimization)) {
      if (need_comma) tty->print(",");
      tty->print("c2-osr");
    }
    tty->print(" status=");
    if (m->queued_for_compilation()) {
      tty->print("in-queue");
    } else tty->print("idle");
    print_training_data("", m);
    if (inlinee_event) {
      print_training_data("inlinee ", im);
    }
  }
  tty->print_cr("]");
}

void CompilationPolicy::initialize() {
  if (!CompilerConfig::is_interpreter_only()) {
    int count = CICompilerCount;
    bool c1_only = CompilerConfig::is_c1_only();
    bool c2_only = CompilerConfig::is_c2_or_jvmci_compiler_only();

#ifdef _LP64
    // Turn on ergonomic compiler count selection
    if (FLAG_IS_DEFAULT(CICompilerCountPerCPU) && FLAG_IS_DEFAULT(CICompilerCount)) {
      FLAG_SET_DEFAULT(CICompilerCountPerCPU, true);
    }
    if (CICompilerCountPerCPU) {
      // Simple log n seems to grow too slowly for tiered, try something faster: log n * log log n
      int log_cpu = log2i(os::active_processor_count());
      int loglog_cpu = log2i(MAX2(log_cpu, 1));
      count = MAX2(log_cpu * loglog_cpu * 3 / 2, 2);
      // Make sure there is enough space in the code cache to hold all the compiler buffers
      size_t c1_size = 0;
#ifdef COMPILER1
      c1_size = Compiler::code_buffer_size();
#endif
      size_t c2_size = 0;
#ifdef COMPILER2
      c2_size = C2Compiler::initial_code_buffer_size();
#endif
      size_t buffer_size = c1_only ? c1_size : (c1_size/3 + 2*c2_size/3);
      int max_count = (ReservedCodeCacheSize - (CodeCacheMinimumUseSpace DEBUG_ONLY(* 3))) / (int)buffer_size;
      if (count > max_count) {
        // Lower the compiler count such that all buffers fit into the code cache
        count = MAX2(max_count, c1_only ? 1 : 2);
      }
      FLAG_SET_ERGO(CICompilerCount, count);
    }
#else
    // On 32-bit systems, the number of compiler threads is limited to 3.
    // On these systems, the virtual address space available to the JVM
    // is usually limited to 2-4 GB (the exact value depends on the platform).
    // As the compilers (especially C2) can consume a large amount of
    // memory, scaling the number of compiler threads with the number of
    // available cores can result in the exhaustion of the address space
    /// available to the VM and thus cause the VM to crash.
    if (FLAG_IS_DEFAULT(CICompilerCount)) {
      count = 3;
      FLAG_SET_ERGO(CICompilerCount, count);
    }
#endif

    if (c1_only) {
      // No C2 compiler thread required
      set_c1_count(count);
    } else if (c2_only) {
      set_c2_count(count);
    } else {
#if INCLUDE_JVMCI
      if (UseJVMCICompiler && UseJVMCINativeLibrary) {
        int libjvmci_count = MAX2((int) (count * JVMCINativeLibraryThreadFraction), 1);
        int c1_count = MAX2(count - libjvmci_count, 1);
        set_c2_count(libjvmci_count);
        set_c1_count(c1_count);
      } else if (SCCache::is_C3_on()) {
        set_c1_count(MAX2(count / 3, 1));
        set_c2_count(MAX2(count - c1_count(), 1));
        set_c3_count(1);
      } else
#endif
      {
        set_c1_count(MAX2(count / 3, 1));
        set_c2_count(MAX2(count - c1_count(), 1));
      }
    }
    if (SCCache::is_code_load_thread_on()) {
      set_sc_count((c1_only || c2_only) ? 1 : 2); // At minimum we need 2 threads to load C1 and C2 cached code in parallel
    }
    assert(count == c1_count() + c2_count(), "inconsistent compiler thread count");
    set_increase_threshold_at_ratio();
  }

  set_start_time(nanos_to_millis(os::javaTimeNanos()));
}




#ifdef ASSERT
bool CompilationPolicy::verify_level(CompLevel level) {
  if (TieredCompilation && level > TieredStopAtLevel) {
    return false;
  }
  // Check if there is a compiler to process the requested level
  if (!CompilerConfig::is_c1_enabled() && is_c1_compile(level)) {
    return false;
  }
  if (!CompilerConfig::is_c2_or_jvmci_compiler_enabled() && is_c2_compile(level)) {
    return false;
  }

  // Interpreter level is always valid.
  if (level == CompLevel_none) {
    return true;
  }
  if (CompilationModeFlag::normal()) {
    return true;
  } else if (CompilationModeFlag::quick_only()) {
    return level == CompLevel_simple;
  } else if (CompilationModeFlag::high_only()) {
    return level == CompLevel_full_optimization;
  } else if (CompilationModeFlag::high_only_quick_internal()) {
    return level == CompLevel_full_optimization || level == CompLevel_simple;
  }
  return false;
}
#endif


CompLevel CompilationPolicy::highest_compile_level() {
  CompLevel level = CompLevel_none;
  // Setup the maximum level available for the current compiler configuration.
  if (!CompilerConfig::is_interpreter_only()) {
    if (CompilerConfig::is_c2_or_jvmci_compiler_enabled()) {
      level = CompLevel_full_optimization;
    } else if (CompilerConfig::is_c1_enabled()) {
      if (CompilerConfig::is_c1_simple_only()) {
        level = CompLevel_simple;
      } else {
        level = CompLevel_full_profile;
      }
    }
  }
  // Clamp the maximum level with TieredStopAtLevel.
  if (TieredCompilation) {
    level = MIN2(level, (CompLevel) TieredStopAtLevel);
  }

  // Fix it up if after the clamping it has become invalid.
  // Bring it monotonically down depending on the next available level for
  // the compilation mode.
  if (!CompilationModeFlag::normal()) {
    // a) quick_only - levels 2,3,4 are invalid; levels -1,0,1 are valid;
    // b) high_only - levels 1,2,3 are invalid; levels -1,0,4 are valid;
    // c) high_only_quick_internal - levels 2,3 are invalid; levels -1,0,1,4 are valid.
    if (CompilationModeFlag::quick_only()) {
      if (level == CompLevel_limited_profile || level == CompLevel_full_profile || level == CompLevel_full_optimization) {
        level = CompLevel_simple;
      }
    } else if (CompilationModeFlag::high_only()) {
      if (level == CompLevel_simple || level == CompLevel_limited_profile || level == CompLevel_full_profile) {
        level = CompLevel_none;
      }
    } else if (CompilationModeFlag::high_only_quick_internal()) {
      if (level == CompLevel_limited_profile || level == CompLevel_full_profile) {
        level = CompLevel_simple;
      }
    }
  }

  assert(verify_level(level), "Invalid highest compilation level: %d", level);
  return level;
}

CompLevel CompilationPolicy::limit_level(CompLevel level) {
  level = MIN2(level, highest_compile_level());
  assert(verify_level(level), "Invalid compilation level: %d", level);
  return level;
}

CompLevel CompilationPolicy::initial_compile_level(const methodHandle& method) {
  CompLevel level = CompLevel_any;
  if (CompilationModeFlag::normal()) {
    level = CompLevel_full_profile;
  } else if (CompilationModeFlag::quick_only()) {
    level = CompLevel_simple;
  } else if (CompilationModeFlag::high_only()) {
    level = CompLevel_full_optimization;
  } else if (CompilationModeFlag::high_only_quick_internal()) {
    if (force_comp_at_level_simple(method)) {
      level = CompLevel_simple;
    } else {
      level = CompLevel_full_optimization;
    }
  }
  assert(level != CompLevel_any, "Unhandled compilation mode");
  return limit_level(level);
}

// Set carry flags on the counters if necessary
void CompilationPolicy::handle_counter_overflow(const methodHandle& method) {
  MethodCounters *mcs = method->method_counters();
  if (mcs != nullptr) {
    mcs->invocation_counter()->set_carry_on_overflow();
    mcs->backedge_counter()->set_carry_on_overflow();
  }
  MethodData* mdo = method->method_data();
  if (mdo != nullptr) {
    mdo->invocation_counter()->set_carry_on_overflow();
    mdo->backedge_counter()->set_carry_on_overflow();
  }
}

// Called with the queue locked and with at least one element
CompileTask* CompilationPolicy::select_task(CompileQueue* compile_queue, JavaThread* THREAD) {
  CompileTask *max_blocking_task = nullptr;
  CompileTask *max_task = nullptr;
  Method* max_method = nullptr;

  int64_t t = nanos_to_millis(os::javaTimeNanos());
  // Iterate through the queue and find a method with a maximum rate.
  for (CompileTask* task = compile_queue->first(); task != nullptr;) {
    CompileTask* next_task = task->next();
    // If a method was unloaded or has been stale for some time, remove it from the queue.
    // Blocking tasks and tasks submitted from whitebox API don't become stale
    if (task->is_unloaded()) {
      compile_queue->remove_and_mark_stale(task);
      task = next_task;
      continue;
    }
<<<<<<< HEAD
    if (task->is_scc()) {
      // SCC tasks are on separate queue, and they should load fast. There is no need to walk
      // the rest of the queue, just take the task and go.
=======
    if (task->compile_reason() == CompileTask::Reason_Whitebox) {
      // Whitebox (CTW) tasks do not participate in rate selection and/or any level
      // adjustments. Just return them in order.
>>>>>>> 62d93f2a
      return task;
    }
    Method* method = task->method();
    methodHandle mh(THREAD, method);
    if (task->can_become_stale() && is_stale(t, TieredCompileTaskTimeout, mh) && !is_old(mh)) {
      if (PrintTieredEvents) {
        print_event(REMOVE_FROM_QUEUE, method, method, task->osr_bci(), (CompLevel) task->comp_level());
      }
      method->clear_queued_for_compilation();
      method->set_pending_queue_processed(false);
      compile_queue->remove_and_mark_stale(task);
      task = next_task;
      continue;
    }
    update_rate(t, mh);
    if (max_task == nullptr || compare_methods(method, max_method) || compare_tasks(task, max_task)) {
      // Select a method with the highest rate
      max_task = task;
      max_method = method;
    }

    if (task->is_blocking()) {
      if (max_blocking_task == nullptr || compare_methods(method, max_blocking_task->method())) {
        max_blocking_task = task;
      }
    }

    task = next_task;
  }

  if (max_blocking_task != nullptr) {
    // In blocking compilation mode, the CompileBroker will make
    // compilations submitted by a JVMCI compiler thread non-blocking. These
    // compilations should be scheduled after all blocking compilations
    // to service non-compiler related compilations sooner and reduce the
    // chance of such compilations timing out.
    max_task = max_blocking_task;
    max_method = max_task->method();
  }

  methodHandle max_method_h(THREAD, max_method);

  if (max_task != nullptr && max_task->comp_level() == CompLevel_full_profile && TieredStopAtLevel > CompLevel_full_profile &&
      max_method != nullptr && is_method_profiled(max_method_h) && !Arguments::is_compiler_only()) {
    max_task->set_comp_level(CompLevel_limited_profile);

    if (CompileBroker::compilation_is_complete(max_method_h(), max_task->osr_bci(), CompLevel_limited_profile,
                                               false /* requires_online_compilation */,
                                               CompileTask::Reason_None)) {
      if (PrintTieredEvents) {
        print_event(REMOVE_FROM_QUEUE, max_method, max_method, max_task->osr_bci(), (CompLevel)max_task->comp_level());
      }
      compile_queue->remove_and_mark_stale(max_task);
      max_method->clear_queued_for_compilation();
      return nullptr;
    }

    if (PrintTieredEvents) {
      print_event(UPDATE_IN_QUEUE, max_method, max_method, max_task->osr_bci(), (CompLevel)max_task->comp_level());
    }
  }
  return max_task;
}

void CompilationPolicy::reprofile(ScopeDesc* trap_scope, bool is_osr) {
  for (ScopeDesc* sd = trap_scope;; sd = sd->sender()) {
    if (PrintTieredEvents) {
      print_event(REPROFILE, sd->method(), sd->method(), InvocationEntryBci, CompLevel_none);
    }
    MethodData* mdo = sd->method()->method_data();
    if (mdo != nullptr) {
      mdo->reset_start_counters();
    }
    if (sd->is_top()) break;
  }
}

nmethod* CompilationPolicy::event(const methodHandle& method, const methodHandle& inlinee,
                                      int branch_bci, int bci, CompLevel comp_level, nmethod* nm, TRAPS) {
  if (PrintTieredEvents) {
    print_event(bci == InvocationEntryBci ? CALL : LOOP, method(), inlinee(), bci, comp_level);
  }

#if INCLUDE_JVMCI
  if (EnableJVMCI && UseJVMCICompiler &&
      comp_level == CompLevel_full_optimization && !AOTLinkedClassBulkLoader::class_preloading_finished()) {
    return nullptr;
  }
#endif

  if (comp_level == CompLevel_none &&
      JvmtiExport::can_post_interpreter_events() &&
      THREAD->is_interp_only_mode()) {
    return nullptr;
  }
  if (ReplayCompiles) {
    // Don't trigger other compiles in testing mode
    return nullptr;
  }

  handle_counter_overflow(method);
  if (method() != inlinee()) {
    handle_counter_overflow(inlinee);
  }

  if (bci == InvocationEntryBci) {
    method_invocation_event(method, inlinee, comp_level, nm, THREAD);
  } else {
    // method == inlinee if the event originated in the main method
    method_back_branch_event(method, inlinee, bci, comp_level, nm, THREAD);
    // Check if event led to a higher level OSR compilation
    CompLevel expected_comp_level = MIN2(CompLevel_full_optimization, static_cast<CompLevel>(comp_level + 1));
    if (!CompilationModeFlag::disable_intermediate() && inlinee->is_not_osr_compilable(expected_comp_level)) {
      // It's not possible to reach the expected level so fall back to simple.
      expected_comp_level = CompLevel_simple;
    }
    CompLevel max_osr_level = static_cast<CompLevel>(inlinee->highest_osr_comp_level());
    if (max_osr_level >= expected_comp_level) { // fast check to avoid locking in a typical scenario
      nmethod* osr_nm = inlinee->lookup_osr_nmethod_for(bci, expected_comp_level, false);
      assert(osr_nm == nullptr || osr_nm->comp_level() >= expected_comp_level, "lookup_osr_nmethod_for is broken");
      if (osr_nm != nullptr && osr_nm->comp_level() != comp_level) {
        // Perform OSR with new nmethod
        return osr_nm;
      }
    }
  }
  return nullptr;
}

// Check if the method can be compiled, change level if necessary
void CompilationPolicy::compile(const methodHandle& mh, int bci, CompLevel level, TRAPS) {
  assert(verify_level(level), "Invalid compilation level requested: %d", level);

  if (level == CompLevel_none) {
    if (mh->has_compiled_code()) {
      // Happens when we switch to interpreter to profile.
      MutexLocker ml(Compile_lock);
      NoSafepointVerifier nsv;
      if (mh->has_compiled_code()) {
        mh->code()->make_not_used();
      }
      // Deoptimize immediately (we don't have to wait for a compile).
      JavaThread* jt = THREAD;
      RegisterMap map(jt,
                      RegisterMap::UpdateMap::skip,
                      RegisterMap::ProcessFrames::include,
                      RegisterMap::WalkContinuation::skip);
      frame fr = jt->last_frame().sender(&map);
      Deoptimization::deoptimize_frame(jt, fr.id());
    }
    return;
  }

  if (!CompilationModeFlag::disable_intermediate()) {
    // Check if the method can be compiled. If it cannot be compiled with C1, continue profiling
    // in the interpreter and then compile with C2 (the transition function will request that,
    // see common() ). If the method cannot be compiled with C2 but still can with C1, compile it with
    // pure C1.
    if ((bci == InvocationEntryBci && !can_be_compiled(mh, level))) {
      if (level == CompLevel_full_optimization && can_be_compiled(mh, CompLevel_simple)) {
        compile(mh, bci, CompLevel_simple, THREAD);
      }
      return;
    }
    if ((bci != InvocationEntryBci && !can_be_osr_compiled(mh, level))) {
      if (level == CompLevel_full_optimization && can_be_osr_compiled(mh, CompLevel_simple)) {
        nmethod* osr_nm = mh->lookup_osr_nmethod_for(bci, CompLevel_simple, false);
        if (osr_nm != nullptr && osr_nm->comp_level() > CompLevel_simple) {
          // Invalidate the existing OSR nmethod so that a compile at CompLevel_simple is permitted.
          osr_nm->make_not_entrant();
        }
        compile(mh, bci, CompLevel_simple, THREAD);
      }
      return;
    }
  }
  if (bci != InvocationEntryBci && mh->is_not_osr_compilable(level)) {
    return;
  }
  if (!CompileBroker::compilation_is_in_queue(mh)) {
    if (PrintTieredEvents) {
      print_event(COMPILE, mh(), mh(), bci, level);
    }
    int hot_count = (bci == InvocationEntryBci) ? mh->invocation_count() : mh->backedge_count();
    update_rate(nanos_to_millis(os::javaTimeNanos()), mh);
    bool requires_online_compilation = false;
    if (TrainingData::have_data()) {
      MethodTrainingData* mtd = MethodTrainingData::find_fast(mh);
      if (mtd != nullptr) {
        CompileTrainingData* ctd = mtd->last_toplevel_compile(level);
        if (ctd != nullptr) {
          requires_online_compilation = (ctd->init_deps_left() > 0);
        }
      }
    }
    CompileBroker::compile_method(mh, bci, level, mh, hot_count, requires_online_compilation, CompileTask::Reason_Tiered, THREAD);
  }
}

// update_rate() is called from select_task() while holding a compile queue lock.
void CompilationPolicy::update_rate(int64_t t, const methodHandle& method) {
  // Skip update if counters are absent.
  // Can't allocate them since we are holding compile queue lock.
  if (method->method_counters() == nullptr)  return;

  if (is_old(method)) {
    // We don't remove old methods from the queue,
    // so we can just zero the rate.
    method->set_rate(0);
    return;
  }

  // We don't update the rate if we've just came out of a safepoint.
  // delta_s is the time since last safepoint in milliseconds.
  int64_t delta_s = t - SafepointTracing::end_of_last_safepoint_ms();
  int64_t delta_t = t - (method->prev_time() != 0 ? method->prev_time() : start_time()); // milliseconds since the last measurement
  // How many events were there since the last time?
  int event_count = method->invocation_count() + method->backedge_count();
  int delta_e = event_count - method->prev_event_count();

  // We should be running for at least 1ms.
  if (delta_s >= TieredRateUpdateMinTime) {
    // And we must've taken the previous point at least 1ms before.
    if (delta_t >= TieredRateUpdateMinTime && delta_e > 0) {
      method->set_prev_time(t);
      method->set_prev_event_count(event_count);
      method->set_rate((float)delta_e / (float)delta_t); // Rate is events per millisecond
    } else {
      if (delta_t > TieredRateUpdateMaxTime && delta_e == 0) {
        // If nothing happened for 25ms, zero the rate. Don't modify prev values.
        method->set_rate(0);
      }
    }
  }
}

// Check if this method has been stale for a given number of milliseconds.
// See select_task().
bool CompilationPolicy::is_stale(int64_t t, int64_t timeout, const methodHandle& method) {
  int64_t delta_s = t - SafepointTracing::end_of_last_safepoint_ms();
  int64_t delta_t = t - method->prev_time();
  if (delta_t > timeout && delta_s > timeout) {
    int event_count = method->invocation_count() + method->backedge_count();
    int delta_e = event_count - method->prev_event_count();
    // Return true if there were no events.
    return delta_e == 0;
  }
  return false;
}

// We don't remove old methods from the compile queue even if they have
// very low activity. See select_task().
bool CompilationPolicy::is_old(const methodHandle& method) {
  int i = method->invocation_count();
  int b = method->backedge_count();
  double k = TieredOldPercentage / 100.0;

  return CallPredicate::apply_scaled(method, CompLevel_none, i, b, k) || LoopPredicate::apply_scaled(method, CompLevel_none, i, b, k);
}

double CompilationPolicy::weight(Method* method) {
  return (double)(method->rate() + 1) * (method->invocation_count() + 1) * (method->backedge_count() + 1);
}

// Apply heuristics and return true if x should be compiled before y
bool CompilationPolicy::compare_methods(Method* x, Method* y) {
  if (x->highest_comp_level() > y->highest_comp_level()) {
    // recompilation after deopt
    return true;
  } else
    if (x->highest_comp_level() == y->highest_comp_level()) {
      if (weight(x) > weight(y)) {
        return true;
      }
    }
  return false;
}

bool CompilationPolicy::compare_tasks(CompileTask* x, CompileTask* y) {
  assert(!x->is_scc() && !y->is_scc(), "SC tasks are not expected here");
  if (x->compile_reason() != y->compile_reason() && y->compile_reason() == CompileTask::Reason_MustBeCompiled) {
    return true;
  }
  return false;
}

// Is method profiled enough?
bool CompilationPolicy::is_method_profiled(const methodHandle& method) {
  MethodData* mdo = method->method_data();
  if (mdo != nullptr) {
    int i = mdo->invocation_count_delta();
    int b = mdo->backedge_count_delta();
    return CallPredicate::apply_scaled(method, CompLevel_full_profile, i, b, 1);
  }
  return false;
}


// Determine is a method is mature.
bool CompilationPolicy::is_mature(MethodData* mdo) {
  if (Arguments::is_compiler_only()) {
    // Always report profiles as immature with -Xcomp
    return false;
  }
  methodHandle mh(Thread::current(), mdo->method());
  if (mdo != nullptr) {
    int i = mdo->invocation_count();
    int b = mdo->backedge_count();
    double k = ProfileMaturityPercentage / 100.0;
    return CallPredicate::apply_scaled(mh, CompLevel_full_profile, i, b, k) || LoopPredicate::apply_scaled(mh, CompLevel_full_profile, i, b, k);
  }
  return false;
}

// If a method is old enough and is still in the interpreter we would want to
// start profiling without waiting for the compiled method to arrive.
// We also take the load on compilers into the account.
bool CompilationPolicy::should_create_mdo(const methodHandle& method, CompLevel cur_level) {
  if (cur_level != CompLevel_none || force_comp_at_level_simple(method) || CompilationModeFlag::quick_only() || !ProfileInterpreter) {
    return false;
  }

  if (TrainingData::have_data()) {
    MethodTrainingData* mtd = MethodTrainingData::find_fast(method);
    if (mtd != nullptr && mtd->saw_level(CompLevel_full_optimization)) {
      return true;
    }
    return false;
  }

  if (is_old(method)) {
    return true;
  }

  int i = method->invocation_count();
  int b = method->backedge_count();
  double k = Tier0ProfilingStartPercentage / 100.0;

  // If the top level compiler is not keeping up, delay profiling.
  if (CompileBroker::queue_size(CompLevel_full_optimization) <= Tier0Delay * compiler_count(CompLevel_full_optimization)) {
    return CallPredicate::apply_scaled(method, CompLevel_none, i, b, k) || LoopPredicate::apply_scaled(method, CompLevel_none, i, b, k);
  }
  return false;
}

// Inlining control: if we're compiling a profiled method with C1 and the callee
// is known to have OSRed in a C2 version, don't inline it.
bool CompilationPolicy::should_not_inline(ciEnv* env, ciMethod* callee) {
  CompLevel comp_level = (CompLevel)env->comp_level();
  if (comp_level == CompLevel_full_profile ||
      comp_level == CompLevel_limited_profile) {
    return callee->highest_osr_comp_level() == CompLevel_full_optimization;
  }
  return false;
}

// Create MDO if necessary.
void CompilationPolicy::create_mdo(const methodHandle& mh, JavaThread* THREAD) {
  if (mh->is_native() ||
      mh->is_abstract() ||
      mh->is_accessor() ||
      mh->is_constant_getter()) {
    return;
  }
  if (mh->method_data() == nullptr) {
    Method::build_profiling_method_data(mh, CHECK_AND_CLEAR);
  }
  if (ProfileInterpreter && THREAD->has_last_Java_frame()) {
    MethodData* mdo = mh->method_data();
    if (mdo != nullptr) {
      frame last_frame = THREAD->last_frame();
      if (last_frame.is_interpreted_frame() && mh == last_frame.interpreter_frame_method()) {
        int bci = last_frame.interpreter_frame_bci();
        address dp = mdo->bci_to_dp(bci);
        last_frame.interpreter_frame_set_mdp(dp);
      }
    }
  }
}

CompLevel CompilationPolicy::trained_transition_from_none(const methodHandle& method, CompLevel cur_level, MethodTrainingData* mtd, JavaThread* THREAD) {
  precond(mtd != nullptr);
  precond(cur_level == CompLevel_none);

  if (mtd->only_inlined() && !mtd->saw_level(CompLevel_full_optimization)) {
    return CompLevel_none;
  }

  bool training_has_profile = (mtd->final_profile() != nullptr);
  if (mtd->saw_level(CompLevel_full_optimization) && !training_has_profile) {
    return CompLevel_full_profile;
  }

  CompLevel highest_training_level = static_cast<CompLevel>(mtd->highest_top_level());
  switch (highest_training_level) {
    case CompLevel_limited_profile:
    case CompLevel_full_profile:
      return CompLevel_limited_profile;
    case CompLevel_simple:
      return CompLevel_simple;
    case CompLevel_none:
      return CompLevel_none;
    default:
      break;
  }

  // Now handle the case of level 4.
  assert(highest_training_level == CompLevel_full_optimization, "Unexpected compilation level: %d", highest_training_level);
  if (!training_has_profile) {
    // The method was a part of a level 4 compile, but don't have a stored profile,
    // we need to profile it.
    return CompLevel_full_profile;
  }
  const bool deopt = (static_cast<CompLevel>(method->highest_comp_level()) == CompLevel_full_optimization);
  // If we deopted, then we reprofile
  if (deopt && !is_method_profiled(method)) {
    return CompLevel_full_profile;
  }

  CompileTrainingData* ctd = mtd->last_toplevel_compile(CompLevel_full_optimization);
  assert(ctd != nullptr, "Should have CTD for CompLevel_full_optimization");
  // With SkipTier2IfPossible and all deps satisfied, go to level 4 immediately
  if (SkipTier2IfPossible && ctd->init_deps_left() == 0) {
    if (method->method_data() == nullptr) {
      create_mdo(method, THREAD);
    }
    return CompLevel_full_optimization;
  }

  // Otherwise go to level 2
  return CompLevel_limited_profile;
}


CompLevel CompilationPolicy::trained_transition_from_limited_profile(const methodHandle& method, CompLevel cur_level, MethodTrainingData* mtd, JavaThread* THREAD) {
  precond(mtd != nullptr);
  precond(cur_level == CompLevel_limited_profile);

  // One of the main reasons that we can get here is that we're waiting for the stored C2 code to become ready.

  // But first, check if we have a saved profile
  bool training_has_profile = (mtd->final_profile() != nullptr);
  if (!training_has_profile) {
    return CompLevel_full_profile;
  }


  assert(training_has_profile, "Have to have a profile to be here");
  // Check if the method is ready
  CompileTrainingData* ctd = mtd->last_toplevel_compile(CompLevel_full_optimization);
  if (ctd != nullptr && ctd->init_deps_left() == 0) {
    if (method->method_data() == nullptr) {
      create_mdo(method, THREAD);
    }
    return CompLevel_full_optimization;
  }

  // Otherwise stay at the current level
  return CompLevel_limited_profile;
}


CompLevel CompilationPolicy::trained_transition_from_full_profile(const methodHandle& method, CompLevel cur_level, MethodTrainingData* mtd, JavaThread* THREAD) {
  precond(mtd != nullptr);
  precond(cur_level == CompLevel_full_profile);

  CompLevel highest_training_level = static_cast<CompLevel>(mtd->highest_top_level());
  // We have method at the full profile level and we also know that it's possibly an important method.
  if (highest_training_level == CompLevel_full_optimization && !mtd->only_inlined()) {
    // Check if it is adequately profiled
    if (is_method_profiled(method)) {
      return CompLevel_full_optimization;
    }
  }

  // Otherwise stay at the current level
  return CompLevel_full_profile;
}

CompLevel CompilationPolicy::trained_transition(const methodHandle& method, CompLevel cur_level, MethodTrainingData* mtd, JavaThread* THREAD) {
  precond(MethodTrainingData::have_data());

  // If there is no training data recorded for this method, bail out.
  if (mtd == nullptr) {
    return cur_level;
  }

  CompLevel next_level = cur_level;
  switch(cur_level) {
    default: break;
    case CompLevel_none:
      next_level = trained_transition_from_none(method, cur_level, mtd, THREAD);
      break;
    case CompLevel_limited_profile:
      next_level = trained_transition_from_limited_profile(method, cur_level, mtd, THREAD);
      break;
    case CompLevel_full_profile:
      next_level = trained_transition_from_full_profile(method, cur_level, mtd, THREAD);
      break;
  }

  // We don't have any special strategies for the C2-only compilation modes, so just fix up the levels for now.
  if (CompilationModeFlag::high_only_quick_internal() && CompLevel_simple < next_level && next_level < CompLevel_full_optimization) {
    return CompLevel_none;
  }
  if (CompilationModeFlag::high_only() && next_level < CompLevel_full_optimization) {
    return CompLevel_none;
  }
  return (cur_level != next_level) ? limit_level(next_level) : cur_level;
}

/*
 * Method states:
 *   0 - interpreter (CompLevel_none)
 *   1 - pure C1 (CompLevel_simple)
 *   2 - C1 with invocation and backedge counting (CompLevel_limited_profile)
 *   3 - C1 with full profiling (CompLevel_full_profile)
 *   4 - C2 or Graal (CompLevel_full_optimization)
 *
 * Common state transition patterns:
 * a. 0 -> 3 -> 4.
 *    The most common path. But note that even in this straightforward case
 *    profiling can start at level 0 and finish at level 3.
 *
 * b. 0 -> 2 -> 3 -> 4.
 *    This case occurs when the load on C2 is deemed too high. So, instead of transitioning
 *    into state 3 directly and over-profiling while a method is in the C2 queue we transition to
 *    level 2 and wait until the load on C2 decreases. This path is disabled for OSRs.
 *
 * c. 0 -> (3->2) -> 4.
 *    In this case we enqueue a method for compilation at level 3, but the C1 queue is long enough
 *    to enable the profiling to fully occur at level 0. In this case we change the compilation level
 *    of the method to 2 while the request is still in-queue, because it'll allow it to run much faster
 *    without full profiling while c2 is compiling.
 *
 * d. 0 -> 3 -> 1 or 0 -> 2 -> 1.
 *    After a method was once compiled with C1 it can be identified as trivial and be compiled to
 *    level 1. These transition can also occur if a method can't be compiled with C2 but can with C1.
 *
 * e. 0 -> 4.
 *    This can happen if a method fails C1 compilation (it will still be profiled in the interpreter)
 *    or because of a deopt that didn't require reprofiling (compilation won't happen in this case because
 *    the compiled version already exists).
 *
 * Note that since state 0 can be reached from any other state via deoptimization different loops
 * are possible.
 *
 */

// Common transition function. Given a predicate determines if a method should transition to another level.
template<typename Predicate>
CompLevel CompilationPolicy::common(const methodHandle& method, CompLevel cur_level, JavaThread* THREAD, bool disable_feedback) {
  CompLevel next_level = cur_level;
  int i = method->invocation_count();
  int b = method->backedge_count();

  if (force_comp_at_level_simple(method)) {
    next_level = CompLevel_simple;
  } else {
    if (MethodTrainingData::have_data()) {
      MethodTrainingData* mtd = MethodTrainingData::find_fast(method);
      if (mtd == nullptr) {
        // We haven't see compilations of this method in training. It's either very cold or the behavior changed.
        // Feed it to the standard TF with no profiling delay.
        next_level = standard_transition<Predicate>(method, cur_level, false /*delay_profiling*/, disable_feedback);
      } else {
        next_level = trained_transition(method, cur_level, mtd, THREAD);
        if (cur_level == next_level) {
          // trained_transtion() is going to return the same level if no startup/warmup optimizations apply.
          // In order to catch possible pathologies due to behavior change we feed the event to the regular
          // TF but with profiling delay.
          next_level = standard_transition<Predicate>(method, cur_level, true /*delay_profiling*/, disable_feedback);
        }
      }
    } else if (is_trivial(method) || method->is_native()) {
      next_level = CompilationModeFlag::disable_intermediate() ? CompLevel_full_optimization : CompLevel_simple;
    } else {
      next_level = standard_transition<Predicate>(method, cur_level, false /*delay_profiling*/, disable_feedback);
    }
  }
  return (next_level != cur_level) ? limit_level(next_level) : next_level;
}


template<typename Predicate>
CompLevel CompilationPolicy::standard_transition(const methodHandle& method, CompLevel cur_level, bool delay_profiling, bool disable_feedback) {
  CompLevel next_level = cur_level;
  switch(cur_level) {
  default: break;
  case CompLevel_none:
    next_level = transition_from_none<Predicate>(method, cur_level, delay_profiling, disable_feedback);
    break;
  case CompLevel_limited_profile:
    next_level = transition_from_limited_profile<Predicate>(method, cur_level, delay_profiling, disable_feedback);
    break;
  case CompLevel_full_profile:
    next_level = transition_from_full_profile<Predicate>(method, cur_level);
    break;
  }
  return next_level;
}

template<typename Predicate>
CompLevel CompilationPolicy::transition_from_none(const methodHandle& method, CompLevel cur_level, bool delay_profiling, bool disable_feedback) {
  precond(cur_level == CompLevel_none);
  CompLevel next_level = cur_level;
  int i = method->invocation_count();
  int b = method->backedge_count();
  double scale = delay_profiling ? Tier0ProfileDelayFactor : 1.0;
  // If we were at full profile level, would we switch to full opt?
  if (transition_from_full_profile<Predicate>(method, CompLevel_full_profile) == CompLevel_full_optimization) {
    next_level = CompLevel_full_optimization;
  } else if (!CompilationModeFlag::disable_intermediate() && Predicate::apply_scaled(method, cur_level, i, b, scale)) {
    // C1-generated fully profiled code is about 30% slower than the limited profile
    // code that has only invocation and backedge counters. The observation is that
    // if C2 queue is large enough we can spend too much time in the fully profiled code
    // while waiting for C2 to pick the method from the queue. To alleviate this problem
    // we introduce a feedback on the C2 queue size. If the C2 queue is sufficiently long
    // we choose to compile a limited profiled version and then recompile with full profiling
    // when the load on C2 goes down.
    if (delay_profiling || (!disable_feedback && CompileBroker::queue_size(CompLevel_full_optimization) > Tier3DelayOn * compiler_count(CompLevel_full_optimization))) {
      next_level = CompLevel_limited_profile;
    } else {
      next_level = CompLevel_full_profile;
    }
  }
  return next_level;
}

template<typename Predicate>
CompLevel CompilationPolicy::transition_from_full_profile(const methodHandle& method, CompLevel cur_level) {
  precond(cur_level == CompLevel_full_profile);
  CompLevel next_level = cur_level;
  MethodData* mdo = method->method_data();
  if (mdo != nullptr) {
    if (mdo->would_profile() || CompilationModeFlag::disable_intermediate()) {
      int mdo_i = mdo->invocation_count_delta();
      int mdo_b = mdo->backedge_count_delta();
      if (Predicate::apply(method, cur_level, mdo_i, mdo_b)) {
        next_level = CompLevel_full_optimization;
      }
    } else {
      next_level = CompLevel_full_optimization;
    }
  }
  return next_level;
}

template<typename Predicate>
CompLevel CompilationPolicy::transition_from_limited_profile(const methodHandle& method, CompLevel cur_level, bool delay_profiling, bool disable_feedback) {
  precond(cur_level == CompLevel_limited_profile);
  CompLevel next_level = cur_level;
  int i = method->invocation_count();
  int b = method->backedge_count();
  double scale = delay_profiling ? Tier2ProfileDelayFactor : 1.0;
  MethodData* mdo = method->method_data();
  if (mdo != nullptr) {
    if (mdo->would_profile()) {
      if (disable_feedback || (CompileBroker::queue_size(CompLevel_full_optimization) <=
                              Tier3DelayOff * compiler_count(CompLevel_full_optimization) &&
                              Predicate::apply_scaled(method, cur_level, i, b, scale))) {
        next_level = CompLevel_full_profile;
      }
    } else {
      next_level = CompLevel_full_optimization;
    }
  } else {
    // If there is no MDO we need to profile
    if (disable_feedback || (CompileBroker::queue_size(CompLevel_full_optimization) <=
                            Tier3DelayOff * compiler_count(CompLevel_full_optimization) &&
                            Predicate::apply_scaled(method, cur_level, i, b, scale))) {
      next_level = CompLevel_full_profile;
    }
  }
  if (next_level == CompLevel_full_profile && is_method_profiled(method)) {
    next_level = CompLevel_full_optimization;
  }
  return next_level;
}


// Determine if a method should be compiled with a normal entry point at a different level.
CompLevel CompilationPolicy::call_event(const methodHandle& method, CompLevel cur_level, JavaThread* THREAD) {
  CompLevel osr_level = MIN2((CompLevel) method->highest_osr_comp_level(), common<LoopPredicate>(method, cur_level, THREAD, true));
  CompLevel next_level = common<CallPredicate>(method, cur_level, THREAD, !TrainingData::have_data() && is_old(method));

  // If OSR method level is greater than the regular method level, the levels should be
  // equalized by raising the regular method level in order to avoid OSRs during each
  // invocation of the method.
  if (osr_level == CompLevel_full_optimization && cur_level == CompLevel_full_profile) {
    MethodData* mdo = method->method_data();
    guarantee(mdo != nullptr, "MDO should not be nullptr");
    if (mdo->invocation_count() >= 1) {
      next_level = CompLevel_full_optimization;
    }
  } else {
    next_level = MAX2(osr_level, next_level);
  }
#if INCLUDE_JVMCI
  if (EnableJVMCI && UseJVMCICompiler &&
      next_level == CompLevel_full_optimization && !AOTLinkedClassBulkLoader::class_preloading_finished()) {
    next_level = cur_level;
  }
#endif
  return next_level;
}

// Determine if we should do an OSR compilation of a given method.
CompLevel CompilationPolicy::loop_event(const methodHandle& method, CompLevel cur_level, JavaThread* THREAD) {
  CompLevel next_level = common<LoopPredicate>(method, cur_level, THREAD, true);
  if (cur_level == CompLevel_none) {
    // If there is a live OSR method that means that we deopted to the interpreter
    // for the transition.
    CompLevel osr_level = MIN2((CompLevel)method->highest_osr_comp_level(), next_level);
    if (osr_level > CompLevel_none) {
      return osr_level;
    }
  }
  return next_level;
}

// Handle the invocation event.
void CompilationPolicy::method_invocation_event(const methodHandle& mh, const methodHandle& imh,
                                                      CompLevel level, nmethod* nm, TRAPS) {
  if (should_create_mdo(mh, level)) {
    create_mdo(mh, THREAD);
  }
  CompLevel next_level = call_event(mh, level, THREAD);
  if (next_level != level) {
    if (is_compilation_enabled() && !CompileBroker::compilation_is_in_queue(mh)) {
      compile(mh, InvocationEntryBci, next_level, THREAD);
    }
  }
}

// Handle the back branch event. Notice that we can compile the method
// with a regular entry from here.
void CompilationPolicy::method_back_branch_event(const methodHandle& mh, const methodHandle& imh,
                                                     int bci, CompLevel level, nmethod* nm, TRAPS) {
  if (should_create_mdo(mh, level)) {
    create_mdo(mh, THREAD);
  }
  // Check if MDO should be created for the inlined method
  if (should_create_mdo(imh, level)) {
    create_mdo(imh, THREAD);
  }

  if (is_compilation_enabled()) {
    CompLevel next_osr_level = loop_event(imh, level, THREAD);
    CompLevel max_osr_level = (CompLevel)imh->highest_osr_comp_level();
    // At the very least compile the OSR version
    if (!CompileBroker::compilation_is_in_queue(imh) && (next_osr_level != level)) {
      compile(imh, bci, next_osr_level, CHECK);
    }

    // Use loop event as an opportunity to also check if there's been
    // enough calls.
    CompLevel cur_level, next_level;
    if (mh() != imh()) { // If there is an enclosing method
      {
        guarantee(nm != nullptr, "Should have nmethod here");
        cur_level = comp_level(mh());
        next_level = call_event(mh, cur_level, THREAD);

        if (max_osr_level == CompLevel_full_optimization) {
          // The inlinee OSRed to full opt, we need to modify the enclosing method to avoid deopts
          bool make_not_entrant = false;
          if (nm->is_osr_method()) {
            // This is an osr method, just make it not entrant and recompile later if needed
            make_not_entrant = true;
          } else {
            if (next_level != CompLevel_full_optimization) {
              // next_level is not full opt, so we need to recompile the
              // enclosing method without the inlinee
              cur_level = CompLevel_none;
              make_not_entrant = true;
            }
          }
          if (make_not_entrant) {
            if (PrintTieredEvents) {
              int osr_bci = nm->is_osr_method() ? nm->osr_entry_bci() : InvocationEntryBci;
              print_event(MAKE_NOT_ENTRANT, mh(), mh(), osr_bci, level);
            }
            nm->make_not_entrant();
          }
        }
        // Fix up next_level if necessary to avoid deopts
        if (next_level == CompLevel_limited_profile && max_osr_level == CompLevel_full_profile) {
          next_level = CompLevel_full_profile;
        }
        if (cur_level != next_level) {
          if (!CompileBroker::compilation_is_in_queue(mh)) {
            compile(mh, InvocationEntryBci, next_level, THREAD);
          }
        }
      }
    } else {
      cur_level = comp_level(mh());
      next_level = call_event(mh, cur_level, THREAD);
      if (next_level != cur_level) {
        if (!CompileBroker::compilation_is_in_queue(mh)) {
          compile(mh, InvocationEntryBci, next_level, THREAD);
        }
      }
    }
  }
}
<|MERGE_RESOLUTION|>--- conflicted
+++ resolved
@@ -825,15 +825,14 @@
       task = next_task;
       continue;
     }
-<<<<<<< HEAD
     if (task->is_scc()) {
       // SCC tasks are on separate queue, and they should load fast. There is no need to walk
       // the rest of the queue, just take the task and go.
-=======
+      return task;
+    }
     if (task->compile_reason() == CompileTask::Reason_Whitebox) {
       // Whitebox (CTW) tasks do not participate in rate selection and/or any level
       // adjustments. Just return them in order.
->>>>>>> 62d93f2a
       return task;
     }
     Method* method = task->method();
