--- conflicted
+++ resolved
@@ -1626,13 +1626,8 @@
     // standard compilation
     nmethod* method_code = method->code();
     if (method_code != nullptr && (compile_reason != CompileTask::Reason_DirectivesChanged)) {
-<<<<<<< HEAD
       if (compilation_is_complete(method(), osr_bci, comp_level, requires_online_compilation, compile_reason)) {
-        return (nmethod*) method_code;
-=======
-      if (compilation_is_complete(method, osr_bci, comp_level)) {
         return method_code;
->>>>>>> f11a496d
       }
     }
     if (method->is_not_compilable(comp_level)) {
