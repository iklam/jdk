/*
 * Copyright (c) 1999, 2024, Oracle and/or its affiliates. All rights reserved.
 * DO NOT ALTER OR REMOVE COPYRIGHT NOTICES OR THIS FILE HEADER.
 *
 * This code is free software; you can redistribute it and/or modify it
 * under the terms of the GNU General Public License version 2 only, as
 * published by the Free Software Foundation.
 *
 * This code is distributed in the hope that it will be useful, but WITHOUT
 * ANY WARRANTY; without even the implied warranty of MERCHANTABILITY or
 * FITNESS FOR A PARTICULAR PURPOSE.  See the GNU General Public License
 * version 2 for more details (a copy is included in the LICENSE file that
 * accompanied this code).
 *
 * You should have received a copy of the GNU General Public License version
 * 2 along with this work; if not, write to the Free Software Foundation,
 * Inc., 51 Franklin St, Fifth Floor, Boston, MA 02110-1301 USA.
 *
 * Please contact Oracle, 500 Oracle Parkway, Redwood Shores, CA 94065 USA
 * or visit www.oracle.com if you need additional information or have any
 * questions.
 *
 */

#include "precompiled.hpp"
#include "cds/classPreloader.hpp"
#include "ci/ciCallProfile.hpp"
#include "ci/ciExceptionHandler.hpp"
#include "ci/ciInstanceKlass.hpp"
#include "ci/ciMethod.hpp"
#include "ci/ciMethodBlocks.hpp"
#include "ci/ciMethodData.hpp"
#include "ci/ciStreams.hpp"
#include "ci/ciSymbol.hpp"
#include "ci/ciReplay.hpp"
#include "ci/ciSymbols.hpp"
#include "ci/ciUtilities.inline.hpp"
#include "compiler/compileTask.hpp"
#include "compiler/abstractCompiler.hpp"
#include "compiler/compilerDefinitions.inline.hpp"
#include "compiler/methodLiveness.hpp"
#include "interpreter/interpreter.hpp"
#include "interpreter/linkResolver.hpp"
#include "interpreter/oopMapCache.hpp"
#include "logging/log.hpp"
#include "logging/logStream.hpp"
#include "memory/allocation.inline.hpp"
#include "memory/resourceArea.hpp"
#include "oops/generateOopMap.hpp"
#include "oops/method.inline.hpp"
#include "oops/oop.inline.hpp"
#include "oops/trainingData.hpp"
#include "prims/methodHandles.hpp"
#include "runtime/deoptimization.hpp"
#include "runtime/handles.inline.hpp"
#include "utilities/bitMap.inline.hpp"
#include "utilities/xmlstream.hpp"
#ifdef COMPILER2
#include "ci/bcEscapeAnalyzer.hpp"
#include "ci/ciTypeFlow.hpp"
#include "oops/method.hpp"
#endif

// ciMethod
//
// This class represents a Method* in the HotSpot virtual
// machine.


// ------------------------------------------------------------------
// ciMethod::ciMethod
//
// Loaded method.
ciMethod::ciMethod(const methodHandle& h_m, ciInstanceKlass* holder) :
  ciMetadata(h_m()),
  _holder(holder)
{
  assert(h_m() != nullptr, "no null method");
  assert(_holder->get_instanceKlass() == h_m->method_holder(), "");

  // These fields are always filled in in loaded methods.
  _flags = ciFlags(h_m->access_flags());

  // Easy to compute, so fill them in now.
  _max_stack          = h_m->max_stack();
  _max_locals         = h_m->max_locals();
  _code_size          = h_m->code_size();
  _handler_count      = h_m->exception_table_length();
  _size_of_parameters = h_m->size_of_parameters();
  _uses_monitors      = h_m->has_monitor_bytecodes();
  _balanced_monitors  = !_uses_monitors || h_m->guaranteed_monitor_matching();
  _is_c1_compilable   = !h_m->is_not_c1_compilable();
  _is_c2_compilable   = !h_m->is_not_c2_compilable();
  _can_be_parsed      = true;
  _has_reserved_stack_access = h_m->has_reserved_stack_access();
  _is_overpass        = h_m->is_overpass();
  // Lazy fields, filled in on demand.  Require allocation.
  _code               = nullptr;
  _exception_handlers = nullptr;
  _liveness           = nullptr;
  _method_blocks = nullptr;
#if defined(COMPILER2)
  _flow               = nullptr;
  _bcea               = nullptr;
#endif // COMPILER2

  // Check for blackhole intrinsic and then populate the intrinsic ID.
  CompilerOracle::tag_blackhole_if_possible(h_m);
  _intrinsic_id       = h_m->intrinsic_id();

  ciEnv *env = CURRENT_ENV;
  if (env->jvmti_can_hotswap_or_post_breakpoint()) {
    // 6328518 check hotswap conditions under the right lock.
    MutexLocker locker(Compile_lock);
    if (Dependencies::check_evol_method(h_m()) != nullptr) {
      _is_c1_compilable = false;
      _is_c2_compilable = false;
      _can_be_parsed = false;
    }
  } else {
    DEBUG_ONLY(CompilerThread::current()->check_possible_safepoint());
  }

  if (h_m->method_holder()->is_linked()) {
    _can_be_statically_bound = h_m->can_be_statically_bound();
    _can_omit_stack_trace = h_m->can_omit_stack_trace();
  } else {
    // Have to use a conservative value in this case.
    _can_be_statically_bound = false;
    _can_omit_stack_trace = true;
  }

  // Adjust the definition of this condition to be more useful:
  // %%% take these conditions into account in vtable generation
  if (!_can_be_statically_bound && h_m->is_private())
    _can_be_statically_bound = true;
  if (_can_be_statically_bound && h_m->is_abstract())
    _can_be_statically_bound = false;

  // generating _signature may allow GC and therefore move m.
  // These fields are always filled in.
  _name = env->get_symbol(h_m->name());
  ciSymbol* sig_symbol = env->get_symbol(h_m->signature());
  constantPoolHandle cpool(Thread::current(), h_m->constants());
  _signature = new (env->arena()) ciSignature(_holder, cpool, sig_symbol);
  _method_data = nullptr;
  _method_data_recorded = nullptr;
  // Take a snapshot of these values, so they will be commensurate with the MDO.
  if (ProfileInterpreter || CompilerConfig::is_c1_profiling()) {
    int invcnt = h_m->interpreter_invocation_count();
    // if the value overflowed report it as max int
    _interpreter_invocation_count = invcnt < 0 ? max_jint : invcnt ;
    _interpreter_throwout_count   = h_m->interpreter_throwout_count();
  } else {
    _interpreter_invocation_count = 0;
    _interpreter_throwout_count = 0;
  }
  if (_interpreter_invocation_count == 0)
    _interpreter_invocation_count = 1;
  _inline_instructions_size = -1;
  if (ReplayCompiles) {
    ciReplay::initialize(this);
  }
  DirectiveSet* directives = DirectivesStack::getMatchingDirective(h_m, CURRENT_ENV->task()->compiler());
  ccstrlist bci_list = directives->TooManyTrapsAtBCIOption;
  int len = (int)strlen(bci_list);
  Arena* arena = CURRENT_ENV->arena();
  _has_trap_at_bci = new (arena) GrowableArray<int>(arena, 2, 0, 0);
  for (int i = 0; i < len; i++) {
    int v = -1;
    int read;
    if (sscanf(bci_list + i, "%i%n", &v, &read) != 1) {
      warning("wrong format for TooManyTrapsAtBCI option: \"%s\"", bci_list);
      break;
    }
    assert(v >= 0 && v < (1<<16), "%i", v);
    _has_trap_at_bci->append_if_missing(v);
    i += read;
  }
}


// ------------------------------------------------------------------
// ciMethod::ciMethod
//
// Unloaded method.
ciMethod::ciMethod(ciInstanceKlass* holder,
                   ciSymbol*        name,
                   ciSymbol*        signature,
                   ciInstanceKlass* accessor) :
  ciMetadata((Metadata*)nullptr),
  _name(                   name),
  _holder(                 holder),
  _method_data(            nullptr),
  _method_data_recorded(   nullptr),
  _method_blocks(          nullptr),
  _intrinsic_id(           vmIntrinsics::_none),
  _inline_instructions_size(-1),
  _can_be_statically_bound(false),
  _can_omit_stack_trace(true),
  _has_trap_at_bci(        nullptr),
  _liveness(               nullptr)
#if defined(COMPILER2)
  ,
  _flow(                   nullptr),
  _bcea(                   nullptr)
#endif // COMPILER2
{
  // Usually holder and accessor are the same type but in some cases
  // the holder has the wrong class loader (e.g. invokedynamic call
  // sites) so we pass the accessor.
  _signature = new (CURRENT_ENV->arena()) ciSignature(accessor, constantPoolHandle(), signature);
}


// ------------------------------------------------------------------
// ciMethod::load_code
//
// Load the bytecodes and exception handler table for this method.
void ciMethod::load_code() {
  VM_ENTRY_MARK;
  assert(is_loaded(), "only loaded methods have code");

  Method* me = get_Method();
  Arena* arena = CURRENT_THREAD_ENV->arena();

  // Load the bytecodes.
  _code = (address)arena->Amalloc(code_size());
  memcpy(_code, me->code_base(), code_size());

#if INCLUDE_JVMTI
  // Revert any breakpoint bytecodes in ci's copy
  if (me->number_of_breakpoints() > 0) {
    BreakpointInfo* bp = me->method_holder()->breakpoints();
    for (; bp != nullptr; bp = bp->next()) {
      if (bp->match(me)) {
        code_at_put(bp->bci(), bp->orig_bytecode());
      }
    }
  }
#endif

  // And load the exception table.
  ExceptionTable exc_table(me);

  // Allocate one extra spot in our list of exceptions.  This
  // last entry will be used to represent the possibility that
  // an exception escapes the method.  See ciExceptionHandlerStream
  // for details.
  _exception_handlers =
    (ciExceptionHandler**)arena->Amalloc(sizeof(ciExceptionHandler*)
                                         * (_handler_count + 1));
  if (_handler_count > 0) {
    for (int i=0; i<_handler_count; i++) {
      _exception_handlers[i] = new (arena) ciExceptionHandler(
                                holder(),
            /* start    */      exc_table.start_pc(i),
            /* limit    */      exc_table.end_pc(i),
            /* goto pc  */      exc_table.handler_pc(i),
            /* cp index */      exc_table.catch_type_index(i));
    }
  }

  // Put an entry at the end of our list to represent the possibility
  // of exceptional exit.
  _exception_handlers[_handler_count] =
    new (arena) ciExceptionHandler(holder(), 0, code_size(), -1, 0);

  if (CIPrintMethodCodes) {
    print_codes();
  }
}


// ------------------------------------------------------------------
// ciMethod::has_linenumber_table
//
// length unknown until decompression
bool    ciMethod::has_linenumber_table() const {
  check_is_loaded();
  VM_ENTRY_MARK;
  return get_Method()->has_linenumber_table();
}


// ------------------------------------------------------------------
// ciMethod::line_number_from_bci
int ciMethod::line_number_from_bci(int bci) const {
  check_is_loaded();
  VM_ENTRY_MARK;
  return get_Method()->line_number_from_bci(bci);
}


// ------------------------------------------------------------------
// ciMethod::vtable_index
//
// Get the position of this method's entry in the vtable, if any.
int ciMethod::vtable_index() {
  check_is_loaded();
  assert(holder()->is_linked(), "must be linked");
  VM_ENTRY_MARK;
  return get_Method()->vtable_index();
}

// ------------------------------------------------------------------
// ciMethod::uses_balanced_monitors
//
// Does this method use monitors in a strict stack-disciplined manner?
bool ciMethod::has_balanced_monitors() {
  check_is_loaded();
  if (_balanced_monitors) return true;

  // Analyze the method to see if monitors are used properly.
  VM_ENTRY_MARK;
  methodHandle method(THREAD, get_Method());
  assert(method->has_monitor_bytecodes(), "should have checked this");

  // Check to see if a previous compilation computed the
  // monitor-matching analysis.
  if (method->guaranteed_monitor_matching()) {
    _balanced_monitors = true;
    return true;
  }

  {
    ExceptionMark em(THREAD);
    ResourceMark rm(THREAD);
    GeneratePairingInfo gpi(method);
    if (!gpi.compute_map(THREAD)) {
      fatal("Unrecoverable verification or out-of-memory error");
    }
    if (!gpi.monitor_safe()) {
      return false;
    }
    method->set_guaranteed_monitor_matching();
    _balanced_monitors = true;
  }
  return true;
}


// ------------------------------------------------------------------
// ciMethod::get_flow_analysis
ciTypeFlow* ciMethod::get_flow_analysis() {
#if defined(COMPILER2)
  if (_flow == nullptr) {
    ciEnv* env = CURRENT_ENV;
    _flow = new (env->arena()) ciTypeFlow(env, this);
    _flow->do_flow();
  }
  return _flow;
#else // COMPILER2
  ShouldNotReachHere();
  return nullptr;
#endif // COMPILER2
}


// ------------------------------------------------------------------
// ciMethod::get_osr_flow_analysis
ciTypeFlow* ciMethod::get_osr_flow_analysis(int osr_bci) {
#if defined(COMPILER2)
  // OSR entry points are always place after a call bytecode of some sort
  assert(osr_bci >= 0, "must supply valid OSR entry point");
  ciEnv* env = CURRENT_ENV;
  ciTypeFlow* flow = new (env->arena()) ciTypeFlow(env, this, osr_bci);
  flow->do_flow();
  return flow;
#else // COMPILER2
  ShouldNotReachHere();
  return nullptr;
#endif // COMPILER2
}

// ------------------------------------------------------------------
// ciMethod::raw_liveness_at_bci
//
// Which local variables are live at a specific bci?
MethodLivenessResult ciMethod::raw_liveness_at_bci(int bci) {
  check_is_loaded();
  if (_liveness == nullptr) {
    // Create the liveness analyzer.
    Arena* arena = CURRENT_ENV->arena();
    _liveness = new (arena) MethodLiveness(arena, this);
    _liveness->compute_liveness();
  }
  return _liveness->get_liveness_at(bci);
}

// ------------------------------------------------------------------
// ciMethod::liveness_at_bci
//
// Which local variables are live at a specific bci?  When debugging
// will return true for all locals in some cases to improve debug
// information.
MethodLivenessResult ciMethod::liveness_at_bci(int bci) {
  if (CURRENT_ENV->should_retain_local_variables() || DeoptimizeALot) {
    // Keep all locals live for the user's edification and amusement.
    MethodLivenessResult result(_max_locals);
    result.set_range(0, _max_locals);
    result.set_is_valid();
    return result;
  }
  return raw_liveness_at_bci(bci);
}

// ciMethod::live_local_oops_at_bci
//
// find all the live oops in the locals array for a particular bci
// Compute what the interpreter believes by using the interpreter
// oopmap generator. This is used as a double check during osr to
// guard against conservative result from MethodLiveness making us
// think a dead oop is live.  MethodLiveness is conservative in the
// sense that it may consider locals to be live which cannot be live,
// like in the case where a local could contain an oop or  a primitive
// along different paths.  In that case the local must be dead when
// those paths merge. Since the interpreter's viewpoint is used when
// gc'ing an interpreter frame we need to use its viewpoint  during
// OSR when loading the locals.

ResourceBitMap ciMethod::live_local_oops_at_bci(int bci) {
  VM_ENTRY_MARK;
  InterpreterOopMap mask;
  OopMapCache::compute_one_oop_map(methodHandle(THREAD, get_Method()), bci, &mask);
  int mask_size = max_locals();
  ResourceBitMap result(mask_size);
  int i;
  for (i = 0; i < mask_size ; i++ ) {
    if (mask.is_oop(i)) result.set_bit(i);
  }
  return result;
}


#ifdef COMPILER1
// ------------------------------------------------------------------
// ciMethod::bci_block_start
//
// Marks all bcis where a new basic block starts
const BitMap& ciMethod::bci_block_start() {
  check_is_loaded();
  if (_liveness == nullptr) {
    // Create the liveness analyzer.
    Arena* arena = CURRENT_ENV->arena();
    _liveness = new (arena) MethodLiveness(arena, this);
    _liveness->compute_liveness();
  }

  return _liveness->get_bci_block_start();
}
#endif // COMPILER1


// ------------------------------------------------------------------
// ciMethod::check_overflow
//
// Check whether the profile counter is overflowed and adjust if true.
// For invoke* it will turn negative values into max_jint,
// and for checkcast/aastore/instanceof turn positive values into min_jint.
int ciMethod::check_overflow(int c, Bytecodes::Code code) {
  switch (code) {
    case Bytecodes::_aastore:    // fall-through
    case Bytecodes::_checkcast:  // fall-through
    case Bytecodes::_instanceof: {
      if (VM_Version::profile_all_receivers_at_type_check()) {
        return (c < 0 ? max_jint : c); // always non-negative
      }
      return (c > 0 ? min_jint : c); // always non-positive
    }
    default: {
      assert(Bytecodes::is_invoke(code), "%s", Bytecodes::name(code));
      return (c < 0 ? max_jint : c); // always non-negative
    }
  }
}


// ------------------------------------------------------------------
// ciMethod::call_profile_at_bci
//
// Get the ciCallProfile for the invocation of this method.
// Also reports receiver types for non-call type checks (if TypeProfileCasts).
ciCallProfile ciMethod::call_profile_at_bci(int bci) {
  ResourceMark rm;
  ciCallProfile result;
  if (method_data() != nullptr && method_data()->is_mature()) {
    ciProfileData* data = method_data()->bci_to_data(bci);
    if (data != nullptr && data->is_CounterData()) {
      // Every profiled call site has a counter.
      int count = check_overflow(data->as_CounterData()->count(), java_code_at_bci(bci));

      if (!data->is_ReceiverTypeData()) {
        result._receiver_count[0] = 0;  // that's a definite zero
      } else { // ReceiverTypeData is a subclass of CounterData
        ciReceiverTypeData* call = (ciReceiverTypeData*)data->as_ReceiverTypeData();
        // In addition, virtual call sites have receiver type information
        int receivers_count_total = 0;
        int morphism = 0;
        // Precompute morphism for the possible fixup
        for (uint i = 0; i < call->row_limit(); i++) {
          ciKlass* receiver = call->receiver(i);
          if (receiver == nullptr)  continue;
          morphism++;
        }
        int epsilon = 0;
        // For a call, it is assumed that either the type of the receiver(s)
        // is recorded or an associated counter is incremented, but not both. With
        // tiered compilation, however, both can happen due to the interpreter and
        // C1 profiling invocations differently. Address that inconsistency here.
        if (morphism == 1 && count > 0) {
          epsilon = count;
          count = 0;
        }
        for (uint i = 0; i < call->row_limit(); i++) {
          ciKlass* receiver = call->receiver(i);
          if (receiver == nullptr)  continue;
          int rcount = saturated_add(call->receiver_count(i), epsilon);
          if (rcount == 0) rcount = 1; // Should be valid value
          receivers_count_total = saturated_add(receivers_count_total, rcount);
          // Add the receiver to result data.
          result.add_receiver(receiver, rcount);
          // If we extend profiling to record methods,
          // we will set result._method also.
        }
        // Determine call site's morphism.
        // The call site count is 0 with known morphism (only 1 or 2 receivers)
        // or < 0 in the case of a type check failure for checkcast, aastore, instanceof.
        // The call site count is > 0 in the case of a polymorphic virtual call.
        if (morphism > 0 && morphism == result._limit) {
           // The morphism <= MorphismLimit.
           if ((morphism <  ciCallProfile::MorphismLimit) ||
               (morphism == ciCallProfile::MorphismLimit && count == 0)) {
#ifdef ASSERT
             if (count > 0) {
               this->print_short_name(tty);
               tty->print_cr(" @ bci:%d", bci);
               this->print_codes();
               assert(false, "this call site should not be polymorphic");
             }
#endif
             result._morphism = morphism;
           }
        }
        // Make the count consistent if this is a call profile. If count is
        // zero or less, presume that this is a typecheck profile and
        // do nothing.  Otherwise, increase count to be the sum of all
        // receiver's counts.
        if (count >= 0) {
          count = saturated_add(count, receivers_count_total);
        }
      }
      result._count = count;
    }
  }
  return result;
}

// ------------------------------------------------------------------
// Add new receiver and sort data by receiver's profile count.
void ciCallProfile::add_receiver(ciKlass* receiver, int receiver_count) {
  // Add new receiver and sort data by receiver's counts when we have space
  // for it otherwise replace the less called receiver (less called receiver
  // is placed to the last array element which is not used).
  // First array's element contains most called receiver.
  int i = _limit;
  for (; i > 0 && receiver_count > _receiver_count[i-1]; i--) {
    _receiver[i] = _receiver[i-1];
    _receiver_count[i] = _receiver_count[i-1];
  }
  _receiver[i] = receiver;
  _receiver_count[i] = receiver_count;
  if (_limit < MorphismLimit) _limit++;
}


void ciMethod::assert_virtual_call_type_ok(int bci) {
  assert(java_code_at_bci(bci) == Bytecodes::_invokevirtual ||
         java_code_at_bci(bci) == Bytecodes::_invokeinterface, "unexpected bytecode %s", Bytecodes::name(java_code_at_bci(bci)));
}

void ciMethod::assert_call_type_ok(int bci) {
  assert(java_code_at_bci(bci) == Bytecodes::_invokestatic ||
         java_code_at_bci(bci) == Bytecodes::_invokespecial ||
         java_code_at_bci(bci) == Bytecodes::_invokedynamic, "unexpected bytecode %s", Bytecodes::name(java_code_at_bci(bci)));
}

/**
 * Check whether profiling provides a type for the argument i to the
 * call at bci bci
 *
 * @param [in]bci         bci of the call
 * @param [in]i           argument number
 * @param [out]type       profiled type of argument, null if none
 * @param [out]ptr_kind   whether always null, never null or maybe null
 * @return                true if profiling exists
 *
 */
bool ciMethod::argument_profiled_type(int bci, int i, ciKlass*& type, ProfilePtrKind& ptr_kind) {
  if (MethodData::profile_parameters() && method_data() != nullptr && method_data()->is_mature()) {
    ciProfileData* data = method_data()->bci_to_data(bci);
    if (data != nullptr) {
      if (data->is_VirtualCallTypeData()) {
        assert_virtual_call_type_ok(bci);
        ciVirtualCallTypeData* call = (ciVirtualCallTypeData*)data->as_VirtualCallTypeData();
        if (i >= call->number_of_arguments()) {
          return false;
        }
        type = call->valid_argument_type(i);
        ptr_kind = call->argument_ptr_kind(i);
        return true;
      } else if (data->is_CallTypeData()) {
        assert_call_type_ok(bci);
        ciCallTypeData* call = (ciCallTypeData*)data->as_CallTypeData();
        if (i >= call->number_of_arguments()) {
          return false;
        }
        type = call->valid_argument_type(i);
        ptr_kind = call->argument_ptr_kind(i);
        return true;
      }
    }
  }
  return false;
}

/**
 * Check whether profiling provides a type for the return value from
 * the call at bci bci
 *
 * @param [in]bci         bci of the call
 * @param [out]type       profiled type of argument, null if none
 * @param [out]ptr_kind   whether always null, never null or maybe null
 * @return                true if profiling exists
 *
 */
bool ciMethod::return_profiled_type(int bci, ciKlass*& type, ProfilePtrKind& ptr_kind) {
  if (MethodData::profile_return() && method_data() != nullptr && method_data()->is_mature()) {
    ciProfileData* data = method_data()->bci_to_data(bci);
    if (data != nullptr) {
      if (data->is_VirtualCallTypeData()) {
        assert_virtual_call_type_ok(bci);
        ciVirtualCallTypeData* call = (ciVirtualCallTypeData*)data->as_VirtualCallTypeData();
        if (call->has_return()) {
          type = call->valid_return_type();
          ptr_kind = call->return_ptr_kind();
          return true;
        }
      } else if (data->is_CallTypeData()) {
        assert_call_type_ok(bci);
        ciCallTypeData* call = (ciCallTypeData*)data->as_CallTypeData();
        if (call->has_return()) {
          type = call->valid_return_type();
          ptr_kind = call->return_ptr_kind();
        }
        return true;
      }
    }
  }
  return false;
}

/**
 * Check whether profiling provides a type for the parameter i
 *
 * @param [in]i           parameter number
 * @param [out]type       profiled type of parameter, null if none
 * @param [out]ptr_kind   whether always null, never null or maybe null
 * @return                true if profiling exists
 *
 */
bool ciMethod::parameter_profiled_type(int i, ciKlass*& type, ProfilePtrKind& ptr_kind) {
  if (MethodData::profile_parameters() && method_data() != nullptr && method_data()->is_mature()) {
    ciParametersTypeData* parameters = method_data()->parameters_type_data();
    if (parameters != nullptr && i < parameters->number_of_parameters()) {
      type = parameters->valid_parameter_type(i);
      ptr_kind = parameters->parameter_ptr_kind(i);
      return true;
    }
  }
  return false;
}


// ------------------------------------------------------------------
// ciMethod::find_monomorphic_target
//
// Given a certain calling environment, find the monomorphic target
// for the call.  Return null if the call is not monomorphic in
// its calling environment, or if there are only abstract methods.
// The returned method is never abstract.
// Note: If caller uses a non-null result, it must inform dependencies
// via assert_unique_concrete_method or assert_leaf_type.
ciMethod* ciMethod::find_monomorphic_target(ciInstanceKlass* caller,
                                            ciInstanceKlass* callee_holder,
                                            ciInstanceKlass* actual_recv,
                                            bool check_access) {
  check_is_loaded();

  if (actual_recv->is_interface()) {
    // %%% We cannot trust interface types, yet.  See bug 6312651.
    return nullptr;
  }

  ciMethod* root_m = resolve_invoke(caller, actual_recv, check_access, true /* allow_abstract */);
  if (root_m == nullptr) {
    // Something went wrong looking up the actual receiver method.
    return nullptr;
  }

  // Make certain quick checks even if UseCHA is false.

  // Is it private or final?
  if (root_m->can_be_statically_bound()) {
    assert(!root_m->is_abstract(), "sanity");
    return root_m;
  }

  if (actual_recv->is_leaf_type() && actual_recv == root_m->holder()) {
    // Easy case.  There is no other place to put a method, so don't bother
    // to go through the VM_ENTRY_MARK and all the rest.
    if (root_m->is_abstract()) {
      return nullptr;
    }
    return root_m;
  }

  // Array methods (clone, hashCode, etc.) are always statically bound.
  // If we were to see an array type here, we'd return root_m.
  // However, this method processes only ciInstanceKlasses.  (See 4962591.)
  // The inline_native_clone intrinsic narrows Object to T[] properly,
  // so there is no need to do the same job here.

  if (!UseCHA)  return nullptr;

  VM_ENTRY_MARK;

  methodHandle target;
  {
    MutexLocker locker(Compile_lock);
    InstanceKlass* context = actual_recv->get_instanceKlass();
    if (UseVtableBasedCHA) {
      target = methodHandle(THREAD, Dependencies::find_unique_concrete_method(context,
                                                                              root_m->get_Method(),
                                                                              callee_holder->get_Klass(),
                                                                              this->get_Method()));
    } else {
      if (root_m->is_abstract()) {
        return nullptr; // not supported
      }
      target = methodHandle(THREAD, Dependencies::find_unique_concrete_method(context, root_m->get_Method()));
    }
    assert(target() == nullptr || !target()->is_abstract(), "not allowed");
    // %%% Should upgrade this ciMethod API to look for 1 or 2 concrete methods.
  }

#ifndef PRODUCT
  LogTarget(Debug, dependencies) lt;
  if (lt.is_enabled() && target() != nullptr && target() != root_m->get_Method()) {
    LogStream ls(&lt);
    ls.print("found a non-root unique target method");
    ls.print_cr("  context = %s", actual_recv->get_Klass()->external_name());
    ls.print("  method  = ");
    target->print_short_name(&ls);
    ls.cr();
  }
#endif //PRODUCT

  if (target() == nullptr) {
    return nullptr;
  }
  if (target() == root_m->get_Method()) {
    return root_m;
  }
  if (!root_m->is_public() &&
      !root_m->is_protected()) {
    // If we are going to reason about inheritance, it's easiest
    // if the method in question is public, protected, or private.
    // If the answer is not root_m, it is conservatively correct
    // to return null, even if the CHA encountered irrelevant
    // methods in other packages.
    // %%% TO DO: Work out logic for package-private methods
    // with the same name but different vtable indexes.
    return nullptr;
  }
  return CURRENT_THREAD_ENV->get_method(target());
}

// ------------------------------------------------------------------
// ciMethod::can_be_statically_bound
//
// Tries to determine whether a method can be statically bound in some context.
bool ciMethod::can_be_statically_bound(ciInstanceKlass* context) const {
  return (holder() == context) && can_be_statically_bound();
}

// ------------------------------------------------------------------
// ciMethod::can_omit_stack_trace
//
// Tries to determine whether a method can omit stack trace in throw in compiled code.
bool ciMethod::can_omit_stack_trace() const {
  if (!StackTraceInThrowable) {
    return true; // stack trace is switched off.
  }
  if (!OmitStackTraceInFastThrow) {
    return false; // Have to provide stack trace.
  }
  return _can_omit_stack_trace;
}

// ------------------------------------------------------------------
// ciMethod::resolve_invoke
//
// Given a known receiver klass, find the target for the call.
// Return null if the call has no target or the target is abstract.
ciMethod* ciMethod::resolve_invoke(ciKlass* caller, ciKlass* exact_receiver, bool check_access, bool allow_abstract) {
  check_is_loaded();
  VM_ENTRY_MARK;

  Klass* caller_klass = caller->get_Klass();
  Klass* recv         = exact_receiver->get_Klass();
  Klass* resolved     = holder()->get_Klass();
  Symbol* h_name      = name()->get_symbol();
  Symbol* h_signature = signature()->get_symbol();

  LinkInfo link_info(resolved, h_name, h_signature, caller_klass,
                     check_access ? LinkInfo::AccessCheck::required : LinkInfo::AccessCheck::skip,
                     check_access ? LinkInfo::LoaderConstraintCheck::required : LinkInfo::LoaderConstraintCheck::skip);
  Method* m = nullptr;
  // Only do exact lookup if receiver klass has been linked.  Otherwise,
  // the vtable has not been setup, and the LinkResolver will fail.
  if (recv->is_array_klass()
       ||
      (InstanceKlass::cast(recv)->is_linked() && !exact_receiver->is_interface())) {
    if (holder()->is_interface()) {
      m = LinkResolver::resolve_interface_call_or_null(recv, link_info);
    } else {
      m = LinkResolver::resolve_virtual_call_or_null(recv, link_info);
    }
  }

  if (m == nullptr) {
    // Return null only if there was a problem with lookup (uninitialized class, etc.)
    return nullptr;
  }

  ciMethod* result = this;
  if (m != get_Method()) {
    result = CURRENT_THREAD_ENV->get_method(m);
  }

  if (result->is_abstract() && !allow_abstract) {
    // Don't return abstract methods because they aren't optimizable or interesting.
    return nullptr;
  }
  return result;
}

// ------------------------------------------------------------------
// ciMethod::resolve_vtable_index
//
// Given a known receiver klass, find the vtable index for the call.
// Return Method::invalid_vtable_index if the vtable_index is unknown.
int ciMethod::resolve_vtable_index(ciKlass* caller, ciKlass* receiver) {
   check_is_loaded();

   int vtable_index = Method::invalid_vtable_index;
   // Only do lookup if receiver klass has been linked.  Otherwise,
   // the vtable has not been setup, and the LinkResolver will fail.
   if (!receiver->is_interface()
       && (!receiver->is_instance_klass() ||
           receiver->as_instance_klass()->is_linked())) {
     VM_ENTRY_MARK;

     Klass* caller_klass = caller->get_Klass();
     Klass* recv         = receiver->get_Klass();
     Symbol* h_name = name()->get_symbol();
     Symbol* h_signature = signature()->get_symbol();

     LinkInfo link_info(recv, h_name, h_signature, caller_klass);
     vtable_index = LinkResolver::resolve_virtual_vtable_index(recv, link_info);
     if (vtable_index == Method::nonvirtual_vtable_index) {
       // A statically bound method.  Return "no such index".
       vtable_index = Method::invalid_vtable_index;
     }
   }

   return vtable_index;
}

// ------------------------------------------------------------------
// ciMethod::get_field_at_bci
ciField* ciMethod::get_field_at_bci(int bci, bool &will_link) {
  ciBytecodeStream iter(this);
  iter.reset_to_bci(bci);
  iter.next();
  return iter.get_field(will_link);
}

// ------------------------------------------------------------------
// ciMethod::get_method_at_bci
ciMethod* ciMethod::get_method_at_bci(int bci, bool &will_link, ciSignature* *declared_signature) {
  ciBytecodeStream iter(this);
  iter.reset_to_bci(bci);
  iter.next();
  return iter.get_method(will_link, declared_signature);
}

// ------------------------------------------------------------------
ciKlass* ciMethod::get_declared_method_holder_at_bci(int bci) {
  ciBytecodeStream iter(this);
  iter.reset_to_bci(bci);
  iter.next();
  return iter.get_declared_method_holder();
}

// ------------------------------------------------------------------
// Adjust a CounterData count to be commensurate with
// interpreter_invocation_count.  If the MDO exists for
// only 25% of the time the method exists, then the
// counts in the MDO should be scaled by 4X, so that
// they can be usefully and stably compared against the
// invocation counts in methods.
int ciMethod::scale_count(int count, float prof_factor) {
  if (count > 0 && method_data() != nullptr) {
    int counter_life = method_data()->invocation_count();
    int method_life = interpreter_invocation_count();
    if (method_life < counter_life) { // may happen because of the snapshot timing
      method_life = counter_life;
    }
    if (counter_life > 0) {
      count = (int)((double)count * prof_factor * method_life / counter_life + 0.5);
      count = (count > 0) ? count : 1;
    } else {
      count = 1;
    }
  }
  return count;
}


// ------------------------------------------------------------------
// ciMethod::is_special_get_caller_class_method
//
bool ciMethod::is_ignored_by_security_stack_walk() const {
  check_is_loaded();
  VM_ENTRY_MARK;
  return get_Method()->is_ignored_by_security_stack_walk();
}

// ------------------------------------------------------------------
// ciMethod::needs_clinit_barrier
//
bool ciMethod::needs_clinit_barrier() const {
  check_is_loaded();
  return is_static() && !holder()->is_initialized();
}

// ------------------------------------------------------------------
// invokedynamic support

// ------------------------------------------------------------------
// ciMethod::is_method_handle_intrinsic
//
// Return true if the method is an instance of the JVM-generated
// signature-polymorphic MethodHandle methods, _invokeBasic, _linkToVirtual, etc.
bool ciMethod::is_method_handle_intrinsic() const {
  vmIntrinsics::ID iid = _intrinsic_id;  // do not check if loaded
  return (MethodHandles::is_signature_polymorphic(iid) &&
          MethodHandles::is_signature_polymorphic_intrinsic(iid));
}

// ------------------------------------------------------------------
// ciMethod::is_compiled_lambda_form
//
// Return true if the method is a generated MethodHandle adapter.
// These are built by Java code.
bool ciMethod::is_compiled_lambda_form() const {
  vmIntrinsics::ID iid = _intrinsic_id;  // do not check if loaded
  return iid == vmIntrinsics::_compiledLambdaForm;
}

// ------------------------------------------------------------------
// ciMethod::is_object_initializer
//
bool ciMethod::is_object_initializer() const {
   return name() == ciSymbols::object_initializer_name();
}

// ------------------------------------------------------------------
// ciMethod::has_member_arg
//
// Return true if the method is a linker intrinsic like _linkToVirtual.
// These are built by the JVM.
bool ciMethod::has_member_arg() const {
  vmIntrinsics::ID iid = _intrinsic_id;  // do not check if loaded
  return (MethodHandles::is_signature_polymorphic(iid) &&
          MethodHandles::has_member_arg(iid));
}

// ------------------------------------------------------------------
// ciMethod::ensure_method_data
//
// Generate new MethodData* objects at compile time.
// Return true if allocation was successful or no MDO is required.
bool ciMethod::ensure_method_data(const methodHandle& h_m, bool training_data_only) {
  EXCEPTION_CONTEXT;
  if (is_native() || is_abstract() || h_m()->is_accessor()) {
    return true;
  }
  if (h_m()->method_data() == nullptr) {
    if (training_data_only) {
      Method::install_training_method_data(h_m);
    } else {
      Method::build_profiling_method_data(h_m, THREAD);
      if (HAS_PENDING_EXCEPTION) {
        CLEAR_PENDING_EXCEPTION;
      }
    }
  }
  if (h_m()->method_data() != nullptr) {
    _method_data = CURRENT_ENV->get_method_data(h_m()->method_data());
    return _method_data->load_data();
  } else {
    _method_data = CURRENT_ENV->get_empty_methodData();
    return false;
  }
}

// public, retroactive version
bool ciMethod::ensure_method_data(bool training_data_only) {
  bool result = true;
  if (_method_data == nullptr || _method_data->is_empty()) {
    GUARDED_VM_ENTRY({
      methodHandle mh(Thread::current(), get_Method());
      result = ensure_method_data(mh, training_data_only);
    });
  }
  return result;
}


// ------------------------------------------------------------------
// ciMethod::method_data
//
ciMethodData* ciMethod::method_data() {
  if (CURRENT_ENV->task()->is_precompiled() && CURRENT_ENV->task()->comp_level() == CompLevel_full_optimization) {
    if (_method_data_recorded == nullptr) {
      VM_ENTRY_MARK;
      methodHandle h_m(thread, get_Method());
      MethodTrainingData* mtd = TrainingData::lookup_for(h_m());
      MethodData* mdo = (mtd != nullptr ? mtd->final_profile() : nullptr);
      DirectiveSet* directives = DirectivesStack::getMatchingDirective(h_m, CURRENT_ENV->task()->compiler());
      if (mdo == nullptr || directives->IgnoreRecordedProfileOption) {
        if (directives->IgnoreRecordedProfileOption) {
          ResourceMark rm;
          log_debug(precompile)("Ignore recorded profile for %s", h_m->name_and_sig_as_C_string());
        } else {
          ResourceMark rm;
          log_debug(precompile)("No profile for %s", h_m->name_and_sig_as_C_string());
        }
        _method_data_recorded = CURRENT_ENV->get_empty_methodData();
      } else {
        if (mdo->extra_data_lock() == nullptr) {
          assert(!HAS_PENDING_EXCEPTION, "");
          mdo->restore_unshareable_info(thread);
          assert(!HAS_PENDING_EXCEPTION, "");
        }
        _method_data_recorded = CURRENT_ENV->get_method_data(mdo);
        _method_data_recorded->load_data();
        {
          ResourceMark rm;
          log_debug(precompile)("Recorded profile " PTR_FORMAT " for %s", p2i(mdo), h_m->name_and_sig_as_C_string());
        }
      }
    }
    assert(_method_data_recorded != nullptr, "");
    return _method_data_recorded;
  } else {
    if (_method_data != nullptr) {
      return _method_data;
    }
    VM_ENTRY_MARK;
    methodHandle h_m(thread, get_Method());
    MethodData* mdo = h_m()->method_data();
    if (mdo != nullptr) {
      _method_data = CURRENT_ENV->get_method_data(mdo);
      _method_data->load_data();
    } else {
      _method_data = CURRENT_ENV->get_empty_methodData();
    }
    return _method_data;
  }
}

// ------------------------------------------------------------------
// ciMethod::method_data_or_null
// Returns a pointer to ciMethodData if MDO exists on the VM side,
// null otherwise.
ciMethodData* ciMethod::method_data_or_null() {
  ciMethodData *md = method_data();
  if (md->is_empty()) {
    return nullptr;
  }
  return md;
}

// ------------------------------------------------------------------
// ciMethod::ensure_method_counters
//
MethodCounters* ciMethod::ensure_method_counters() {
  check_is_loaded();
  VM_ENTRY_MARK;
  methodHandle mh(THREAD, get_Method());
  MethodCounters* method_counters = mh->get_method_counters(CHECK_NULL);
  return method_counters;
}

// ------------------------------------------------------------------
// ciMethod::has_option
//
bool ciMethod::has_option(enum CompileCommand option) {
  check_is_loaded();
  VM_ENTRY_MARK;
  methodHandle mh(THREAD, get_Method());
  return CompilerOracle::has_option(mh, option);
}

// ------------------------------------------------------------------
// ciMethod::has_option_value
//
bool ciMethod::has_option_value(enum CompileCommand option, double& value) {
  check_is_loaded();
  VM_ENTRY_MARK;
  methodHandle mh(THREAD, get_Method());
  return CompilerOracle::has_option_value(mh, option, value);
}
// ------------------------------------------------------------------
// ciMethod::can_be_compiled
//
// Have previous compilations of this method succeeded?
bool ciMethod::can_be_compiled() {
  check_is_loaded();
  ciEnv* env = CURRENT_ENV;
  if (is_c1_compile(env->comp_level())) {
    return _is_c1_compilable;
  }

#if INCLUDE_JVMCI
  if (EnableJVMCI && UseJVMCICompiler &&
      env->comp_level() == CompLevel_full_optimization && !ClassPreloader::class_preloading_finished()) {
    return false;
  }
#endif
  return _is_c2_compilable;
}

// ------------------------------------------------------------------
// ciMethod::has_compiled_code
bool ciMethod::has_compiled_code() {
  return inline_instructions_size() > 0;
}

int ciMethod::highest_osr_comp_level() {
  check_is_loaded();
  VM_ENTRY_MARK;
  return get_Method()->highest_osr_comp_level();
}

// ------------------------------------------------------------------
// ciMethod::code_size_for_inlining
//
// Code size for inlining decisions.  This method returns a code
// size of 1 for methods which has the ForceInline annotation.
int ciMethod::code_size_for_inlining() {
  check_is_loaded();
  if (get_Method()->force_inline()) {
    return 1;
  }
  return code_size();
}

// ------------------------------------------------------------------
// ciMethod::inline_instructions_size
//
// This is a rough metric for "fat" methods, compared before inlining
// with InlineSmallCode.  The CodeBlob::code_size accessor includes
// junk like exception handler, stubs, and constant table, which are
// not highly relevant to an inlined method.  So we use the more
// specific accessor nmethod::insts_size.
// Also some instructions inside the code are excluded from inline
// heuristic (e.g. post call nop instructions; see InlineSkippedInstructionsCounter)
int ciMethod::inline_instructions_size() {
  if (_inline_instructions_size == -1) {
    if (TrainingData::have_data()) {
      GUARDED_VM_ENTRY(
        CompLevel level = static_cast<CompLevel>(CURRENT_ENV->comp_level());
        methodHandle top_level_mh(Thread::current(), CURRENT_ENV->task()->method());
        MethodTrainingData* mtd = MethodTrainingData::find(top_level_mh);
        if (mtd != nullptr) {
          CompileTrainingData* ctd = mtd->last_toplevel_compile(level);
          if (ctd != nullptr) {
            methodHandle mh(Thread::current(), get_Method());
            MethodTrainingData* this_mtd = MethodTrainingData::find(mh);
            if (this_mtd != nullptr) {
              auto r = ctd->ci_records().ciMethod__inline_instructions_size.find(this_mtd);
              if (r.is_valid()) {
                _inline_instructions_size = r.result();
              }
            }
          }
        }
      );
    }
  }
  if (_inline_instructions_size == -1) {
    GUARDED_VM_ENTRY(
<<<<<<< HEAD
      CompiledMethod* code = get_Method()->code();
      if (code != nullptr && !code->is_scc() && code->comp_level() == CompLevel_full_optimization) {
=======
      nmethod* code = get_Method()->code();
      if (code != nullptr && (code->comp_level() == CompLevel_full_optimization)) {
>>>>>>> 83eba863
        int isize = code->insts_end() - code->verified_entry_point() - code->skipped_instructions_size();
        _inline_instructions_size = isize > 0 ? isize : 0;
      } else {
        _inline_instructions_size = 0;
      }
      if (TrainingData::need_data()) {
        CompileTrainingData* ctd = CURRENT_ENV->task()->training_data();
        if (ctd != nullptr) {
          methodHandle mh(Thread::current(), get_Method());
          MethodTrainingData* this_mtd = MethodTrainingData::make(mh);
          ctd->ci_records().ciMethod__inline_instructions_size.append_if_missing(_inline_instructions_size, this_mtd);
        }
      }
    );
  }
  return _inline_instructions_size;
}

// ------------------------------------------------------------------
// ciMethod::log_nmethod_identity
void ciMethod::log_nmethod_identity(xmlStream* log) {
  GUARDED_VM_ENTRY(
    nmethod* code = get_Method()->code();
    if (code != nullptr) {
      code->log_identity(log);
    }
  )
}

// ------------------------------------------------------------------
// ciMethod::is_not_reached
bool ciMethod::is_not_reached(int bci) {
  check_is_loaded();
  VM_ENTRY_MARK;
  return Interpreter::is_not_reached(
               methodHandle(THREAD, get_Method()), bci);
}

// ------------------------------------------------------------------
// ciMethod::was_never_executed
bool ciMethod::was_executed_more_than(int times) {
  // Invocation counter is reset when the Method* is compiled.
  // If the method has compiled code we therefore assume it has
  // be executed more than n times.
  if (is_accessor() || is_empty() || has_compiled_code()) {
    // interpreter doesn't bump invocation counter of trivial methods
    // compiler does not bump invocation counter of compiled methods
    return true;
  }
  if (!method_data()->is_empty()) {
    return (method_data()->invocation_count() > times);
  }
  VM_ENTRY_MARK;
  return get_Method()->was_executed_more_than(times);
}

// ------------------------------------------------------------------
// ciMethod::has_unloaded_classes_in_signature
bool ciMethod::has_unloaded_classes_in_signature() {
  // ciSignature is resolved against some accessing class and
  // signature classes aren't required to be local. As a benefit,
  // it makes signature classes visible through loader constraints.
  // So, encountering an unloaded class signals it is absent both in
  // the callee (local) and caller contexts.
  return signature()->has_unloaded_classes();
}

// ------------------------------------------------------------------
// ciMethod::is_klass_loaded
bool ciMethod::is_klass_loaded(int refinfo_index, Bytecodes::Code bc, bool must_be_resolved) const {
  VM_ENTRY_MARK;
  return get_Method()->is_klass_loaded(refinfo_index, bc, must_be_resolved);
}

// ------------------------------------------------------------------
// ciMethod::check_call
bool ciMethod::check_call(int refinfo_index, bool is_static) const {
  // This method is used only in C2 from InlineTree::ok_to_inline,
  // and is only used under -Xcomp.
  // It appears to fail when applied to an invokeinterface call site.
  // FIXME: Remove this method and resolve_method_statically; refactor to use the other LinkResolver entry points.
  VM_ENTRY_MARK;
  {
    ExceptionMark em(THREAD);
    HandleMark hm(THREAD);
    constantPoolHandle pool (THREAD, get_Method()->constants());
    Bytecodes::Code code = (is_static ? Bytecodes::_invokestatic : Bytecodes::_invokevirtual);
    Method* spec_method = LinkResolver::resolve_method_statically(code, pool, refinfo_index, THREAD);
    if (HAS_PENDING_EXCEPTION) {
      CLEAR_PENDING_EXCEPTION;
      return false;
    } else {
      return (spec_method->is_static() == is_static);
    }
  }
  return false;
}
// ------------------------------------------------------------------
// ciMethod::print_codes
//
// Print the bytecodes for this method.
void ciMethod::print_codes_on(outputStream* st) {
  check_is_loaded();
  GUARDED_VM_ENTRY(get_Method()->print_codes_on(st);)
}


#define FETCH_FLAG_FROM_VM(flag_accessor) { \
  check_is_loaded(); \
  VM_ENTRY_MARK; \
  return get_Method()->flag_accessor(); \
}

bool ciMethod::has_loops      () const {         FETCH_FLAG_FROM_VM(has_loops); }
bool ciMethod::has_jsrs       () const {         FETCH_FLAG_FROM_VM(has_jsrs);  }
bool ciMethod::is_getter      () const {         FETCH_FLAG_FROM_VM(is_getter); }
bool ciMethod::is_setter      () const {         FETCH_FLAG_FROM_VM(is_setter); }
bool ciMethod::is_accessor    () const {         FETCH_FLAG_FROM_VM(is_accessor); }
bool ciMethod::is_initializer () const {         FETCH_FLAG_FROM_VM(is_initializer); }
bool ciMethod::is_empty       () const {         FETCH_FLAG_FROM_VM(is_empty_method); }

bool ciMethod::is_boxing_method() const {
  if (intrinsic_id() != vmIntrinsics::_none && holder()->is_box_klass()) {
    switch (intrinsic_id()) {
      case vmIntrinsics::_Boolean_valueOf:
      case vmIntrinsics::_Byte_valueOf:
      case vmIntrinsics::_Character_valueOf:
      case vmIntrinsics::_Short_valueOf:
      case vmIntrinsics::_Integer_valueOf:
      case vmIntrinsics::_Long_valueOf:
      case vmIntrinsics::_Float_valueOf:
      case vmIntrinsics::_Double_valueOf:
        return true;
      default:
        return false;
    }
  }
  return false;
}

bool ciMethod::is_unboxing_method() const {
  if (intrinsic_id() != vmIntrinsics::_none && holder()->is_box_klass()) {
    switch (intrinsic_id()) {
      case vmIntrinsics::_booleanValue:
      case vmIntrinsics::_byteValue:
      case vmIntrinsics::_charValue:
      case vmIntrinsics::_shortValue:
      case vmIntrinsics::_intValue:
      case vmIntrinsics::_longValue:
      case vmIntrinsics::_floatValue:
      case vmIntrinsics::_doubleValue:
        return true;
      default:
        return false;
    }
  }
  return false;
}

bool ciMethod::is_vector_method() const {
  return (holder() == ciEnv::current()->vector_VectorSupport_klass()) &&
         (intrinsic_id() != vmIntrinsics::_none);
}

BCEscapeAnalyzer  *ciMethod::get_bcea() {
#ifdef COMPILER2
  if (_bcea == nullptr) {
    _bcea = new (CURRENT_ENV->arena()) BCEscapeAnalyzer(this, nullptr);
  }
  return _bcea;
#else // COMPILER2
  ShouldNotReachHere();
  return nullptr;
#endif // COMPILER2
}

ciMethodBlocks  *ciMethod::get_method_blocks() {
  if (_method_blocks == nullptr) {
    Arena *arena = CURRENT_ENV->arena();
    _method_blocks = new (arena) ciMethodBlocks(arena, this);
  }
  return _method_blocks;
}

#undef FETCH_FLAG_FROM_VM

void ciMethod::dump_name_as_ascii(outputStream* st, Method* method) {
  st->print("%s %s %s",
            CURRENT_ENV->replay_name(method->method_holder()),
            method->name()->as_quoted_ascii(),
            method->signature()->as_quoted_ascii());
}

void ciMethod::dump_name_as_ascii(outputStream* st) {
  Method* method = get_Method();
  dump_name_as_ascii(st, method);
}

void ciMethod::dump_replay_data(outputStream* st) {
  ResourceMark rm;
  Method* method = get_Method();
  if (MethodHandles::is_signature_polymorphic_method(method)) {
    // ignore for now
    return;
  }
  MethodCounters* mcs = method->method_counters();
  st->print("ciMethod ");
  dump_name_as_ascii(st);
  st->print_cr(" %d %d %d %d %d",
               mcs == nullptr ? 0 : mcs->invocation_counter()->raw_counter(),
               mcs == nullptr ? 0 : mcs->backedge_counter()->raw_counter(),
               interpreter_invocation_count(),
               interpreter_throwout_count(),
               _inline_instructions_size);
}

// ------------------------------------------------------------------
// ciMethod::print_codes
//
// Print a range of the bytecodes for this method.
void ciMethod::print_codes_on(int from, int to, outputStream* st) {
  check_is_loaded();
  GUARDED_VM_ENTRY(get_Method()->print_codes_on(from, to, st);)
}

// ------------------------------------------------------------------
// ciMethod::print_name
//
// Print the name of this method, including signature and some flags.
void ciMethod::print_name(outputStream* st) {
  check_is_loaded();
  GUARDED_VM_ENTRY(get_Method()->print_name(st);)
}

// ------------------------------------------------------------------
// ciMethod::print_short_name
//
// Print the name of this method, without signature.
void ciMethod::print_short_name(outputStream* st) {
  if (is_loaded()) {
    GUARDED_VM_ENTRY(get_Method()->print_short_name(st););
  } else {
    // Fall back if method is not loaded.
    holder()->print_name_on(st);
    st->print("::");
    name()->print_symbol_on(st);
    if (WizardMode)
      signature()->as_symbol()->print_symbol_on(st);
  }
}

// ------------------------------------------------------------------
// ciMethod::print_impl
//
// Implementation of the print method.
void ciMethod::print_impl(outputStream* st) {
  ciMetadata::print_impl(st);
  st->print(" name=");
  name()->print_symbol_on(st);
  st->print(" holder=");
  holder()->print_name_on(st);
  st->print(" signature=");
  signature()->as_symbol()->print_symbol_on(st);
  if (is_loaded()) {
    st->print(" loaded=true");
    st->print(" arg_size=%d", arg_size());
    st->print(" flags=");
    flags().print_member_flags(st);
  } else {
    st->print(" loaded=false");
  }
}

// ------------------------------------------------------------------

static BasicType erase_to_word_type(BasicType bt) {
  if (is_subword_type(bt))   return T_INT;
  if (is_reference_type(bt)) return T_OBJECT;
  return bt;
}

static bool basic_types_match(ciType* t1, ciType* t2) {
  if (t1 == t2)  return true;
  return erase_to_word_type(t1->basic_type()) == erase_to_word_type(t2->basic_type());
}

bool ciMethod::is_consistent_info(ciMethod* declared_method, ciMethod* resolved_method) {
  bool invoke_through_mh_intrinsic = declared_method->is_method_handle_intrinsic() &&
                                  !resolved_method->is_method_handle_intrinsic();

  if (!invoke_through_mh_intrinsic) {
    // Method name & descriptor should stay the same.
    // Signatures may reference unloaded types and thus they may be not strictly equal.
    ciSymbol* declared_signature = declared_method->signature()->as_symbol();
    ciSymbol* resolved_signature = resolved_method->signature()->as_symbol();

    return (declared_method->name()->equals(resolved_method->name())) &&
           (declared_signature->equals(resolved_signature));
  }

  ciMethod* linker = declared_method;
  ciMethod* target = resolved_method;
  // Linkers have appendix argument which is not passed to callee.
  int has_appendix = MethodHandles::has_member_arg(linker->intrinsic_id()) ? 1 : 0;
  if (linker->arg_size() != (target->arg_size() + has_appendix)) {
    return false; // argument slot count mismatch
  }

  ciSignature* linker_sig = linker->signature();
  ciSignature* target_sig = target->signature();

  if (linker_sig->count() + (linker->is_static() ? 0 : 1) !=
      target_sig->count() + (target->is_static() ? 0 : 1) + has_appendix) {
    return false; // argument count mismatch
  }

  int sbase = 0, rbase = 0;
  switch (linker->intrinsic_id()) {
    case vmIntrinsics::_linkToVirtual:
    case vmIntrinsics::_linkToInterface:
    case vmIntrinsics::_linkToSpecial: {
      if (target->is_static()) {
        return false;
      }
      if (linker_sig->type_at(0)->is_primitive_type()) {
        return false;  // receiver should be an oop
      }
      sbase = 1; // skip receiver
      break;
    }
    case vmIntrinsics::_linkToStatic: {
      if (!target->is_static()) {
        return false;
      }
      break;
    }
    case vmIntrinsics::_invokeBasic: {
      if (target->is_static()) {
        if (target_sig->type_at(0)->is_primitive_type()) {
          return false; // receiver should be an oop
        }
        rbase = 1; // skip receiver
      }
      break;
    }
    default:
      break;
  }
  assert(target_sig->count() - rbase == linker_sig->count() - sbase - has_appendix, "argument count mismatch");
  int arg_count = target_sig->count() - rbase;
  for (int i = 0; i < arg_count; i++) {
    if (!basic_types_match(linker_sig->type_at(sbase + i), target_sig->type_at(rbase + i))) {
      return false;
    }
  }
  // Only check the return type if the symbolic info has non-void return type.
  // I.e. the return value of the resolved method can be dropped.
  if (!linker->return_type()->is_void() &&
      !basic_types_match(linker->return_type(), target->return_type())) {
    return false;
  }
  return true; // no mismatch found
}

// ------------------------------------------------------------------<|MERGE_RESOLUTION|>--- conflicted
+++ resolved
@@ -1215,13 +1215,8 @@
   }
   if (_inline_instructions_size == -1) {
     GUARDED_VM_ENTRY(
-<<<<<<< HEAD
-      CompiledMethod* code = get_Method()->code();
-      if (code != nullptr && !code->is_scc() && code->comp_level() == CompLevel_full_optimization) {
-=======
       nmethod* code = get_Method()->code();
-      if (code != nullptr && (code->comp_level() == CompLevel_full_optimization)) {
->>>>>>> 83eba863
+      if (code != nullptr && !code->is_scc() && (code->comp_level() == CompLevel_full_optimization)) {
         int isize = code->insts_end() - code->verified_entry_point() - code->skipped_instructions_size();
         _inline_instructions_size = isize > 0 ? isize : 0;
       } else {
