--- conflicted
+++ resolved
@@ -1313,19 +1313,11 @@
 // ciEnv::notice_inlined_method()
 void ciEnv::notice_inlined_method(ciMethod* method) {
   _num_inlined_bytecodes += method->code_size_for_inlining();
-<<<<<<< HEAD
-  CompileTrainingData* td = task()->training_data();
-  if (td != nullptr) {
-    GUARDED_VM_ENTRY({
-      methodHandle mh(Thread::current(), method->get_Method());
-      td->notice_inlined_method(task(), mh);
-=======
   CompileTrainingData* ctd = task()->training_data();
   if (ctd != nullptr) {
     GUARDED_VM_ENTRY({
       methodHandle mh(Thread::current(), method->get_Method());
       ctd->notice_inlined_method(task(), mh);
->>>>>>> e3f85c96
     });
   }
 }
