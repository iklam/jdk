/*
 * Copyright (c) 1997, 2023, Oracle and/or its affiliates. All rights reserved.
 * DO NOT ALTER OR REMOVE COPYRIGHT NOTICES OR THIS FILE HEADER.
 *
 * This code is free software; you can redistribute it and/or modify it
 * under the terms of the GNU General Public License version 2 only, as
 * published by the Free Software Foundation.
 *
 * This code is distributed in the hope that it will be useful, but WITHOUT
 * ANY WARRANTY; without even the implied warranty of MERCHANTABILITY or
 * FITNESS FOR A PARTICULAR PURPOSE.  See the GNU General Public License
 * version 2 for more details (a copy is included in the LICENSE file that
 * accompanied this code).
 *
 * You should have received a copy of the GNU General Public License version
 * 2 along with this work; if not, write to the Free Software Foundation,
 * Inc., 51 Franklin St, Fifth Floor, Boston, MA 02110-1301 USA.
 *
 * Please contact Oracle, 500 Oracle Parkway, Redwood Shores, CA 94065 USA
 * or visit www.oracle.com if you need additional information or have any
 * questions.
 *
 */

#ifndef SHARE_UTILITIES_GLOBALDEFINITIONS_HPP
#define SHARE_UTILITIES_GLOBALDEFINITIONS_HPP

#include "utilities/attributeNoreturn.hpp"
#include "utilities/compilerWarnings.hpp"
#include "utilities/debug.hpp"
#include "utilities/macros.hpp"

// Get constants like JVM_T_CHAR and JVM_SIGNATURE_INT, before pulling in <jvm.h>.
#include "classfile_constants.h"

#include COMPILER_HEADER(utilities/globalDefinitions)

#include <cstddef>
#include <cstdint>
#include <type_traits>

class oopDesc;

// Defaults for macros that might be defined per compiler.
#ifndef NOINLINE
#define NOINLINE
#endif
#ifndef ALWAYSINLINE
#define ALWAYSINLINE inline
#endif

#ifndef ATTRIBUTE_ALIGNED
#define ATTRIBUTE_ALIGNED(x) alignas(x)
#endif

#ifndef ATTRIBUTE_FLATTEN
#define ATTRIBUTE_FLATTEN
#endif

// These are #defines to selectively turn on/off the Print(Opto)Assembly
// capabilities. Choices should be led by a tradeoff between
// code size and improved supportability.
// if PRINT_ASSEMBLY then PRINT_ABSTRACT_ASSEMBLY must be true as well
// to have a fallback in case hsdis is not available.
#if defined(PRODUCT)
  #define SUPPORT_ABSTRACT_ASSEMBLY
  #define SUPPORT_ASSEMBLY
  #undef  SUPPORT_OPTO_ASSEMBLY      // Can't activate. In PRODUCT, many dump methods are missing.
  #undef  SUPPORT_DATA_STRUCTS       // Of limited use. In PRODUCT, many print methods are empty.
#else
  #define SUPPORT_ABSTRACT_ASSEMBLY
  #define SUPPORT_ASSEMBLY
  #define SUPPORT_OPTO_ASSEMBLY
  #define SUPPORT_DATA_STRUCTS
#endif
#if defined(SUPPORT_ASSEMBLY) && !defined(SUPPORT_ABSTRACT_ASSEMBLY)
  #define SUPPORT_ABSTRACT_ASSEMBLY
#endif

// This file holds all globally used constants & types, class (forward)
// declarations and a few frequently used utility functions.

// Declare the named class to be noncopyable.  This macro must be followed by
// a semi-colon.  The macro provides deleted declarations for the class's copy
// constructor and assignment operator.  Because these operations are deleted,
// they cannot be defined and potential callers will fail to compile.
#define NONCOPYABLE(C) C(C const&) = delete; C& operator=(C const&) = delete /* next token must be ; */


//----------------------------------------------------------------------------------------------------
// Printf-style formatters for fixed- and variable-width types as pointers and
// integers.  These are derived from the definitions in inttypes.h.  If the platform
// doesn't provide appropriate definitions, they should be provided in
// the compiler-specific definitions file (e.g., globalDefinitions_gcc.hpp)

// Guide to the suffixes used in the format specifiers for integers:
//        - print the decimal value:                   745565
//  _X    - print as hexadecimal, without leading 0s: 0x12345
//  _X_0  - print as hexadecimal, with leading 0s: 0x00012345
//  _W(w) - prints w sized string with the given value right
//          adjusted. Use -w to print left adjusted.
//
// Note that the PTR format specifiers print using 0x with leading zeros,
// just like the _X_0 version for integers.

// Format 8-bit quantities.
#define INT8_FORMAT_X_0          "0x%02"      PRIx8
#define UINT8_FORMAT_X_0         "0x%02"      PRIx8

// Format 16-bit quantities.
#define INT16_FORMAT_X_0         "0x%04"      PRIx16
#define UINT16_FORMAT_X_0        "0x%04"      PRIx16

// Format 32-bit quantities.
#define INT32_FORMAT             "%"          PRId32
#define INT32_FORMAT_X           "0x%"        PRIx32
#define INT32_FORMAT_X_0         "0x%08"      PRIx32
#define INT32_FORMAT_W(width)    "%"   #width PRId32
#define UINT32_FORMAT            "%"          PRIu32
#define UINT32_FORMAT_X          "0x%"        PRIx32
#define UINT32_FORMAT_X_0        "0x%08"      PRIx32
#define UINT32_FORMAT_W(width)   "%"   #width PRIu32

// Format 64-bit quantities.
#define INT64_FORMAT             "%"          PRId64
#define INT64_PLUS_FORMAT        "%+"         PRId64
#define INT64_FORMAT_X           "0x%"        PRIx64
#define INT64_FORMAT_X_0         "0x%016"     PRIx64
#define INT64_FORMAT_W(width)    "%"   #width PRId64
#define UINT64_FORMAT            "%"          PRIu64
#define UINT64_FORMAT_X          "0x%"        PRIx64
#define UINT64_FORMAT_X_0        "0x%016"     PRIx64
#define UINT64_FORMAT_W(width)   "%"   #width PRIu64

// Format integers which change size between 32- and 64-bit.
#define SSIZE_FORMAT             "%"          PRIdPTR
#define SSIZE_PLUS_FORMAT        "%+"         PRIdPTR
#define SSIZE_FORMAT_W(width)    "%"   #width PRIdPTR
#define SIZE_FORMAT              "%"          PRIuPTR
#define SIZE_FORMAT_X            "0x%"        PRIxPTR
#ifdef _LP64
#define SIZE_FORMAT_X_0          "0x%016"     PRIxPTR
#else
#define SIZE_FORMAT_X_0          "0x%08"      PRIxPTR
#endif
#define SIZE_FORMAT_W(width)     "%"   #width PRIuPTR

#define INTX_FORMAT              "%"          PRIdPTR
#define INTX_FORMAT_X            "0x%"        PRIxPTR
#define INTX_FORMAT_W(width)     "%"   #width PRIdPTR
#define UINTX_FORMAT             "%"          PRIuPTR
#define UINTX_FORMAT_X           "0x%"        PRIxPTR
#define UINTX_FORMAT_W(width)    "%"   #width PRIuPTR

// Format jlong, if necessary
#ifndef JLONG_FORMAT
#define JLONG_FORMAT             INT64_FORMAT
#endif
#ifndef JLONG_FORMAT_W
#define JLONG_FORMAT_W(width)    INT64_FORMAT_W(width)
#endif
#ifndef JULONG_FORMAT
#define JULONG_FORMAT            UINT64_FORMAT
#endif
#ifndef JULONG_FORMAT_X
#define JULONG_FORMAT_X          UINT64_FORMAT_X
#endif

// Format pointers which change size between 32- and 64-bit.
#ifdef  _LP64
#define INTPTR_FORMAT            "0x%016"     PRIxPTR
#define PTR_FORMAT               "0x%016"     PRIxPTR
#else   // !_LP64
#define INTPTR_FORMAT            "0x%08"      PRIxPTR
#define PTR_FORMAT               "0x%08"      PRIxPTR
#endif  // _LP64

// Convert pointer to intptr_t, for use in printing pointers.
inline intptr_t p2i(const volatile void* p) {
  return (intptr_t) p;
}

#define BOOL_TO_STR(_b_) ((_b_) ? "true" : "false")

//----------------------------------------------------------------------------------------------------
// Forbid the use of various C library functions.
// Some of these have os:: replacements that should normally be used instead.
// Others are considered security concerns, with preferred alternatives.

FORBID_C_FUNCTION(void exit(int), "use os::exit");
FORBID_C_FUNCTION(void _exit(int), "use os::exit");
FORBID_C_FUNCTION(char* strerror(int), "use os::strerror");
FORBID_C_FUNCTION(char* strtok(char*, const char*), "use strtok_r");
FORBID_C_FUNCTION(int sprintf(char*, const char*, ...), "use os::snprintf");
FORBID_C_FUNCTION(int vsprintf(char*, const char*, va_list), "use os::vsnprintf");
FORBID_C_FUNCTION(int vsnprintf(char*, size_t, const char*, va_list), "use os::vsnprintf");

// All of the following functions return raw C-heap pointers (sometimes as an option, e.g. realpath or getwd)
// or, in case of free(), take raw C-heap pointers. Don't use them unless you are really sure you must.
FORBID_C_FUNCTION(void* malloc(size_t size), "use os::malloc");
FORBID_C_FUNCTION(void* calloc(size_t nmemb, size_t size), "use os::malloc and zero out manually");
FORBID_C_FUNCTION(void free(void *ptr), "use os::free");
FORBID_C_FUNCTION(void* realloc(void *ptr, size_t size), "use os::realloc");
FORBID_C_FUNCTION(char* strdup(const char *s), "use os::strdup");
FORBID_C_FUNCTION(char* strndup(const char *s, size_t n), "don't use");
FORBID_C_FUNCTION(int posix_memalign(void **memptr, size_t alignment, size_t size), "don't use");
FORBID_C_FUNCTION(void* aligned_alloc(size_t alignment, size_t size), "don't use");
FORBID_C_FUNCTION(char* realpath(const char* path, char* resolved_path), "use os::Posix::realpath");
FORBID_C_FUNCTION(char* get_current_dir_name(void), "use os::get_current_directory()");
FORBID_C_FUNCTION(char* getwd(char *buf), "use os::get_current_directory()");
FORBID_C_FUNCTION(wchar_t* wcsdup(const wchar_t *s), "don't use");
FORBID_C_FUNCTION(void* reallocf(void *ptr, size_t size), "don't use");

//----------------------------------------------------------------------------------------------------
// Constants

const int LogBytesPerShort   = 1;
const int LogBytesPerInt     = 2;
#ifdef _LP64
const int LogBytesPerWord    = 3;
#else
const int LogBytesPerWord    = 2;
#endif
const int LogBytesPerLong    = 3;

const int BytesPerShort      = 1 << LogBytesPerShort;
const int BytesPerInt        = 1 << LogBytesPerInt;
const int BytesPerWord       = 1 << LogBytesPerWord;
const int BytesPerLong       = 1 << LogBytesPerLong;

const int LogBitsPerByte     = 3;
const int LogBitsPerShort    = LogBitsPerByte + LogBytesPerShort;
const int LogBitsPerInt      = LogBitsPerByte + LogBytesPerInt;
const int LogBitsPerWord     = LogBitsPerByte + LogBytesPerWord;
const int LogBitsPerLong     = LogBitsPerByte + LogBytesPerLong;

const int BitsPerByte        = 1 << LogBitsPerByte;
const int BitsPerShort       = 1 << LogBitsPerShort;
const int BitsPerInt         = 1 << LogBitsPerInt;
const int BitsPerWord        = 1 << LogBitsPerWord;
const int BitsPerLong        = 1 << LogBitsPerLong;

const int WordAlignmentMask  = (1 << LogBytesPerWord) - 1;
const int LongAlignmentMask  = (1 << LogBytesPerLong) - 1;

const int oopSize            = sizeof(char*); // Full-width oop
extern int heapOopSize;                       // Oop within a java object
const int wordSize           = sizeof(char*);
const int longSize           = sizeof(jlong);
const int jintSize           = sizeof(jint);
const int size_tSize         = sizeof(size_t);

const int BytesPerOop        = BytesPerWord;  // Full-width oop

extern int LogBytesPerHeapOop;                // Oop within a java object
extern int LogBitsPerHeapOop;
extern int BytesPerHeapOop;
extern int BitsPerHeapOop;

const int BitsPerJavaInteger = 32;
const int BitsPerJavaLong    = 64;
const int BitsPerSize_t      = size_tSize * BitsPerByte;

// Size of a char[] needed to represent a jint as a string in decimal.
const int jintAsStringSize = 12;

// An opaque type, so that HeapWord* can be a generic pointer into the heap.
// We require that object sizes be measured in units of heap words (e.g.
// pointer-sized values), so that given HeapWord* hw,
//   hw += oop(hw)->foo();
// works, where foo is a method (like size or scavenge) that returns the
// object size.
class HeapWordImpl;             // Opaque, never defined.
typedef HeapWordImpl* HeapWord;

// Analogous opaque struct for metadata allocated from metaspaces.
class MetaWordImpl;             // Opaque, never defined.
typedef MetaWordImpl* MetaWord;

// HeapWordSize must be 2^LogHeapWordSize.
const int HeapWordSize        = sizeof(HeapWord);
#ifdef _LP64
const int LogHeapWordSize     = 3;
#else
const int LogHeapWordSize     = 2;
#endif
const int HeapWordsPerLong    = BytesPerLong / HeapWordSize;
const int LogHeapWordsPerLong = LogBytesPerLong - LogHeapWordSize;

// The minimum number of native machine words necessary to contain "byte_size"
// bytes.
inline size_t heap_word_size(size_t byte_size) {
  return (byte_size + (HeapWordSize-1)) >> LogHeapWordSize;
}

inline jfloat jfloat_cast(jint x);
inline jdouble jdouble_cast(jlong x);

//-------------------------------------------
// Constant for jlong (standardized by C++11)

// Build a 64bit integer constant
#define CONST64(x)  (x ## LL)
#define UCONST64(x) (x ## ULL)

const jlong min_jlong = CONST64(0x8000000000000000);
const jlong max_jlong = CONST64(0x7fffffffffffffff);

//-------------------------------------------
// Constant for jdouble
const jlong min_jlongDouble = CONST64(0x0000000000000001);
const jdouble min_jdouble = jdouble_cast(min_jlongDouble);
const jlong max_jlongDouble = CONST64(0x7fefffffffffffff);
const jdouble max_jdouble = jdouble_cast(max_jlongDouble);

const size_t K                  = 1024;
const size_t M                  = K*K;
const size_t G                  = M*K;
const size_t HWperKB            = K / sizeof(HeapWord);

// Constants for converting from a base unit to milli-base units.  For
// example from seconds to milliseconds and microseconds

const int MILLIUNITS    = 1000;         // milli units per base unit
const int MICROUNITS    = 1000000;      // micro units per base unit
const int NANOUNITS     = 1000000000;   // nano units per base unit
const int NANOUNITS_PER_MILLIUNIT = NANOUNITS / MILLIUNITS;

const jlong NANOSECS_PER_SEC      = CONST64(1000000000);
const jint  NANOSECS_PER_MILLISEC = 1000000;


// Unit conversion functions
// The caller is responsible for considering overflow.

inline int64_t nanos_to_millis(int64_t nanos) {
  return nanos / NANOUNITS_PER_MILLIUNIT;
}
inline int64_t millis_to_nanos(int64_t millis) {
  return millis * NANOUNITS_PER_MILLIUNIT;
}

// Proper units routines try to maintain at least three significant digits.
// In worst case, it would print five significant digits with lower prefix.
// G is close to MAX_SIZE on 32-bit platforms, so its product can easily overflow,
// and therefore we need to be careful.

inline const char* proper_unit_for_byte_size(size_t s) {
#ifdef _LP64
  if (s >= 100*G) {
    return "G";
  }
#endif
  if (s >= 100*M) {
    return "M";
  } else if (s >= 100*K) {
    return "K";
  } else {
    return "B";
  }
}

template <class T>
inline T byte_size_in_proper_unit(T s) {
#ifdef _LP64
  if (s >= 100*G) {
    return (T)(s/G);
  }
#endif
  if (s >= 100*M) {
    return (T)(s/M);
  } else if (s >= 100*K) {
    return (T)(s/K);
  } else {
    return s;
  }
}

#define PROPERFMT             SIZE_FORMAT "%s"
#define PROPERFMTARGS(s)      byte_size_in_proper_unit(s), proper_unit_for_byte_size(s)

inline const char* exact_unit_for_byte_size(size_t s) {
#ifdef _LP64
  if (s >= G && (s % G) == 0) {
    return "G";
  }
#endif
  if (s >= M && (s % M) == 0) {
    return "M";
  }
  if (s >= K && (s % K) == 0) {
    return "K";
  }
  return "B";
}

inline size_t byte_size_in_exact_unit(size_t s) {
#ifdef _LP64
  if (s >= G && (s % G) == 0) {
    return s / G;
  }
#endif
  if (s >= M && (s % M) == 0) {
    return s / M;
  }
  if (s >= K && (s % K) == 0) {
    return s / K;
  }
  return s;
}

#define EXACTFMT            SIZE_FORMAT "%s"
#define EXACTFMTARGS(s)     byte_size_in_exact_unit(s), exact_unit_for_byte_size(s)

// Memory size transition formatting.

#define HEAP_CHANGE_FORMAT "%s: " SIZE_FORMAT "K(" SIZE_FORMAT "K)->" SIZE_FORMAT "K(" SIZE_FORMAT "K)"

#define HEAP_CHANGE_FORMAT_ARGS(_name_, _prev_used_, _prev_capacity_, _used_, _capacity_) \
  (_name_), (_prev_used_) / K, (_prev_capacity_) / K, (_used_) / K, (_capacity_) / K

//----------------------------------------------------------------------------------------------------
// VM type definitions

// intx and uintx are the 'extended' int and 'extended' unsigned int types;
// they are 32bit wide on a 32-bit platform, and 64bit wide on a 64bit platform.

typedef intptr_t  intx;
typedef uintptr_t uintx;

const intx  min_intx  = (intx)1 << (sizeof(intx)*BitsPerByte-1);
const intx  max_intx  = (uintx)min_intx - 1;
const uintx max_uintx = (uintx)-1;

// Table of values:
//      sizeof intx         4               8
// min_intx             0x80000000      0x8000000000000000
// max_intx             0x7FFFFFFF      0x7FFFFFFFFFFFFFFF
// max_uintx            0xFFFFFFFF      0xFFFFFFFFFFFFFFFF

typedef unsigned int uint;   NEEDS_CLEANUP

//----------------------------------------------------------------------------------------------------
// Java type definitions

// All kinds of 'plain' byte addresses
typedef   signed char s_char;
typedef unsigned char u_char;
typedef u_char*       address;

// Pointer subtraction.
// The idea here is to avoid ptrdiff_t, which is signed and so doesn't have
// the range we might need to find differences from one end of the heap
// to the other.
// A typical use might be:
//     if (pointer_delta(end(), top()) >= size) {
//       // enough room for an object of size
//       ...
// and then additions like
//       ... top() + size ...
// are safe because we know that top() is at least size below end().
inline size_t pointer_delta(const volatile void* left,
                            const volatile void* right,
                            size_t element_size) {
  assert(left >= right, "avoid underflow - left: " PTR_FORMAT " right: " PTR_FORMAT, p2i(left), p2i(right));
  return (((uintptr_t) left) - ((uintptr_t) right)) / element_size;
}

// A version specialized for HeapWord*'s.
inline size_t pointer_delta(const HeapWord* left, const HeapWord* right) {
  return pointer_delta(left, right, sizeof(HeapWord));
}
// A version specialized for MetaWord*'s.
inline size_t pointer_delta(const MetaWord* left, const MetaWord* right) {
  return pointer_delta(left, right, sizeof(MetaWord));
}

// pointer_delta_as_int is called to do pointer subtraction for nearby pointers that
// returns a non-negative int, usually used as a size of a code buffer range.
// This scales to sizeof(T).
template <typename T>
inline int pointer_delta_as_int(const volatile T* left, const volatile T* right) {
  size_t delta = pointer_delta(left, right, sizeof(T));
  assert(delta <= size_t(INT_MAX), "pointer delta out of range: %zu", delta);
  return static_cast<int>(delta);
}

//
// ANSI C++ does not allow casting from one pointer type to a function pointer
// directly without at best a warning. This macro accomplishes it silently
// In every case that is present at this point the value be cast is a pointer
// to a C linkage function. In some case the type used for the cast reflects
// that linkage and a picky compiler would not complain. In other cases because
// there is no convenient place to place a typedef with extern C linkage (i.e
// a platform dependent header file) it doesn't. At this point no compiler seems
// picky enough to catch these instances (which are few). It is possible that
// using templates could fix these for all cases. This use of templates is likely
// so far from the middle of the road that it is likely to be problematic in
// many C++ compilers.
//
#define CAST_TO_FN_PTR(func_type, value) (reinterpret_cast<func_type>(value))
#define CAST_FROM_FN_PTR(new_type, func_ptr) ((new_type)((uintptr_t)(func_ptr)))

<<<<<<< HEAD
// In many places we've added C-style casts to silence compiler
// warnings, for example when truncating a size_t to an int when we
// know the size_t is a small struct. Such casts are risky because
// they effectively disable useful compiler warnings. We can make our
// lives safer with this function, which ensures that any cast is
// reversible without loss of information. It doesn't check
// everything: it isn't intended to make sure that pointer types are
// compatible, for example.
template <typename T2, typename T1>
constexpr T2 checked_cast(T1 thing) {
  T2 result = static_cast<T2>(thing);
  assert(static_cast<T1>(result) == thing, "must be, thing: " INTPTR_FORMAT ", result: " INTPTR_FORMAT, (intptr_t)thing, (intptr_t)result);
  return result;
}

// pointer_delta_as_int is called to do pointer subtraction for nearby pointers that
// returns a non-negative int, usually used as a size of a code buffer range.
// This scales to sizeof(T).
template <typename T>
inline int pointer_delta_as_int(const volatile T* left, const volatile T* right) {
  return checked_cast<int>(pointer_delta(left, right, sizeof(T)));
}

=======
>>>>>>> 44152616
// Need the correct linkage to call qsort without warnings
extern "C" {
  typedef int (*_sort_Fn)(const void *, const void *);
}

// Additional Java basic types

typedef uint8_t  jubyte;
typedef uint16_t jushort;
typedef uint32_t juint;
typedef uint64_t julong;

// Unsigned byte types for os and stream.hpp

// Unsigned one, two, four and eight byte quantities used for describing
// the .class file format. See JVM book chapter 4.

typedef jubyte  u1;
typedef jushort u2;
typedef juint   u4;
typedef julong  u8;

const jubyte  max_jubyte  = (jubyte)-1;  // 0xFF       largest jubyte
const jushort max_jushort = (jushort)-1; // 0xFFFF     largest jushort
const juint   max_juint   = (juint)-1;   // 0xFFFFFFFF largest juint
const julong  max_julong  = (julong)-1;  // 0xFF....FF largest julong

typedef jbyte  s1;
typedef jshort s2;
typedef jint   s4;
typedef jlong  s8;

const jbyte min_jbyte = -(1 << 7);       // smallest jbyte
const jbyte max_jbyte = (1 << 7) - 1;    // largest jbyte
const jshort min_jshort = -(1 << 15);    // smallest jshort
const jshort max_jshort = (1 << 15) - 1; // largest jshort

const jint min_jint = (jint)1 << (sizeof(jint)*BitsPerByte-1); // 0x80000000 == smallest jint
const jint max_jint = (juint)min_jint - 1;                     // 0x7FFFFFFF == largest jint

const jint min_jintFloat = (jint)(0x00000001);
const jfloat min_jfloat = jfloat_cast(min_jintFloat);
const jint max_jintFloat = (jint)(0x7f7fffff);
const jfloat max_jfloat = jfloat_cast(max_jintFloat);

//----------------------------------------------------------------------------------------------------
// JVM spec restrictions

const int max_method_code_size = 64*K - 1;  // JVM spec, 2nd ed. section 4.8.1 (p.134)

//----------------------------------------------------------------------------------------------------
// old CDS options
extern bool DumpSharedSpaces;
extern bool DynamicDumpSharedSpaces;
extern bool RequireSharedSpaces;
extern "C" {
// Make sure UseSharedSpaces is accessible to the serviceability agent.
extern JNIEXPORT jboolean UseSharedSpaces;
}

//----------------------------------------------------------------------------------------------------
// Object alignment, in units of HeapWords.
//
// Minimum is max(BytesPerLong, BytesPerDouble, BytesPerOop) / HeapWordSize, so jlong, jdouble and
// reference fields can be naturally aligned.

extern int MinObjAlignment;
extern int MinObjAlignmentInBytes;
extern int MinObjAlignmentInBytesMask;

extern int LogMinObjAlignment;
extern int LogMinObjAlignmentInBytes;

// Maximal size of heap where unscaled compression can be used. Also upper bound
// for heap placement: 4GB.
const  uint64_t UnscaledOopHeapMax = (uint64_t(max_juint) + 1);
// Maximal size of heap where compressed oops can be used. Also upper bound for heap
// placement for zero based compression algorithm: UnscaledOopHeapMax << LogMinObjAlignmentInBytes.
extern uint64_t OopEncodingHeapMax;

// Machine dependent stuff

// The maximum size of the code cache.  Can be overridden by targets.
#define CODE_CACHE_SIZE_LIMIT (2*G)
// Allow targets to reduce the default size of the code cache.
#define CODE_CACHE_DEFAULT_LIMIT CODE_CACHE_SIZE_LIMIT

#include CPU_HEADER(globalDefinitions)

// To assure the IRIW property on processors that are not multiple copy
// atomic, sync instructions must be issued between volatile reads to
// assure their ordering, instead of after volatile stores.
// (See "A Tutorial Introduction to the ARM and POWER Relaxed Memory Models"
// by Luc Maranget, Susmit Sarkar and Peter Sewell, INRIA/Cambridge)
#ifdef CPU_MULTI_COPY_ATOMIC
// Not needed.
const bool support_IRIW_for_not_multiple_copy_atomic_cpu = false;
#else
// From all non-multi-copy-atomic architectures, only PPC64 supports IRIW at the moment.
// Final decision is subject to JEP 188: Java Memory Model Update.
const bool support_IRIW_for_not_multiple_copy_atomic_cpu = PPC64_ONLY(true) NOT_PPC64(false);
#endif

// The expected size in bytes of a cache line, used to pad data structures.
#ifndef DEFAULT_CACHE_LINE_SIZE
  #define DEFAULT_CACHE_LINE_SIZE 64
#endif


//----------------------------------------------------------------------------------------------------
// Utility macros for compilers
// used to silence compiler warnings

#define Unused_Variable(var) var


//----------------------------------------------------------------------------------------------------
// Miscellaneous

// 6302670 Eliminate Hotspot __fabsf dependency
// All fabs() callers should call this function instead, which will implicitly
// convert the operand to double, avoiding a dependency on __fabsf which
// doesn't exist in early versions of Solaris 8.
inline double fabsd(double value) {
  return fabs(value);
}

// Returns numerator/denominator as percentage value from 0 to 100. If denominator
// is zero, return 0.0.
template<typename T>
inline double percent_of(T numerator, T denominator) {
  return denominator != 0 ? (double)numerator / (double)denominator * 100.0 : 0.0;
}

//----------------------------------------------------------------------------------------------------
// Special casts
// Cast floats into same-size integers and vice-versa w/o changing bit-pattern
typedef union {
  jfloat f;
  jint i;
} FloatIntConv;

typedef union {
  jdouble d;
  jlong l;
  julong ul;
} DoubleLongConv;

inline jint    jint_cast    (jfloat  x)  { return ((FloatIntConv*)&x)->i; }
inline jfloat  jfloat_cast  (jint    x)  { return ((FloatIntConv*)&x)->f; }

inline jlong   jlong_cast   (jdouble x)  { return ((DoubleLongConv*)&x)->l;  }
inline julong  julong_cast  (jdouble x)  { return ((DoubleLongConv*)&x)->ul; }
inline jdouble jdouble_cast (jlong   x)  { return ((DoubleLongConv*)&x)->d;  }

inline jint low (jlong value)                    { return jint(value); }
inline jint high(jlong value)                    { return jint(value >> 32); }

// the fancy casts are a hopefully portable way
// to do unsigned 32 to 64 bit type conversion
inline void set_low (jlong* value, jint low )    { *value &= (jlong)0xffffffff << 32;
                                                   *value |= (jlong)(julong)(juint)low; }

inline void set_high(jlong* value, jint high)    { *value &= (jlong)(julong)(juint)0xffffffff;
                                                   *value |= (jlong)high       << 32; }

inline jlong jlong_from(jint h, jint l) {
  jlong result = 0; // initialization to avoid warning
  set_high(&result, h);
  set_low(&result,  l);
  return result;
}

union jlong_accessor {
  jint  words[2];
  jlong long_value;
};

void basic_types_init(); // cannot define here; uses assert


// NOTE: replicated in SA in vm/agent/sun/jvm/hotspot/runtime/BasicType.java
enum BasicType : u1 {
// The values T_BOOLEAN..T_LONG (4..11) are derived from the JVMS.
  T_BOOLEAN     = JVM_T_BOOLEAN,
  T_CHAR        = JVM_T_CHAR,
  T_FLOAT       = JVM_T_FLOAT,
  T_DOUBLE      = JVM_T_DOUBLE,
  T_BYTE        = JVM_T_BYTE,
  T_SHORT       = JVM_T_SHORT,
  T_INT         = JVM_T_INT,
  T_LONG        = JVM_T_LONG,
  // The remaining values are not part of any standard.
  // T_OBJECT and T_VOID denote two more semantic choices
  // for method return values.
  // T_OBJECT and T_ARRAY describe signature syntax.
  // T_ADDRESS, T_METADATA, T_NARROWOOP, T_NARROWKLASS describe
  // internal references within the JVM as if they were Java
  // types in their own right.
  T_OBJECT      = 12,
  T_ARRAY       = 13,
  T_VOID        = 14,
  T_ADDRESS     = 15,
  T_NARROWOOP   = 16,
  T_METADATA    = 17,
  T_NARROWKLASS = 18,
  T_CONFLICT    = 19, // for stack value type with conflicting contents
  T_ILLEGAL     = 99
};

#define SIGNATURE_TYPES_DO(F, N)                \
    F(JVM_SIGNATURE_BOOLEAN, T_BOOLEAN, N)      \
    F(JVM_SIGNATURE_CHAR,    T_CHAR,    N)      \
    F(JVM_SIGNATURE_FLOAT,   T_FLOAT,   N)      \
    F(JVM_SIGNATURE_DOUBLE,  T_DOUBLE,  N)      \
    F(JVM_SIGNATURE_BYTE,    T_BYTE,    N)      \
    F(JVM_SIGNATURE_SHORT,   T_SHORT,   N)      \
    F(JVM_SIGNATURE_INT,     T_INT,     N)      \
    F(JVM_SIGNATURE_LONG,    T_LONG,    N)      \
    F(JVM_SIGNATURE_CLASS,   T_OBJECT,  N)      \
    F(JVM_SIGNATURE_ARRAY,   T_ARRAY,   N)      \
    F(JVM_SIGNATURE_VOID,    T_VOID,    N)      \
    /*end*/

inline bool is_java_type(BasicType t) {
  return T_BOOLEAN <= t && t <= T_VOID;
}

inline bool is_java_primitive(BasicType t) {
  return T_BOOLEAN <= t && t <= T_LONG;
}

inline bool is_subword_type(BasicType t) {
  // these guys are processed exactly like T_INT in calling sequences:
  return (t == T_BOOLEAN || t == T_CHAR || t == T_BYTE || t == T_SHORT);
}

inline bool is_signed_subword_type(BasicType t) {
  return (t == T_BYTE || t == T_SHORT);
}

inline bool is_unsigned_subword_type(BasicType t) {
  return (t == T_BOOLEAN || t == T_CHAR);
}

inline bool is_double_word_type(BasicType t) {
  return (t == T_DOUBLE || t == T_LONG);
}

inline bool is_reference_type(BasicType t, bool include_narrow_oop = false) {
  return (t == T_OBJECT || t == T_ARRAY || (include_narrow_oop && t == T_NARROWOOP));
}

inline bool is_integral_type(BasicType t) {
  return is_subword_type(t) || t == T_INT || t == T_LONG;
}

inline bool is_non_subword_integral_type(BasicType t) {
  return t == T_INT || t == T_LONG;
}

inline bool is_floating_point_type(BasicType t) {
  return (t == T_FLOAT || t == T_DOUBLE);
}

extern char type2char_tab[T_CONFLICT+1];     // Map a BasicType to a jchar
inline char type2char(BasicType t) { return (uint)t < T_CONFLICT+1 ? type2char_tab[t] : 0; }
extern int type2size[T_CONFLICT+1];         // Map BasicType to result stack elements
extern const char* type2name_tab[T_CONFLICT+1];     // Map a BasicType to a char*
extern BasicType name2type(const char* name);

const char* type2name(BasicType t);

inline jlong max_signed_integer(BasicType bt) {
  if (bt == T_INT) {
    return max_jint;
  }
  assert(bt == T_LONG, "unsupported");
  return max_jlong;
}

inline jlong min_signed_integer(BasicType bt) {
  if (bt == T_INT) {
    return min_jint;
  }
  assert(bt == T_LONG, "unsupported");
  return min_jlong;
}

// Auxiliary math routines
// least common multiple
extern size_t lcm(size_t a, size_t b);


// NOTE: replicated in SA in vm/agent/sun/jvm/hotspot/runtime/BasicType.java
enum BasicTypeSize {
  T_BOOLEAN_size     = 1,
  T_CHAR_size        = 1,
  T_FLOAT_size       = 1,
  T_DOUBLE_size      = 2,
  T_BYTE_size        = 1,
  T_SHORT_size       = 1,
  T_INT_size         = 1,
  T_LONG_size        = 2,
  T_OBJECT_size      = 1,
  T_ARRAY_size       = 1,
  T_NARROWOOP_size   = 1,
  T_NARROWKLASS_size = 1,
  T_VOID_size        = 0
};

// this works on valid parameter types but not T_VOID, T_CONFLICT, etc.
inline int parameter_type_word_count(BasicType t) {
  if (is_double_word_type(t))  return 2;
  assert(is_java_primitive(t) || is_reference_type(t), "no goofy types here please");
  assert(type2size[t] == 1, "must be");
  return 1;
}

// maps a BasicType to its instance field storage type:
// all sub-word integral types are widened to T_INT
extern BasicType type2field[T_CONFLICT+1];
extern BasicType type2wfield[T_CONFLICT+1];


// size in bytes
enum ArrayElementSize {
  T_BOOLEAN_aelem_bytes     = 1,
  T_CHAR_aelem_bytes        = 2,
  T_FLOAT_aelem_bytes       = 4,
  T_DOUBLE_aelem_bytes      = 8,
  T_BYTE_aelem_bytes        = 1,
  T_SHORT_aelem_bytes       = 2,
  T_INT_aelem_bytes         = 4,
  T_LONG_aelem_bytes        = 8,
#ifdef _LP64
  T_OBJECT_aelem_bytes      = 8,
  T_ARRAY_aelem_bytes       = 8,
#else
  T_OBJECT_aelem_bytes      = 4,
  T_ARRAY_aelem_bytes       = 4,
#endif
  T_NARROWOOP_aelem_bytes   = 4,
  T_NARROWKLASS_aelem_bytes = 4,
  T_VOID_aelem_bytes        = 0
};

extern int _type2aelembytes[T_CONFLICT+1]; // maps a BasicType to nof bytes used by its array element
#ifdef ASSERT
extern int type2aelembytes(BasicType t, bool allow_address = false); // asserts
#else
inline int type2aelembytes(BasicType t, bool allow_address = false) { return _type2aelembytes[t]; }
#endif

inline bool same_type_or_subword_size(BasicType t1, BasicType t2) {
  return (t1 == t2) || (is_subword_type(t1) && type2aelembytes(t1) == type2aelembytes(t2));
}

// JavaValue serves as a container for arbitrary Java values.

class JavaValue {

 public:
  typedef union JavaCallValue {
    jfloat   f;
    jdouble  d;
    jint     i;
    jlong    l;
    jobject  h;
    oopDesc* o;
  } JavaCallValue;

 private:
  BasicType _type;
  JavaCallValue _value;

 public:
  JavaValue(BasicType t = T_ILLEGAL) { _type = t; }

  JavaValue(jfloat value) {
    _type    = T_FLOAT;
    _value.f = value;
  }

  JavaValue(jdouble value) {
    _type    = T_DOUBLE;
    _value.d = value;
  }

 jfloat get_jfloat() const { return _value.f; }
 jdouble get_jdouble() const { return _value.d; }
 jint get_jint() const { return _value.i; }
 jlong get_jlong() const { return _value.l; }
 jobject get_jobject() const { return _value.h; }
 oopDesc* get_oop() const { return _value.o; }
 JavaCallValue* get_value_addr() { return &_value; }
 BasicType get_type() const { return _type; }

 void set_jfloat(jfloat f) { _value.f = f;}
 void set_jdouble(jdouble d) { _value.d = d;}
 void set_jint(jint i) { _value.i = i;}
 void set_jlong(jlong l) { _value.l = l;}
 void set_jobject(jobject h) { _value.h = h;}
 void set_oop(oopDesc* o) { _value.o = o;}
 void set_type(BasicType t) { _type = t; }

 jboolean get_jboolean() const { return (jboolean) (_value.i);}
 jbyte get_jbyte() const { return (jbyte) (_value.i);}
 jchar get_jchar() const { return (jchar) (_value.i);}
 jshort get_jshort() const { return (jshort) (_value.i);}

};


// TosState describes the top-of-stack state before and after the execution of
// a bytecode or method. The top-of-stack value may be cached in one or more CPU
// registers. The TosState corresponds to the 'machine representation' of this cached
// value. There's 4 states corresponding to the JAVA types int, long, float & double
// as well as a 5th state in case the top-of-stack value is actually on the top
// of stack (in memory) and thus not cached. The atos state corresponds to the itos
// state when it comes to machine representation but is used separately for (oop)
// type specific operations (e.g. verification code).

enum TosState {         // describes the tos cache contents
  btos = 0,             // byte, bool tos cached
  ztos = 1,             // byte, bool tos cached
  ctos = 2,             // char tos cached
  stos = 3,             // short tos cached
  itos = 4,             // int tos cached
  ltos = 5,             // long tos cached
  ftos = 6,             // float tos cached
  dtos = 7,             // double tos cached
  atos = 8,             // object cached
  vtos = 9,             // tos not cached
  number_of_states,
  ilgl                  // illegal state: should not occur
};


inline TosState as_TosState(BasicType type) {
  switch (type) {
    case T_BYTE   : return btos;
    case T_BOOLEAN: return ztos;
    case T_CHAR   : return ctos;
    case T_SHORT  : return stos;
    case T_INT    : return itos;
    case T_LONG   : return ltos;
    case T_FLOAT  : return ftos;
    case T_DOUBLE : return dtos;
    case T_VOID   : return vtos;
    case T_ARRAY  : // fall through
    case T_OBJECT : return atos;
    default       : return ilgl;
  }
}

inline BasicType as_BasicType(TosState state) {
  switch (state) {
    case btos : return T_BYTE;
    case ztos : return T_BOOLEAN;
    case ctos : return T_CHAR;
    case stos : return T_SHORT;
    case itos : return T_INT;
    case ltos : return T_LONG;
    case ftos : return T_FLOAT;
    case dtos : return T_DOUBLE;
    case atos : return T_OBJECT;
    case vtos : return T_VOID;
    default   : return T_ILLEGAL;
  }
}


// Helper function to convert BasicType info into TosState
// Note: Cannot define here as it uses global constant at the time being.
TosState as_TosState(BasicType type);


// JavaThreadState keeps track of which part of the code a thread is executing in. This
// information is needed by the safepoint code.
//
// There are 4 essential states:
//
//  _thread_new         : Just started, but not executed init. code yet (most likely still in OS init code)
//  _thread_in_native   : In native code. This is a safepoint region, since all oops will be in jobject handles
//  _thread_in_vm       : Executing in the vm
//  _thread_in_Java     : Executing either interpreted or compiled Java code (or could be in a stub)
//
// Each state has an associated xxxx_trans state, which is an intermediate state used when a thread is in
// a transition from one state to another. These extra states makes it possible for the safepoint code to
// handle certain thread_states without having to suspend the thread - making the safepoint code faster.
//
// Given a state, the xxxx_trans state can always be found by adding 1.
//
enum JavaThreadState {
  _thread_uninitialized     =  0, // should never happen (missing initialization)
  _thread_new               =  2, // just starting up, i.e., in process of being initialized
  _thread_new_trans         =  3, // corresponding transition state (not used, included for completeness)
  _thread_in_native         =  4, // running in native code
  _thread_in_native_trans   =  5, // corresponding transition state
  _thread_in_vm             =  6, // running in VM
  _thread_in_vm_trans       =  7, // corresponding transition state
  _thread_in_Java           =  8, // running in Java or in stub code
  _thread_in_Java_trans     =  9, // corresponding transition state (not used, included for completeness)
  _thread_blocked           = 10, // blocked in vm
  _thread_blocked_trans     = 11, // corresponding transition state
  _thread_max_state         = 12  // maximum thread state+1 - used for statistics allocation
};

enum LockingMode {
  // Use only heavy monitors for locking
  LM_MONITOR     = 0,
  // Legacy stack-locking, with monitors as 2nd tier
  LM_LEGACY      = 1,
  // New lightweight locking, with monitors as 2nd tier
  LM_LIGHTWEIGHT = 2
};

//----------------------------------------------------------------------------------------------------
// Special constants for debugging

const jint     badInt           = -3;                       // generic "bad int" value
const intptr_t badAddressVal    = -2;                       // generic "bad address" value
const intptr_t badOopVal        = -1;                       // generic "bad oop" value
const intptr_t badHeapOopVal    = (intptr_t) CONST64(0x2BAD4B0BBAADBABE); // value used to zap heap after GC
const int      badStackSegVal   = 0xCA;                     // value used to zap stack segments
const int      badHandleValue   = 0xBC;                     // value used to zap vm handle area
const int      badResourceValue = 0xAB;                     // value used to zap resource area
const int      freeBlockPad     = 0xBA;                     // value used to pad freed blocks.
const int      uninitBlockPad   = 0xF1;                     // value used to zap newly malloc'd blocks.
const juint    uninitMetaWordVal= 0xf7f7f7f7;               // value used to zap newly allocated metachunk
const juint    badHeapWordVal   = 0xBAADBABE;               // value used to zap heap after GC
const juint    badMetaWordVal   = 0xBAADFADE;               // value used to zap metadata heap after GC
const int      badCodeHeapNewVal= 0xCC;                     // value used to zap Code heap at allocation
const int      badCodeHeapFreeVal = 0xDD;                   // value used to zap Code heap at deallocation


// (These must be implemented as #defines because C++ compilers are
// not obligated to inline non-integral constants!)
#define       badAddress        ((address)::badAddressVal)
#define       badHeapWord       (::badHeapWordVal)

// Default TaskQueue size is 16K (32-bit) or 128K (64-bit)
const uint TASKQUEUE_SIZE = (NOT_LP64(1<<14) LP64_ONLY(1<<17));

//----------------------------------------------------------------------------------------------------
// Utility functions for bitfield manipulations

const intptr_t AllBits    = ~0; // all bits set in a word
const intptr_t NoBits     =  0; // no bits set in a word
const jlong    NoLongBits =  0; // no bits set in a long
const intptr_t OneBit     =  1; // only right_most bit set in a word

// get a word with the n.th or the right-most or left-most n bits set
// (note: #define used only so that they can be used in enum constant definitions)
#define nth_bit(n)        (((n) >= BitsPerWord) ? 0 : (OneBit << (n)))
#define right_n_bits(n)   (nth_bit(n) - 1)

// bit-operations using a mask m
inline void   set_bits    (intptr_t& x, intptr_t m) { x |= m; }
inline void clear_bits    (intptr_t& x, intptr_t m) { x &= ~m; }
inline intptr_t mask_bits      (intptr_t  x, intptr_t m) { return x & m; }
inline jlong    mask_long_bits (jlong     x, jlong    m) { return x & m; }
inline bool mask_bits_are_true (intptr_t flags, intptr_t mask) { return (flags & mask) == mask; }

// bit-operations using the n.th bit
inline void    set_nth_bit(intptr_t& x, int n) { set_bits  (x, nth_bit(n)); }
inline void  clear_nth_bit(intptr_t& x, int n) { clear_bits(x, nth_bit(n)); }
inline bool is_set_nth_bit(intptr_t  x, int n) { return mask_bits (x, nth_bit(n)) != NoBits; }

// returns the bitfield of x starting at start_bit_no with length field_length (no sign-extension!)
inline intptr_t bitfield(intptr_t x, int start_bit_no, int field_length) {
  return mask_bits(x >> start_bit_no, right_n_bits(field_length));
}


//----------------------------------------------------------------------------------------------------
// Utility functions for integers

// Avoid use of global min/max macros which may cause unwanted double
// evaluation of arguments.
#ifdef max
#undef max
#endif

#ifdef min
#undef min
#endif

// It is necessary to use templates here. Having normal overloaded
// functions does not work because it is necessary to provide both 32-
// and 64-bit overloaded functions, which does not work, and having
// explicitly-typed versions of these routines (i.e., MAX2I, MAX2L)
// will be even more error-prone than macros.
template<class T> constexpr T MAX2(T a, T b)           { return (a > b) ? a : b; }
template<class T> constexpr T MIN2(T a, T b)           { return (a < b) ? a : b; }
template<class T> constexpr T MAX3(T a, T b, T c)      { return MAX2(MAX2(a, b), c); }
template<class T> constexpr T MIN3(T a, T b, T c)      { return MIN2(MIN2(a, b), c); }
template<class T> constexpr T MAX4(T a, T b, T c, T d) { return MAX2(MAX3(a, b, c), d); }
template<class T> constexpr T MIN4(T a, T b, T c, T d) { return MIN2(MIN3(a, b, c), d); }

template<class T> inline T ABS(T x)                 { return (x > 0) ? x : -x; }

// Return the given value clamped to the range [min ... max]
template<typename T>
inline T clamp(T value, T min, T max) {
  assert(min <= max, "must be");
  return MIN2(MAX2(value, min), max);
}

inline bool is_odd (intx x) { return x & 1;      }
inline bool is_even(intx x) { return !is_odd(x); }

// abs methods which cannot overflow and so are well-defined across
// the entire domain of integer types.
static inline unsigned int uabs(unsigned int n) {
  union {
    unsigned int result;
    int value;
  };
  result = n;
  if (value < 0) result = 0-result;
  return result;
}
static inline julong uabs(julong n) {
  union {
    julong result;
    jlong value;
  };
  result = n;
  if (value < 0) result = 0-result;
  return result;
}
static inline julong uabs(jlong n) { return uabs((julong)n); }
static inline unsigned int uabs(int n) { return uabs((unsigned int)n); }

// "to" should be greater than "from."
inline intx byte_size(void* from, void* to) {
  return (address)to - (address)from;
}

// Pack and extract shorts to/from ints:

inline u2 extract_low_short_from_int(u4 x) {
  return u2(x & 0xffff);
}

inline u2 extract_high_short_from_int(u4 x) {
  return u2((x >> 16) & 0xffff);
}

inline int build_int_from_shorts( u2 low, u2 high ) {
  return ((int)((unsigned int)high << 16) | (unsigned int)low);
}

// swap a & b
template<class T> static void swap(T& a, T& b) {
  T tmp = a;
  a = b;
  b = tmp;
}

// array_size_impl is a function that takes a reference to T[N] and
// returns a reference to char[N].  It is not ODR-used, so not defined.
template<typename T, size_t N> char (&array_size_impl(T (&)[N]))[N];

#define ARRAY_SIZE(array) sizeof(array_size_impl(array))

//----------------------------------------------------------------------------------------------------
// Sum and product which can never overflow: they wrap, just like the
// Java operations.  Note that we don't intend these to be used for
// general-purpose arithmetic: their purpose is to emulate Java
// operations.

// The goal of this code to avoid undefined or implementation-defined
// behavior.  The use of an lvalue to reference cast is explicitly
// permitted by Lvalues and rvalues [basic.lval].  [Section 3.10 Para
// 15 in C++03]
#define JAVA_INTEGER_OP(OP, NAME, TYPE, UNSIGNED_TYPE)  \
inline TYPE NAME (TYPE in1, TYPE in2) {                 \
  UNSIGNED_TYPE ures = static_cast<UNSIGNED_TYPE>(in1); \
  ures OP ## = static_cast<UNSIGNED_TYPE>(in2);         \
  return reinterpret_cast<TYPE&>(ures);                 \
}

JAVA_INTEGER_OP(+, java_add, jint, juint)
JAVA_INTEGER_OP(-, java_subtract, jint, juint)
JAVA_INTEGER_OP(*, java_multiply, jint, juint)
JAVA_INTEGER_OP(+, java_add, jlong, julong)
JAVA_INTEGER_OP(-, java_subtract, jlong, julong)
JAVA_INTEGER_OP(*, java_multiply, jlong, julong)

inline jint  java_negate(jint  v) { return java_subtract((jint) 0, v); }
inline jlong java_negate(jlong v) { return java_subtract((jlong)0, v); }

#undef JAVA_INTEGER_OP

// Provide integer shift operations with Java semantics.  No overflow
// issues - left shifts simply discard shifted out bits.  No undefined
// behavior for large or negative shift quantities; instead the actual
// shift distance is the argument modulo the lhs value's size in bits.
// No undefined or implementation defined behavior for shifting negative
// values; left shift discards bits, right shift sign extends.  We use
// the same safe conversion technique as above for java_add and friends.
#define JAVA_INTEGER_SHIFT_OP(OP, NAME, TYPE, XTYPE)    \
inline TYPE NAME (TYPE lhs, jint rhs) {                 \
  const uint rhs_mask = (sizeof(TYPE) * 8) - 1;         \
  STATIC_ASSERT(rhs_mask == 31 || rhs_mask == 63);      \
  XTYPE xres = static_cast<XTYPE>(lhs);                 \
  xres OP ## = (rhs & rhs_mask);                        \
  return reinterpret_cast<TYPE&>(xres);                 \
}

JAVA_INTEGER_SHIFT_OP(<<, java_shift_left, jint, juint)
JAVA_INTEGER_SHIFT_OP(<<, java_shift_left, jlong, julong)

// For signed shift right, assume C++ implementation >> sign extends.
//
// C++14 5.8/3: In the description of "E1 >> E2" it says "If E1 has a signed type
// and a negative value, the resulting value is implementation-defined."
//
// However, C++20 7.6.7/3 further defines integral arithmetic, as part of
// requiring two's-complement behavior.
// https://www.open-std.org/jtc1/sc22/wg21/docs/papers/2018/p0907r3.html
// https://www.open-std.org/jtc1/sc22/wg21/docs/papers/2018/p1236r1.html
// The corresponding C++20 text is "Right-shift on signed integral types is an
// arithmetic right shift, which performs sign-extension."
//
// As discussed in the two's complement proposal, all known modern C++ compilers
// already behave that way. And it is unlikely any would go off and do something
// different now, with C++20 tightening things up.
JAVA_INTEGER_SHIFT_OP(>>, java_shift_right, jint, jint)
JAVA_INTEGER_SHIFT_OP(>>, java_shift_right, jlong, jlong)
// For >>> use C++ unsigned >>.
JAVA_INTEGER_SHIFT_OP(>>, java_shift_right_unsigned, jint, juint)
JAVA_INTEGER_SHIFT_OP(>>, java_shift_right_unsigned, jlong, julong)

#undef JAVA_INTEGER_SHIFT_OP

//----------------------------------------------------------------------------------------------------
// The goal of this code is to provide saturating operations for int/uint.
// Checks overflow conditions and saturates the result to min_jint/max_jint.
#define SATURATED_INTEGER_OP(OP, NAME, TYPE1, TYPE2) \
inline int NAME (TYPE1 in1, TYPE2 in2) {             \
  jlong res = static_cast<jlong>(in1);               \
  res OP ## = static_cast<jlong>(in2);               \
  if (res > max_jint) {                              \
    res = max_jint;                                  \
  } else if (res < min_jint) {                       \
    res = min_jint;                                  \
  }                                                  \
  return static_cast<int>(res);                      \
}

SATURATED_INTEGER_OP(+, saturated_add, int, int)
SATURATED_INTEGER_OP(+, saturated_add, int, uint)
SATURATED_INTEGER_OP(+, saturated_add, uint, int)
SATURATED_INTEGER_OP(+, saturated_add, uint, uint)

#undef SATURATED_INTEGER_OP

// Taken from rom section 8-2 of Henry S. Warren, Jr., Hacker's Delight (2nd ed.) (Addison Wesley, 2013), 173-174.
inline uint64_t multiply_high_unsigned(const uint64_t x, const uint64_t y) {
  const uint64_t x1 = x >> 32u;
  const uint64_t x2 = x & 0xFFFFFFFF;
  const uint64_t y1 = y >> 32u;
  const uint64_t y2 = y & 0xFFFFFFFF;
  const uint64_t z2 = x2 * y2;
  const uint64_t t = x1 * y2 + (z2 >> 32u);
  uint64_t z1 = t & 0xFFFFFFFF;
  const uint64_t z0 = t >> 32u;
  z1 += x2 * y1;

  return x1 * y1 + z0 + (z1 >> 32u);
}

// Taken from java.lang.Math::multiplyHigh which uses the technique from section 8-2 of Henry S. Warren, Jr.,
// Hacker's Delight (2nd ed.) (Addison Wesley, 2013), 173-174 but adapted for signed longs.
inline int64_t multiply_high_signed(const int64_t x, const int64_t y) {
  const jlong x1 = java_shift_right((jlong)x, 32);
  const jlong x2 = x & 0xFFFFFFFF;
  const jlong y1 = java_shift_right((jlong)y, 32);
  const jlong y2 = y & 0xFFFFFFFF;

  const uint64_t z2 = (uint64_t)x2 * y2;
  const int64_t t = x1 * y2 + (z2 >> 32u); // Unsigned shift
  int64_t z1 = t & 0xFFFFFFFF;
  const int64_t z0 = java_shift_right((jlong)t, 32);
  z1 += x2 * y1;

  return x1 * y1 + z0 + java_shift_right((jlong)z1, 32);
}

// Dereference vptr
// All C++ compilers that we know of have the vtbl pointer in the first
// word.  If there are exceptions, this function needs to be made compiler
// specific.
static inline void* dereference_vptr(const void* addr) {
  return *(void**)addr;
}

//----------------------------------------------------------------------------------------------------
// String type aliases used by command line flag declarations and
// processing utilities.

typedef const char* ccstr;
typedef const char* ccstrlist;   // represents string arguments which accumulate

//----------------------------------------------------------------------------------------------------
// Default hash/equals functions used by ResourceHashtable

template<typename K> unsigned primitive_hash(const K& k) {
  unsigned hash = (unsigned)((uintptr_t)k);
  return hash ^ (hash >> 3); // just in case we're dealing with aligned ptrs
}

template<typename K> bool primitive_equals(const K& k0, const K& k1) {
  return k0 == k1;
}

template<typename K> int primitive_compare(const K& k0, const K& k1) {
  return ((k0 < k1) ? -1 : (k0 == k1) ? 0 : 1);
}

//----------------------------------------------------------------------------------------------------

// Allow use of C++ thread_local when approved - see JDK-8282469.
#define APPROVED_CPP_THREAD_LOCAL thread_local

// Converts any type T to a reference type.
template<typename T>
std::add_rvalue_reference_t<T> declval() noexcept;

#endif // SHARE_UTILITIES_GLOBALDEFINITIONS_HPP<|MERGE_RESOLUTION|>--- conflicted
+++ resolved
@@ -501,32 +501,6 @@
 #define CAST_TO_FN_PTR(func_type, value) (reinterpret_cast<func_type>(value))
 #define CAST_FROM_FN_PTR(new_type, func_ptr) ((new_type)((uintptr_t)(func_ptr)))
 
-<<<<<<< HEAD
-// In many places we've added C-style casts to silence compiler
-// warnings, for example when truncating a size_t to an int when we
-// know the size_t is a small struct. Such casts are risky because
-// they effectively disable useful compiler warnings. We can make our
-// lives safer with this function, which ensures that any cast is
-// reversible without loss of information. It doesn't check
-// everything: it isn't intended to make sure that pointer types are
-// compatible, for example.
-template <typename T2, typename T1>
-constexpr T2 checked_cast(T1 thing) {
-  T2 result = static_cast<T2>(thing);
-  assert(static_cast<T1>(result) == thing, "must be, thing: " INTPTR_FORMAT ", result: " INTPTR_FORMAT, (intptr_t)thing, (intptr_t)result);
-  return result;
-}
-
-// pointer_delta_as_int is called to do pointer subtraction for nearby pointers that
-// returns a non-negative int, usually used as a size of a code buffer range.
-// This scales to sizeof(T).
-template <typename T>
-inline int pointer_delta_as_int(const volatile T* left, const volatile T* right) {
-  return checked_cast<int>(pointer_delta(left, right, sizeof(T)));
-}
-
-=======
->>>>>>> 44152616
 // Need the correct linkage to call qsort without warnings
 extern "C" {
   typedef int (*_sort_Fn)(const void *, const void *);
