--- conflicted
+++ resolved
@@ -67,14 +67,10 @@
 ClassListParser* ClassListParser::_instance = nullptr;
 
 ClassListParser::ClassListParser(const char* file, ParseMode parse_mode) :
-<<<<<<< HEAD
-    _id2klass_table(INITIAL_TABLE_SIZE, MAX_TABLE_SIZE), _line_reader() {
-=======
     _classlist_file(file),
     _id2klass_table(INITIAL_TABLE_SIZE, MAX_TABLE_SIZE),
     _file_input(do_open(file), /* need_close=*/true),
     _input_stream(&_file_input) {
->>>>>>> c4ff58b9
   log_info(cds)("Parsing %s%s", file,
                 (parse_mode == _parse_lambda_forms_invokers_only) ? " (lambda form invokers only)" : "");
   if (!_file_input.is_open()) {
@@ -82,11 +78,6 @@
     os::lasterror(errmsg, JVM_MAXPATHLEN);
     vm_exit_during_initialization("Loading classlist failed", errmsg);
   }
-<<<<<<< HEAD
-  _line_reader.init(_file);
-  _line_no = 0;
-=======
->>>>>>> c4ff58b9
   _token = _line = nullptr;
   _interfaces = new (mtClass) GrowableArray<int>(10, mtClass);
   _indy_items = new (mtClass) GrowableArray<const char*>(9, mtClass);
@@ -206,31 +197,6 @@
 }
 
 bool ClassListParser::parse_one_line() {
-<<<<<<< HEAD
-  for (;;) {
-    _line = _line_reader.read_line();
-    if (_line == nullptr) {
-      if (_line_reader.is_oom()) {
-        // Don't try to print the input line that we already know is too long.
-        _line_len = 0;
-        error("Input line too long"); // will exit JVM
-      }
-      return false;
-    }
-    ++ _line_no;
-    if (*_line == '#') { // comment
-      continue;
-    }
-
-    {
-      int len = (int)strlen(_line);
-      int i;
-      // Replace \t\r\n\f with ' '
-      for (i=0; i<len; i++) {
-        if (_line[i] == '\t' || _line[i] == '\r' || _line[i] == '\n' || _line[i] == '\f') {
-          _line[i] = ' ';
-        }
-=======
   {
     int len = (int)strlen(_line);
     int i;
@@ -238,7 +204,6 @@
     for (i=0; i<len; i++) {
       if (_line[i] == '\t' || _line[i] == '\r' || _line[i] == '\n' || _line[i] == '\f') {
         _line[i] = ' ';
->>>>>>> c4ff58b9
       }
     }
 
@@ -505,16 +470,10 @@
     error_index = 0;
   }
 
-<<<<<<< HEAD
-  st->print("An error has occurred while processing class list file %s %d:%d.\n",
-            _classlist_file, _line_no, (error_index + 1));
-  st->vprint(msg, ap);
-=======
   jio_fprintf(defaultStream::error_stream(),
               "An error has occurred while processing class list file %s %zu:%d.\n",
               _classlist_file, lineno(), (error_index + 1));
   jio_vfprintf(defaultStream::error_stream(), msg, ap);
->>>>>>> c4ff58b9
 
   if (_line_len <= 0) {
     st->print("\n");
@@ -539,23 +498,14 @@
 void ClassListParser::error(const char* msg, ...) {
   va_list ap;
   va_start(ap, msg);
-  LogTarget(Error, cds) lt;
-  LogStream ls(lt);
-  print_diagnostic_info(&ls, msg, ap);
+  fileStream fs(defaultStream::error_stream());
+  //LogTarget(Error, cds) lt;
+  //LogStream ls(lt);
+  print_diagnostic_info(&fs, msg, ap);
   vm_exit_during_initialization("class list format error.", nullptr);
   va_end(ap);
 }
 
-<<<<<<< HEAD
-void ClassListParser::constant_pool_resolution_warning(const char* msg, ...) {
-  va_list ap;
-  va_start(ap, msg);
-  LogTarget(Warning, cds, resolve) lt;
-  LogStream ls(lt);
-  print_diagnostic_info(&ls, msg, ap);
-  ls.print("Your classlist may be out of sync with the JDK or the application.");
-  va_end(ap);
-=======
 void ClassListParser::check_class_name(const char* class_name) {
   const char* err = nullptr;
   size_t len = strlen(class_name);
@@ -573,7 +523,16 @@
               _classlist_file, lineno(), err);
     vm_exit_during_initialization("class list format error.", nullptr);
   }
->>>>>>> c4ff58b9
+}
+
+void ClassListParser::constant_pool_resolution_warning(const char* msg, ...) {
+  va_list ap;
+  va_start(ap, msg);
+  LogTarget(Warning, cds, resolve) lt;
+  LogStream ls(lt);
+  print_diagnostic_info(&ls, msg, ap);
+  ls.print("Your classlist may be out of sync with the JDK or the application.");
+  va_end(ap);
 }
 
 // This function is used for loading classes for customized class loaders
