--- conflicted
+++ resolved
@@ -914,7 +914,6 @@
   if (preresolve_indy) {
     AOTConstantPoolResolver::preresolve_indy_cp_entries(THREAD, ik, &preresolve_list);
   }
-<<<<<<< HEAD
 }
 
 void ClassListParser::parse_class_reflection_data_tag() {
@@ -1084,6 +1083,4 @@
       }
     }
   }
-=======
->>>>>>> 9ebc2ecb
-}+}
