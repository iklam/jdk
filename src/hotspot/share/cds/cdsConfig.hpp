/*
 * Copyright (c) 2023, 2024, Oracle and/or its affiliates. All rights reserved.
 * DO NOT ALTER OR REMOVE COPYRIGHT NOTICES OR THIS FILE HEADER.
 *
 * This code is free software; you can redistribute it and/or modify it
 * under the terms of the GNU General Public License version 2 only, as
 * published by the Free Software Foundation.
 *
 * This code is distributed in the hope that it will be useful, but WITHOUT
 * ANY WARRANTY; without even the implied warranty of MERCHANTABILITY or
 * FITNESS FOR A PARTICULAR PURPOSE.  See the GNU General Public License
 * version 2 for more details (a copy is included in the LICENSE file that
 * accompanied this code).
 *
 * You should have received a copy of the GNU General Public License version
 * 2 along with this work; if not, write to the Free Software Foundation,
 * Inc., 51 Franklin St, Fifth Floor, Boston, MA 02110-1301 USA.
 *
 * Please contact Oracle, 500 Oracle Parkway, Redwood Shores, CA 94065 USA
 * or visit www.oracle.com if you need additional information or have any
 * questions.
 *
 */

#ifndef SHARE_CDS_CDSCONFIG_HPP
#define SHARE_CDS_CDSCONFIG_HPP

#include "memory/allStatic.hpp"
#include "utilities/globalDefinitions.hpp"
#include "utilities/macros.hpp"

<<<<<<< HEAD
class InstanceKlass;
=======
>>>>>>> 41a2d49f
class JavaThread;

class CDSConfig : public AllStatic {
#if INCLUDE_CDS
  static bool _is_dumping_static_archive;
  static bool _is_dumping_dynamic_archive;
  static bool _is_using_optimized_module_handling;
  static bool _is_dumping_full_module_graph;
  static bool _is_using_full_module_graph;
  static bool _has_aot_linked_classes;
  static bool _has_archived_invokedynamic;
<<<<<<< HEAD
  static bool _is_loading_packages;
  static bool _is_loading_protection_domains;

  static bool _is_security_manager_allowed;
=======
>>>>>>> 41a2d49f

  static char* _default_archive_path;
  static char* _static_archive_path;
  static char* _dynamic_archive_path;

  static bool  _old_cds_flags_used;

  static JavaThread* _dumper_thread;
#endif

  static void extract_shared_archive_paths(const char* archive_path,
                                           char** base_archive_path,
                                           char** top_archive_path);
  static void init_shared_archive_paths();

  static void check_flag_alias(bool alias_is_default, const char* alias_name);
  static void check_flag_aliases();

public:
  // Used by jdk.internal.misc.CDS.getCDSConfigStatus();
  static const int IS_DUMPING_ARCHIVE              = 1 << 0;
  static const int IS_DUMPING_STATIC_ARCHIVE       = 1 << 1;
  static const int IS_LOGGING_LAMBDA_FORM_INVOKERS = 1 << 2;
  static const int IS_USING_ARCHIVE                = 1 << 3;
  static const int IS_DUMPING_HEAP                 = 1 << 4;
  static const int IS_LOGGING_DYNAMIC_PROXIES      = 1 << 5;
  static const int IS_DUMPING_PACKAGES             = 1 << 6;
  static const int IS_DUMPING_PROTECTION_DOMAINS   = 1 << 7;
  static int get_status() NOT_CDS_RETURN_(0);

  // Initialization and command-line checking
  static void initialize() NOT_CDS_RETURN;
  static void set_old_cds_flags_used()                       { CDS_ONLY(_old_cds_flags_used = true); }
  static bool old_cds_flags_used()                           { return CDS_ONLY(_old_cds_flags_used) NOT_CDS(false); }
  static void check_internal_module_property(const char* key, const char* value) NOT_CDS_RETURN;
  static void check_incompatible_property(const char* key, const char* value) NOT_CDS_RETURN;
  static void check_unsupported_dumping_module_options() NOT_CDS_RETURN;
  static bool has_unsupported_runtime_module_options() NOT_CDS_RETURN_(false);
  static bool check_vm_args_consistency(bool patch_mod_javabase, bool mode_flag_cmd_line) NOT_CDS_RETURN_(true);

  // --- Basic CDS features

  // archive(s) in general
  static bool is_dumping_archive()                           { return is_dumping_static_archive() || is_dumping_dynamic_archive(); }
  static bool is_using_archive()                             NOT_CDS_RETURN_(false);
  static int num_archives(const char* archive_path)          NOT_CDS_RETURN_(0);

  // static_archive
  static bool is_dumping_static_archive()                    { return (CDS_ONLY(_is_dumping_static_archive) NOT_CDS(false))
                                                                    || is_dumping_final_static_archive(); }
  static void enable_dumping_static_archive()                { CDS_ONLY(_is_dumping_static_archive = true); }

  static bool is_dumping_classic_static_archive()            NOT_CDS_RETURN_(false); // -Xshare:dump
  static bool is_dumping_preimage_static_archive()           NOT_CDS_RETURN_(false); // 1st phase of -XX:CacheDataStore dumping
  static bool is_dumping_final_static_archive()              NOT_CDS_RETURN_(false); // 2nd phase of -XX:CacheDataStore dumping

  // dynamic_archive
  static bool is_dumping_dynamic_archive()                   { return CDS_ONLY(_is_dumping_dynamic_archive) NOT_CDS(false); }
  static void enable_dumping_dynamic_archive()               { CDS_ONLY(_is_dumping_dynamic_archive = true); }
  static void disable_dumping_dynamic_archive()              { CDS_ONLY(_is_dumping_dynamic_archive = false); }

  // Misc CDS features
<<<<<<< HEAD
  static bool preserve_all_dumptime_verification_states(const InstanceKlass* ik);
=======
>>>>>>> 41a2d49f
  static bool allow_only_single_java_thread()                NOT_CDS_RETURN_(false);

  // optimized_module_handling -- can we skip some expensive operations related to modules?
  static bool is_using_optimized_module_handling()           { return CDS_ONLY(_is_using_optimized_module_handling) NOT_CDS(false); }
  static void stop_using_optimized_module_handling()         NOT_CDS_RETURN;

  static bool is_logging_lambda_form_invokers()              NOT_CDS_RETURN_(false);
  static bool is_dumping_regenerated_lambdaform_invokers()   NOT_CDS_RETURN_(false);

  static bool is_dumping_aot_linked_classes()                NOT_CDS_JAVA_HEAP_RETURN_(false);
  static bool is_using_aot_linked_classes()                  NOT_CDS_JAVA_HEAP_RETURN_(false);
  static void set_has_aot_linked_classes(bool has_aot_linked_classes) NOT_CDS_JAVA_HEAP_RETURN;

  static bool is_dumping_aot_linked_classes()                NOT_CDS_JAVA_HEAP_RETURN_(false);
  static bool is_using_aot_linked_classes()                  NOT_CDS_JAVA_HEAP_RETURN_(false);
  static void set_has_aot_linked_classes(bool has_aot_linked_classes) NOT_CDS_JAVA_HEAP_RETURN;

  // archive_path

  // Points to the classes.jsa in $JAVA_HOME
  static char* default_archive_path()                        NOT_CDS_RETURN_(nullptr);
  // The actual static archive  (if any) selected at runtime
  static const char* static_archive_path()                   { return CDS_ONLY(_static_archive_path) NOT_CDS(nullptr); }
  // The actual dynamic archive  (if any) selected at runtime
  static const char* dynamic_archive_path()                  { return CDS_ONLY(_dynamic_archive_path) NOT_CDS(nullptr); }

  // --- Archived java objects

  static bool is_dumping_heap()                              NOT_CDS_JAVA_HEAP_RETURN_(false);
  static bool is_loading_heap()                              NOT_CDS_JAVA_HEAP_RETURN_(false);
  static bool is_initing_classes_at_dump_time()              NOT_CDS_JAVA_HEAP_RETURN_(false);

  static bool is_dumping_invokedynamic()                     NOT_CDS_JAVA_HEAP_RETURN_(false);
  static bool is_loading_invokedynamic()                     NOT_CDS_JAVA_HEAP_RETURN_(false);
  static void set_has_archived_invokedynamic()               { CDS_JAVA_HEAP_ONLY(_has_archived_invokedynamic = true); }
<<<<<<< HEAD

  static bool is_dumping_packages()                          NOT_CDS_JAVA_HEAP_RETURN_(false);
  static bool is_loading_packages()                          NOT_CDS_JAVA_HEAP_RETURN_(false);
  static void set_is_loading_packages()                      { CDS_JAVA_HEAP_ONLY(_is_loading_packages = true); }

  static bool is_dumping_protection_domains()                NOT_CDS_JAVA_HEAP_RETURN_(false);
  static bool is_loading_protection_domains()                NOT_CDS_JAVA_HEAP_RETURN_(false);
  static void set_is_loading_protection_domains()            { CDS_JAVA_HEAP_ONLY(_is_loading_protection_domains = true); }

  static bool is_dumping_reflection_data()                   NOT_CDS_JAVA_HEAP_RETURN_(false);

  static bool is_dumping_dynamic_proxies()                   NOT_CDS_JAVA_HEAP_RETURN_(false);
  static bool is_logging_dynamic_proxies()                   NOT_CDS_RETURN_(false);
=======
>>>>>>> 41a2d49f

  // full_module_graph (requires optimized_module_handling)
  static bool is_dumping_full_module_graph()                 { return CDS_ONLY(_is_dumping_full_module_graph) NOT_CDS(false); }
  static bool is_using_full_module_graph()                   NOT_CDS_JAVA_HEAP_RETURN_(false);
  static void stop_dumping_full_module_graph(const char* reason = nullptr) NOT_CDS_JAVA_HEAP_RETURN;
  static void stop_using_full_module_graph(const char* reason = nullptr) NOT_CDS_JAVA_HEAP_RETURN;

<<<<<<< HEAD
  // --- AOT compiler

  static bool is_dumping_cached_code()                       NOT_CDS_RETURN_(false);
  static void disable_dumping_cached_code()                  NOT_CDS_RETURN;
  static void enable_dumping_cached_code()                   NOT_CDS_RETURN;
=======
>>>>>>> 41a2d49f

  // Some CDS functions assume that they are called only within a single-threaded context. I.e.,
  // they are called from:
  //    - The VM thread (e.g., inside VM_PopulateDumpSharedSpace)
  //    - The thread that performs prepatory steps before switching to the VM thread
  // Since these two threads never execute concurrently, we can avoid using locks in these CDS
  // function. For safety, these functions should assert with CDSConfig::current_thread_is_vm_or_dumper().
  class DumperThreadMark {
  public:
    DumperThreadMark(JavaThread* current);
    ~DumperThreadMark();
  };

  static bool current_thread_is_vm_or_dumper() NOT_CDS_RETURN_(false);
};

#endif // SHARE_CDS_CDSCONFIG_HPP<|MERGE_RESOLUTION|>--- conflicted
+++ resolved
@@ -29,10 +29,7 @@
 #include "utilities/globalDefinitions.hpp"
 #include "utilities/macros.hpp"
 
-<<<<<<< HEAD
 class InstanceKlass;
-=======
->>>>>>> 41a2d49f
 class JavaThread;
 
 class CDSConfig : public AllStatic {
@@ -44,13 +41,9 @@
   static bool _is_using_full_module_graph;
   static bool _has_aot_linked_classes;
   static bool _has_archived_invokedynamic;
-<<<<<<< HEAD
   static bool _is_loading_packages;
   static bool _is_loading_protection_domains;
-
   static bool _is_security_manager_allowed;
-=======
->>>>>>> 41a2d49f
 
   static char* _default_archive_path;
   static char* _static_archive_path;
@@ -89,7 +82,7 @@
   static void check_incompatible_property(const char* key, const char* value) NOT_CDS_RETURN;
   static void check_unsupported_dumping_module_options() NOT_CDS_RETURN;
   static bool has_unsupported_runtime_module_options() NOT_CDS_RETURN_(false);
-  static bool check_vm_args_consistency(bool patch_mod_javabase, bool mode_flag_cmd_line) NOT_CDS_RETURN_(true);
+  static bool check_vm_args_consistency(bool patch_mod_javabase, bool mode_flag_cmd_line, bool xshare_auto_cmd_line) NOT_CDS_RETURN_(true);
 
   // --- Basic CDS features
 
@@ -113,10 +106,7 @@
   static void disable_dumping_dynamic_archive()              { CDS_ONLY(_is_dumping_dynamic_archive = false); }
 
   // Misc CDS features
-<<<<<<< HEAD
   static bool preserve_all_dumptime_verification_states(const InstanceKlass* ik);
-=======
->>>>>>> 41a2d49f
   static bool allow_only_single_java_thread()                NOT_CDS_RETURN_(false);
 
   // optimized_module_handling -- can we skip some expensive operations related to modules?
@@ -125,10 +115,6 @@
 
   static bool is_logging_lambda_form_invokers()              NOT_CDS_RETURN_(false);
   static bool is_dumping_regenerated_lambdaform_invokers()   NOT_CDS_RETURN_(false);
-
-  static bool is_dumping_aot_linked_classes()                NOT_CDS_JAVA_HEAP_RETURN_(false);
-  static bool is_using_aot_linked_classes()                  NOT_CDS_JAVA_HEAP_RETURN_(false);
-  static void set_has_aot_linked_classes(bool has_aot_linked_classes) NOT_CDS_JAVA_HEAP_RETURN;
 
   static bool is_dumping_aot_linked_classes()                NOT_CDS_JAVA_HEAP_RETURN_(false);
   static bool is_using_aot_linked_classes()                  NOT_CDS_JAVA_HEAP_RETURN_(false);
@@ -152,7 +138,6 @@
   static bool is_dumping_invokedynamic()                     NOT_CDS_JAVA_HEAP_RETURN_(false);
   static bool is_loading_invokedynamic()                     NOT_CDS_JAVA_HEAP_RETURN_(false);
   static void set_has_archived_invokedynamic()               { CDS_JAVA_HEAP_ONLY(_has_archived_invokedynamic = true); }
-<<<<<<< HEAD
 
   static bool is_dumping_packages()                          NOT_CDS_JAVA_HEAP_RETURN_(false);
   static bool is_loading_packages()                          NOT_CDS_JAVA_HEAP_RETURN_(false);
@@ -166,8 +151,6 @@
 
   static bool is_dumping_dynamic_proxies()                   NOT_CDS_JAVA_HEAP_RETURN_(false);
   static bool is_logging_dynamic_proxies()                   NOT_CDS_RETURN_(false);
-=======
->>>>>>> 41a2d49f
 
   // full_module_graph (requires optimized_module_handling)
   static bool is_dumping_full_module_graph()                 { return CDS_ONLY(_is_dumping_full_module_graph) NOT_CDS(false); }
@@ -175,14 +158,11 @@
   static void stop_dumping_full_module_graph(const char* reason = nullptr) NOT_CDS_JAVA_HEAP_RETURN;
   static void stop_using_full_module_graph(const char* reason = nullptr) NOT_CDS_JAVA_HEAP_RETURN;
 
-<<<<<<< HEAD
   // --- AOT compiler
 
   static bool is_dumping_cached_code()                       NOT_CDS_RETURN_(false);
   static void disable_dumping_cached_code()                  NOT_CDS_RETURN;
   static void enable_dumping_cached_code()                   NOT_CDS_RETURN;
-=======
->>>>>>> 41a2d49f
 
   // Some CDS functions assume that they are called only within a single-threaded context. I.e.,
   // they are called from:
