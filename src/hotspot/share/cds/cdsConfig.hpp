--- conflicted
+++ resolved
@@ -74,21 +74,14 @@
 public:
   // Used by jdk.internal.misc.CDS.getCDSConfigStatus();
   static const int IS_DUMPING_ARCHIVE              = 1 << 0;
-<<<<<<< HEAD
-  static const int IS_DUMPING_STATIC_ARCHIVE       = 1 << 1;
-  static const int IS_LOGGING_LAMBDA_FORM_INVOKERS = 1 << 2;
-  static const int IS_USING_ARCHIVE                = 1 << 3;
-  static const int IS_DUMPING_HEAP                 = 1 << 4;
-  static const int IS_LOGGING_DYNAMIC_PROXIES      = 1 << 5;
-  static const int IS_DUMPING_PACKAGES             = 1 << 6;
-  static const int IS_DUMPING_PROTECTION_DOMAINS   = 1 << 7;
-=======
   static const int IS_DUMPING_METHOD_HANDLES       = 1 << 1;
   static const int IS_DUMPING_STATIC_ARCHIVE       = 1 << 2;
   static const int IS_LOGGING_LAMBDA_FORM_INVOKERS = 1 << 3;
   static const int IS_USING_ARCHIVE                = 1 << 4;
-
->>>>>>> a83760a6
+  static const int IS_DUMPING_HEAP                 = 1 << 5;
+  static const int IS_LOGGING_DYNAMIC_PROXIES      = 1 << 6;
+  static const int IS_DUMPING_PACKAGES             = 1 << 7;
+  static const int IS_DUMPING_PROTECTION_DOMAINS   = 1 << 8;
   static int get_status() NOT_CDS_RETURN_(0);
 
   // Initialization and command-line checking
