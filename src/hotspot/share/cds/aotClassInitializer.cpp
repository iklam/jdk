/*
 * Copyright (c) 2024, 2025, Oracle and/or its affiliates. All rights reserved.
 * DO NOT ALTER OR REMOVE COPYRIGHT NOTICES OR THIS FILE HEADER.
 *
 * This code is free software; you can redistribute it and/or modify it
 * under the terms of the GNU General Public License version 2 only, as
 * published by the Free Software Foundation.
 *
 * This code is distributed in the hope that it will be useful, but WITHOUT
 * ANY WARRANTY; without even the implied warranty of MERCHANTABILITY or
 * FITNESS FOR A PARTICULAR PURPOSE.  See the GNU General Public License
 * version 2 for more details (a copy is included in the LICENSE file that
 * accompanied this code).
 *
 * You should have received a copy of the GNU General Public License version
 * 2 along with this work; if not, write to the Free Software Foundation,
 * Inc., 51 Franklin St, Fifth Floor, Boston, MA 02110-1301 USA.
 *
 * Please contact Oracle, 500 Oracle Parkway, Redwood Shores, CA 94065 USA
 * or visit www.oracle.com if you need additional information or have any
 * questions.
 *
 */

#include "cds/aotClassInitializer.hpp"
#include "cds/archiveBuilder.hpp"
#include "cds/cdsConfig.hpp"
#include "dumpTimeClassInfo.inline.hpp"
#include "cds/heapShared.hpp"
#include "classfile/systemDictionaryShared.hpp"
#include "classfile/vmSymbols.hpp"
#include "memory/resourceArea.hpp"
#include "oops/fieldStreams.inline.hpp"
#include "oops/instanceKlass.inline.hpp"
#include "oops/symbol.hpp"
#include "runtime/fieldDescriptor.inline.hpp"
#include "runtime/javaCalls.hpp"
#include "runtime/mutexLocker.hpp"

// Detector for class names we wish to handle specially.
// It is either an exact string match or a string prefix match.
class AOTClassInitializer::AllowedSpec {
  const char* _class_name;
  bool _is_prefix;
  int _len;
public:
  AllowedSpec(const char* class_name, bool is_prefix = false)
    : _class_name(class_name), _is_prefix(is_prefix)
  {
    _len = (class_name == nullptr) ? 0 : (int)strlen(class_name);
  }
  const char* class_name() { return _class_name; }

  bool matches(Symbol* name, int len) {
    assert(_class_name != nullptr, "caller resp.");
    if (_is_prefix) {
      return len >= _len && name->starts_with(_class_name);
    } else {
      return len == _len && name->equals(_class_name);
    }
  }
};


// Tell if ik has a name that matches one of the given specs.
bool AOTClassInitializer::is_allowed(AllowedSpec* specs, InstanceKlass* ik) {
  Symbol* name = ik->name();
  int len = name->utf8_length();
  for (AllowedSpec* s = specs; s->class_name() != nullptr; s++) {
    if (s->matches(name, len)) {
      // If a type is included in the tables inside can_archive_initialized_mirror(), we require that
      //   - all super classes must be included
      //   - all super interfaces that have <clinit> must be included.
      // This ensures that in the production run, we don't run the <clinit> of a supertype but skips
      // ik's <clinit>.
      if (ik->java_super() != nullptr) {
        DEBUG_ONLY(ResourceMark rm);
        assert(AOTClassInitializer::can_archive_initialized_mirror(ik->java_super()),
               "super class %s of %s must be aot-initialized", ik->java_super()->external_name(),
               ik->external_name());
      }

      Array<InstanceKlass*>* interfaces = ik->local_interfaces();
      int len = interfaces->length();
      for (int i = 0; i < len; i++) {
        InstanceKlass* intf = interfaces->at(i);
        if (intf->class_initializer() != nullptr) {
          assert(AOTClassInitializer::can_archive_initialized_mirror(intf),
                 "super interface %s (which has <clinit>) of %s must be aot-initialized", intf->external_name(),
                 ik->external_name());
        }
      }

      return true;
    }
  }
  return false;
}


bool AOTClassInitializer::can_archive_initialized_mirror(InstanceKlass* ik) {
  assert(!ArchiveBuilder::current()->is_in_buffer_space(ik), "must be source klass");
  if (!CDSConfig::is_initing_classes_at_dump_time()) {
    return false;
  }

  if (!ik->is_initialized()) {
    return false;
  }

  // About "static field that may hold a different value" errors:
  //
  // Automatic selection for aot-inited classes
  // ==========================================
  //
  // When CDSConfig::is_initing_classes_at_dump_time() is enabled,
  // AOTArtifactFinder::find_artifacts() finds the classes of all
  // heap objects that are reachable from HeapShared::_run_time_special_subgraph,
  // and mark these classes as aot-inited. This preserves the initialized
  // mirrors of these classes, and their <clinit> methods are NOT executed
  // at runtime. See aotArtifactFinder.hpp for more info.
  //
  // For example, with -XX:+AOTInvokeDynamicLinking, _run_time_special_subgraph
  // will contain some DirectMethodHandle objects. As a result, the DirectMethodHandle
  // class is automatically marked as aot-inited.
  //
  // When a class is aot-inited, its static fields are already set up
  // by executing the <clinit> method at AOT assembly time.  Later on
  // in the production run, when the class would normally be
  // initialized, the VM performs guarding and synchronization as if
  // it were going to run the <clinit> again, but instead it simply
  // observes that that class was aot-inited.  The VM assumes that, if
  // it were to run <clinit> again, it would get a semantically
  // equivalent set of final field values, so it just adopts the
  // existing field values (from AOT assembly) and skips the call to
  // <clinit>.  There may at that point be fixups performed by ad hoc
  // code, if the VM recognizes a request in the library.
  //
  // It is true that this is not generally correct for all possible
  // Java code.  A <clinit> method might have a side effect beyond
  // initializing the static fields.  It might send an email somewhere
  // noting the current time of day.  In that case, such an email
  // would have been sent during the AOT assembly phase, and the email
  // would NOT be sent again during production.  This is clearly NOT
  // what a user would want, if this were a general purpose facility.
  // But in fact it is only for certain well-behaved classes, which
  // are known NOT to have such side effects.  We know this because
  // the optimization (of skipping <clinit> for aot-init classes) is
  // only applied to classes fully defined by the JDK.
  //
  // (A day may come when we figure out how to gracefully extend this
  // optimization to untrusted third parties, but it is not this day.)
  //
  // Manual selection
  // ================
  //
  // There are important cases where one aot-init class has a side
  // effect on another aot-class, a side effect which is not captured
  // in any static field value in either class.  The simplest example
  // is class A forces the initialization of class B.  In that case,
  // we need to aot-init either both classes or neither.  From looking
  // at the JDK state after AOT assembly is done, it is hard to tell
  // that A "touched" B and B might escape our notice.  Another common
  // example is A copying a field value from B.  We don't know where A
  // got the value, but it would be wrong to re-initialize B at
  // startup, while keeping the snapshot of the old B value in A.  In
  // general, if we aot-init A, we need to aot-init every class B that
  // somehow contributed to A's initial state, and every class C that
  // was somehow side-effected by A's initialization.  We say that the
  // aot-init of A is "init-coupled" to those of B and C.
  //
  // So there are init-coupled classes that cannot be automatically discovered. For
  // example, DirectMethodHandle::IMPL_NAMES points to MethodHandles::IMPL_NAMES,
  // but the MethodHandles class is not automatically marked because there are
  // no archived instances of the MethodHandles type.
  //
  // If we aot-initialize DirectMethodHandle, but allow MethodHandles to be
  // initialized at runtime, MethodHandles::IMPL_NAMES will get a different
  // value than DirectMethodHandle::IMPL_NAMES. This *may or may not* be a problem,
  // but to ensure compatibility, we should try to preserve the identity equality
  // of these two fields.
  //
  // To do that, we add MethodHandles to the indy_specs[] table below.
  //
  // Luckily we do not need to be all-knowing in order to choose which
  // items to add to that table.  We have tools to help detect couplings.
  //
  // Automatic validation
  // ====================
  //
  // CDSHeapVerifier is used to detect potential problems with identity equality.
  //
  // A class B is assumed to be init-coupled to some aot-init class if
  // B has a field which points to a live object X in the AOT heap.
  // The live object X was created by some other class A which somehow
  // used B's reference to X, perhaps with the help of an intermediate
  // class Z.  Or, B pulled the reference to X from some other class
  // Y, and B obtained that reference from Y (or an intermediate Z).
  // It is not certain how X got into the heap, nor whether B
  // contributed it, but it is a good heuristic that B is init-coupled
  // to X's class or some other aot-init class.  In any case, B should
  // be made an aot-init class as well, unless a manual inspection
  // shows that would be a problem.  If there is a problem, then the
  // JDK code for B and/or X probably needs refactoring.  If there is
  // no problem, we add B to the list.  Typically the same scan will
  // find any other accomplices Y, Z, etc.  One failure would be a
  // class Q whose only initialization action is to scribble a special
  // value into B, from which the value X is derived and then makes
  // its way into the heap.  In that case, the heuristic does not
  // identify Q.  It is (currently) a human responsibility, of JDK
  // engineers, not to write such dirty JDK code, or to repair it if
  // it crops up.  Eventually we may have tools, or even a user mode
  // with design rules and checks, that will vet our code base more
  // automatically.
  //
  // To see how the tool detects the problem with MethodHandles::IMPL_NAMES:
  //
  // - Comment out all the lines in indy_specs[] except the {nullptr} line.
  // - Rebuild the JDK
  //
  // Then run the following:
  //    java -XX:AOTMode=record -XX:AOTConfiguration=jc.aotconfig com.sun.tools.javac.Main
  //    java -XX:AOTMode=create -Xlog:cds -XX:AOTCache=jc.aot -XX:AOTConfiguration=jc.aotconfig
  //
  // You will see an error like this:
  //
  // Archive heap points to a static field that may hold a different value at runtime:
  // Field: java/lang/invoke/MethodHandles::IMPL_NAMES
  // Value: java.lang.invoke.MemberName$Factory
  // {0x000000060e906ae8} - klass: 'java/lang/invoke/MemberName$Factory' - flags:
  //
  //  - ---- fields (total size 2 words):
  // --- trace begin ---
  // [ 0] {0x000000060e8deeb0} java.lang.Class (java.lang.invoke.DirectMethodHandle::IMPL_NAMES)
  // [ 1] {0x000000060e906ae8} java.lang.invoke.MemberName$Factory
  // --- trace end ---
  //
  // Trouble-shooting
  // ================
  //
  // If you see a "static field that may hold a different value" error, it's probably
  // because you've made some changes in the JDK core libraries (most likely
  // java.lang.invoke).
  //
  //  - Did you add a new static field to a class that could be referenced by
  //    cached object instances of MethodType, MethodHandle, etc? You may need
  //    to add that class to indy_specs[].
  //  - Did you modify the <clinit> of the classes in java.lang.invoke such that
  //    a static field now points to an object that should not be cached (e.g.,
  //    a native resource such as a file descriptior, or a Thread)?
  //
  // Note that these potential problems only occur when one class gets
  // the aot-init treatment, AND another class is init-coupled to it,
  // AND the coupling is not detected.  Currently there are a number
  // classes that get the aot-init treatment, in java.lang.invoke
  // because of invokedynamic.  They are few enough for now to be
  // manually tracked.  There may be more in the future.

  // IS_PREFIX means that we match all class names that start with a
  // prefix.  Otherwise, it is an exact match, of just one class name.
  const bool IS_PREFIX = true;

  {
    static AllowedSpec specs[] = {
      // everybody's favorite super
      {"java/lang/Object"},

      {nullptr}
    };
    if (is_allowed(specs, ik)) {
      return true;
    }
  }

  if (CDSConfig::is_dumping_invokedynamic()) {
    // This table was created with the help of CDSHeapVerifier.
    // Also, some $Holder classes are needed. E.g., Invokers.<clinit> explicitly
    // initializes Invokers$Holder. Since Invokers.<clinit> won't be executed
    // at runtime, we need to make sure Invokers$Holder is also aot-inited.
    //
    // We hope we can reduce the size of this list over time, and move
    // the responsibility for identifying such classes into the JDK
    // code itself.  See tracking RFE JDK-8342481.
    static AllowedSpec indy_specs[] = {
      {"java/lang/constant/ConstantDescs"},
      {"java/lang/constant/DynamicConstantDesc"},
      {"java/lang/invoke/BoundMethodHandle"},
      {"java/lang/invoke/BoundMethodHandle$Specializer"},
      {"java/lang/invoke/BoundMethodHandle$Species_", IS_PREFIX},
      {"java/lang/invoke/ClassSpecializer"},
      {"java/lang/invoke/ClassSpecializer$", IS_PREFIX},
      {"java/lang/invoke/DelegatingMethodHandle"},
      {"java/lang/invoke/DelegatingMethodHandle$Holder"},     // UNSAFE.ensureClassInitialized()
      {"java/lang/invoke/DirectMethodHandle"},
      {"java/lang/invoke/DirectMethodHandle$Constructor"},
      {"java/lang/invoke/DirectMethodHandle$Holder"},         // UNSAFE.ensureClassInitialized()
      {"java/lang/invoke/Invokers"},
      {"java/lang/invoke/Invokers$Holder"},                   // UNSAFE.ensureClassInitialized()
      {"java/lang/invoke/LambdaForm"},
      {"java/lang/invoke/LambdaForm$Holder"},                 // UNSAFE.ensureClassInitialized()
      {"java/lang/invoke/LambdaForm$NamedFunction"},
      {"java/lang/invoke/MethodHandle"},
      {"java/lang/invoke/MethodHandles"},
      {"java/lang/invoke/SimpleMethodHandle"},
      {"java/util/Collections"},
      {"java/util/stream/Collectors"},
      {"jdk/internal/constant/ConstantUtils"},
      {"jdk/internal/constant/PrimitiveClassDescImpl"},
      {"jdk/internal/constant/ReferenceClassDescImpl"},

    // Can't include this, as it will pull in MethodHandleStatics which has many environment
    // dependencies (on system properties, etc).
    // MethodHandleStatics is an example of a class that must NOT get the aot-init treatment,
    // because of its strong reliance on (a) final fields which are (b) environmentally determined.
    //{"java/lang/invoke/InvokerBytecodeGenerator"},

      {nullptr}
    };
    if (is_allowed(indy_specs, ik)) {
      return true;
    }
  }

  return false;
}

// TODO: currently we have a hard-coded list. We should turn this into
// an annotation: @jdk.internal.vm.annotation.RuntimeSetupRequired
// See JDK-8342481.
bool AOTClassInitializer::is_runtime_setup_required(InstanceKlass* ik) {
  return ik == vmClasses::Class_klass() ||
         ik == vmClasses::internal_Unsafe_klass() ||
         ik == vmClasses::ConcurrentHashMap_klass() ||
         ik->name()->equals("java/net/URI") ||
         ik->name()->equals("java/lang/module/ModuleDescriptor");
}

void AOTClassInitializer::call_runtime_setup(JavaThread* current, InstanceKlass* ik) {
  assert(ik->has_aot_initialized_mirror(), "sanity");
  if (ik->is_runtime_setup_required()) {
    if (log_is_enabled(Info, cds, init)) {
      ResourceMark rm;
      log_info(cds, init)("Calling %s::runtimeSetup()", ik->external_name());
    }
    JavaValue result(T_VOID);
    JavaCalls::call_static(&result, ik,
                           vmSymbols::runtimeSetup(),
                           vmSymbols::void_method_signature(), current);
    if (current->has_pending_exception()) {
      // We cannot continue, as we might have cached instances of ik in the heap, but propagating the
      // exception would cause ik to be in an error state.
      AOTLinkedClassBulkLoader::exit_on_exception(current);
    }
  }
<<<<<<< HEAD
}

// check_can_be_preinited() is quite costly, so we cache the results inside
// DumpTimeClassInfo::_can_be_preinited. See also AOTClassInitializer::reset_preinit_check().
bool AOTClassInitializer::check_can_be_preinited(InstanceKlass* ik) {
  ResourceMark rm;

  if (!SystemDictionaryShared::is_builtin(ik)) {
    log_info(cds, init)("cannot initialize %s (not built-in loader)", ik->external_name());
    return false;
  }

  InstanceKlass* super = ik->java_super();
  if (super != nullptr && !can_be_preinited_locked(super)) {
    log_info(cds, init)("cannot initialize %s (super %s not initable)", ik->external_name(), super->external_name());
    return false;
  }

  Array<InstanceKlass*>* interfaces = ik->local_interfaces();
  for (int i = 0; i < interfaces->length(); i++) {
    if (!can_be_preinited_locked(interfaces->at(i))) {
      log_info(cds, init)("cannot initialize %s (interface %s not initable)",
                          ik->external_name(), interfaces->at(i)->external_name());
      return false;
    }
  }

  if (HeapShared::is_lambda_form_klass(ik)) {
    // We allow only these to have <clinit> or non-default static fields
    return true;
  }

  if (ik->class_initializer() != nullptr) {
    log_info(cds, init)("cannot initialize %s (has <clinit>)", ik->external_name());
    return false;
  }
  if (ik->is_initialized() && !has_default_static_fields(ik)) {
    return false;
  }

  return true;
}

bool AOTClassInitializer::has_default_static_fields(InstanceKlass* ik) {
  oop mirror = ik->java_mirror();

  for (JavaFieldStream fs(ik); !fs.done(); fs.next()) {
    if (fs.access_flags().is_static()) {
      fieldDescriptor& fd = fs.field_descriptor();
      int offset = fd.offset();
      bool is_default = true;
      bool has_initval = fd.has_initial_value();
      switch (fd.field_type()) {
      case T_OBJECT:
      case T_ARRAY:
        is_default = mirror->obj_field(offset) == nullptr;
        break;
      case T_BOOLEAN:
        is_default = mirror->bool_field(offset) == (has_initval ? fd.int_initial_value() : 0);
        break;
      case T_BYTE:
        is_default = mirror->byte_field(offset) == (has_initval ? fd.int_initial_value() : 0);
        break;
      case T_SHORT:
        is_default = mirror->short_field(offset) == (has_initval ? fd.int_initial_value() : 0);
        break;
      case T_CHAR:
        is_default = mirror->char_field(offset) == (has_initval ? fd.int_initial_value() : 0);
        break;
      case T_INT:
        is_default = mirror->int_field(offset) == (has_initval ? fd.int_initial_value() : 0);
        break;
      case T_LONG:
        is_default = mirror->long_field(offset) == (has_initval ? fd.long_initial_value() : 0);
        break;
      case T_FLOAT:
        is_default = mirror->float_field(offset) == (has_initval ? fd.float_initial_value() : 0);
        break;
      case T_DOUBLE:
        is_default = mirror->double_field(offset) == (has_initval ? fd.double_initial_value() : 0);
        break;
      default:
        ShouldNotReachHere();
      }

      if (!is_default) {
        log_info(cds, init)("cannot initialize %s (static field %s has non-default value)",
                            ik->external_name(), fd.name()->as_C_string());
        return false;
      }
    }
  }

  return true;
}

bool AOTClassInitializer::can_be_preinited(InstanceKlass* ik) {
  MutexLocker ml(DumpTimeTable_lock, Mutex::_no_safepoint_check_flag);
  return can_be_preinited_locked(ik);
}

bool AOTClassInitializer::can_be_preinited_locked(InstanceKlass* ik) {
  if (!CDSConfig::is_initing_classes_at_dump_time()) {
    return false;
  }

  assert_lock_strong(DumpTimeTable_lock);
  DumpTimeClassInfo* info = SystemDictionaryShared::get_info_locked(ik);
  if (!info->has_done_preinit_check()) {
    info->set_can_be_preinited(AOTClassInitializer::check_can_be_preinited(ik));
  }
  return info->can_be_preinited();
}

// Initialize a class at dump time, if possible.
void AOTClassInitializer::maybe_preinit_class(InstanceKlass* ik, TRAPS) {
#if 0 // FIXME -- leyden+JEP483 merge
  if (!ik->is_initialized() && AOTClassInitializer::can_be_preinited(ik)) {
    if (log_is_enabled(Info, cds, init)) {
      ResourceMark rm;
      log_info(cds, init)("preinitializing %s", ik->external_name());
    }
    ik->initialize(CHECK);
  }
#endif
=======
>>>>>>> 1858dc14
}<|MERGE_RESOLUTION|>--- conflicted
+++ resolved
@@ -352,7 +352,6 @@
       AOTLinkedClassBulkLoader::exit_on_exception(current);
     }
   }
-<<<<<<< HEAD
 }
 
 // check_can_be_preinited() is quite costly, so we cache the results inside
@@ -478,6 +477,4 @@
     ik->initialize(CHECK);
   }
 #endif
-=======
->>>>>>> 1858dc14
 }