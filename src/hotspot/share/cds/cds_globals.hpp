--- conflicted
+++ resolved
@@ -145,8 +145,7 @@
   product(bool, AOTPrintTrainingInfo, false, DIAGNOSTIC,                    \
           "Print additional information about training")                    \
                                                                             \
-<<<<<<< HEAD
-  product(bool, AOTCompileEagerly, true, DIAGNOSTIC,                        \
+  product(bool, AOTCompileEagerly, false, DIAGNOSTIC,                       \
           "Compile methods as soon as possible")                            \
                                                                             \
   product(bool, AOTVerifyTrainingData, trueInDebug, DIAGNOSTIC,             \
@@ -177,13 +176,6 @@
                                                                             \
    product(double, AOTDelayRecompilation, 0.0,                              \
            "Delay recompilation for given number of seconds")               \
-=======
-  product(bool, AOTVerifyTrainingData, trueInDebug, DIAGNOSTIC,             \
-          "Verify archived training data")                                  \
-                                                                            \
-  product(bool, AOTCompileEagerly, false, DIAGNOSTIC,                       \
-          "Compile methods as soon as possible")                            \
->>>>>>> e3f85c96
                                                                             \
   /* AOT Code flags */                                                      \
                                                                             \
