/*
 * Copyright (c) 2022, 2025, Oracle and/or its affiliates. All rights reserved.
 * DO NOT ALTER OR REMOVE COPYRIGHT NOTICES OR THIS FILE HEADER.
 *
 * This code is free software; you can redistribute it and/or modify it
 * under the terms of the GNU General Public License version 2 only, as
 * published by the Free Software Foundation.
 *
 * This code is distributed in the hope that it will be useful, but WITHOUT
 * ANY WARRANTY; without even the implied warranty of MERCHANTABILITY or
 * FITNESS FOR A PARTICULAR PURPOSE.  See the GNU General Public License
 * version 2 for more details (a copy is included in the LICENSE file that
 * accompanied this code).
 *
 * You should have received a copy of the GNU General Public License version
 * 2 along with this work; if not, write to the Free Software Foundation,
 * Inc., 51 Franklin St, Fifth Floor, Boston, MA 02110-1301 USA.
 *
 * Please contact Oracle, 500 Oracle Parkway, Redwood Shores, CA 94065 USA
 * or visit www.oracle.com if you need additional information or have any
 * questions.
 *
 */

#ifndef SHARE_CDS_CDS_GLOBALS_HPP
#define SHARE_CDS_CDS_GLOBALS_HPP

#include "runtime/globals_shared.hpp"

//
// Defines all globals flags used by CDS.
//

#define CDS_FLAGS(develop,                                                  \
                  develop_pd,                                               \
                  product,                                                  \
                  product_pd,                                               \
                  range,                                                    \
                  constraint)                                               \
  /* Shared spaces */                                                       \
                                                                            \
  product(bool, VerifySharedSpaces, false,                                  \
          "Verify integrity of shared spaces")                              \
                                                                            \
  product(bool, RecordDynamicDumpInfo, false,                               \
          "Record class info for jcmd VM.cds dynamic_dump")                 \
                                                                            \
  product(bool, AutoCreateSharedArchive, false,                             \
          "Create shared archive at exit if cds mapping failed")            \
                                                                            \
  product(bool, PrintSharedArchiveAndExit, false,                           \
          "Print shared archive file contents")                             \
                                                                            \
  product(size_t, SharedBaseAddress, LP64_ONLY(32*G)                        \
          NOT_LP64(LINUX_ONLY(2*G) NOT_LINUX(0)),                           \
          "Address to allocate shared memory region for class data")        \
          range(0, SIZE_MAX)                                                \
                                                                            \
  product(ccstr, SharedArchiveConfigFile, nullptr,                          \
          "Data to add to the CDS archive file")                            \
                                                                            \
  product(uint, SharedSymbolTableBucketSize, 4,                             \
          "Average number of symbols per bucket in shared table")           \
          range(2, 246)                                                     \
                                                                            \
  product(bool, AllowArchivingWithJavaAgent, false, DIAGNOSTIC,             \
          "Allow Java agent to be run with CDS dumping (not applicable"     \
          " to AOT")                                                        \
                                                                            \
  develop(ccstr, ArchiveHeapTestClass, nullptr,                             \
          "For JVM internal testing only. The static field named "          \
          "\"archivedObjects\" of the specified class is stored in the "    \
          "CDS archive heap")                                               \
                                                                            \
  develop(ccstr, AOTInitTestClass, nullptr,                                 \
          "For JVM internal testing only. The specified class is stored "   \
          "in the initialized state in the AOT cache ")                     \
                                                                            \
  product(ccstr, DumpLoadedClassList, nullptr,                              \
          "Dump the names all loaded classes, that could be stored into "   \
          "the CDS archive, in the specified file")                         \
                                                                            \
  product(ccstr, SharedClassListFile, nullptr,                              \
          "Override the default CDS class list")                            \
                                                                            \
  product(ccstr, SharedArchiveFile, nullptr,                                \
          "Override the default location of the CDS archive file")          \
                                                                            \
  product(ccstr, ArchiveClassesAtExit, nullptr,                             \
          "The path and name of the dynamic archive file")                  \
                                                                            \
  product(ccstr, ExtraSharedClassListFile, nullptr,                         \
          "Extra classlist for building the CDS archive file")              \
                                                                            \
  product(int, ArchiveRelocationMode, 1, DIAGNOSTIC,                        \
           "(0) first map at preferred address, and if "                    \
           "unsuccessful, map at alternative address; "                     \
           "(1) always map at alternative address (default); "              \
           "(2) always map at preferred address, and if unsuccessful, "     \
           "do not map the archive")                                        \
           range(0, 2)                                                      \
                                                                            \
  /*========== New "AOT" flags =========================================*/  \
  /* The following 3 flags are aliases of -Xshare:dump,                 */  \
  /* -XX:SharedArchiveFile=..., etc. See CDSConfig::check_flag_aliases()*/  \
                                                                            \
  product(ccstr, AOTMode, nullptr,                                          \
          "Specifies how AOTCache should be created or used. Valid values " \
          "are: off, record, create, auto, on; the default is auto")        \
          constraint(AOTModeConstraintFunc, AtParse)                        \
                                                                            \
  product(ccstr, AOTConfiguration, nullptr,                                 \
          "The configuration file written by -XX:AOTMode=record, and "      \
          "loaded by -XX:AOTMode=create. This file contains profiling data "\
          "for deciding what contents should be added to AOTCache. ")       \
          constraint(AOTConfigurationConstraintFunc, AtParse)               \
                                                                            \
  product(ccstr, AOTCache, nullptr,                                         \
          "Cache for improving start up and warm up")                       \
          constraint(AOTCacheConstraintFunc, AtParse)                       \
                                                                            \
  product(ccstr, AOTCacheOutput, nullptr,                                   \
<<<<<<< HEAD
          "Write AOT cache into this file (overrides AOTCache when "        \
          "writing)")                                                       \
=======
          "Specifies the file name for writing the AOT cache")              \
>>>>>>> 0df8c968
                                                                            \
  product(bool, AOTInvokeDynamicLinking, false, DIAGNOSTIC,                 \
          "AOT-link JVM_CONSTANT_InvokeDynamic entries in cached "          \
          "ConstantPools")                                                  \
                                                                            \
  product(bool, AOTClassLinking, false,                                     \
          "Load/link all archived classes for the boot/platform/app "       \
          "loaders before application main")                                \
                                                                            \
  product(bool, AOTCacheParallelRelocation, true, DIAGNOSTIC,               \
          "Use parallel relocation code to speed up startup.")              \
                                                                            \
  /* flags to control training and deployment modes  */                     \
                                                                            \
  product(bool, AOTRecordTraining, false, DIAGNOSTIC,                       \
          "Request output of training data for improved deployment.")       \
                                                                            \
  product(bool, AOTReplayTraining, false, DIAGNOSTIC,                       \
          "Read training data, if available, for use in this execution")    \
                                                                            \
  product(bool, AOTPrintTrainingInfo, false, DIAGNOSTIC,                    \
          "Print additional information about training")                    \
                                                                            \
  product(bool, AOTCompileEagerly, false, DIAGNOSTIC,                       \
          "Compile methods as soon as possible")                            \
                                                                            \
  product(bool, AOTVerifyTrainingData, trueInDebug, DIAGNOSTIC,             \
          "Verify archived training data")                                  \
                                                                            \
  product(bool, AOTRecordOptCompilationOrder, false,                        \
          "Record c2/jvmci nmethod temperature to guide compilation order.")\
                                                                            \
  product(bool, AOTRecordOnlyTopCompilations, false,                        \
          "Record only top compilations (non-zero counts)")                 \
                                                                            \
  product(int, AOTRecordOptCompilationOrderInterval, 10,                    \
          "Sampling interval for RecordOptCompilationOrder")                \
                                                                            \
   /* Recompilation flags */                                                \
                                                                            \
   product(int, AOTRecompilationLoadAverageThreshold, 5,                    \
           "Queues load avergage after while recompilations are allowed")   \
                                                                            \
   product(int, AOTRecompilationWorkUnitSize, 5,                            \
           "Queues load avergage after while recompilations are allowed")   \
                                                                            \
   product(bool, AOTRecompilation, false,                                   \
           "Recompile methods for peak performance")                        \
                                                                            \
   product(bool, AOTForceRecompilation, false,                              \
           "Testing mode for recompilation")                                \
                                                                            \
   product(double, AOTDelayRecompilation, 0.0,                              \
           "Delay recompilation for given number of seconds")               \
                                                                            \
  /* AOT Code flags */                                                      \
                                                                            \
  product(bool, AOTCodeCaching, false, DIAGNOSTIC,                          \
          "Enable saving and restoring JIT comiled code in AOT cache")      \
                                                                            \
  product(bool, AOTStubCaching, false, DIAGNOSTIC,                          \
          "Enable saving and restoring stubs and code blobs in AOT cache")  \
                                                                            \
  product(bool, AOTAdapterCaching, false, DIAGNOSTIC,                       \
          "Enable saving and restoring i2c2i adapters in AOT cache")        \
                                                                            \
  product(uint, AOTCodeMaxSize, 512*M, DIAGNOSTIC,                          \
          "Buffer size in bytes for AOT code caching")                      \
          range(1*M, max_jint)                                              \
                                                                            \
  product(bool, AbortVMOnAOTCodeFailure, false, DIAGNOSTIC,                 \
          "Abort VM on the first occurrence of AOT code load or store "     \
          "failure. By default VM will continue execute without AOT code.") \
                                                                            \
  develop(bool, TestAOTAdapterLinkFailure, false,                           \
          "Test failure of adapter linking when loading from AOT cache.")   \
                                                                            \
  /*========== New options added by Leyden =============================*/  \
                                                                            \
  product(ccstrlist, AOTEndTrainingOnMethodEntry, "",                       \
          "List of methods (pkg/class.name) to trigger end of AOT "         \
          "training run.  Optional ',count=N' where N is > 0")              \
                                                                            \
  product(ccstr, CacheOnlyClassesIn, nullptr,                               \
          "If set, only classes loaded from these JAR files will be "       \
          "stored in the AOTCache")                                         \
                                                                            \
  product(ccstr, CacheDataStore, nullptr,                                   \
          "If valid, use the specified file for SharedArchiveFile; "        \
          "otherwise the specified file is generated at program exit")      \
                                                                            \
  product(ccstr, CDSPreimage, nullptr,                                      \
          "(** internal use only **) -- used by a child JVM process to "    \
          "create the CacheDataStore final image")                          \
                                                                            \
  product(bool, CDSManualFinalImage, false, DIAGNOSTIC,                     \
          "(** internal use only **) -- if false, automatically launch a "  \
          "child process to create the final image.")                       \
                                                                            \
  product(bool, ArchiveDynamicProxies, false,                               \
          "Archive classes generated for java/lang/reflect/Proxy")          \
                                                                            \
  product(bool, ArchiveLoaderLookupCache, false,                            \
          "Archive app loader's positive and negative lookup cache")        \
                                                                            \
  product(bool, ArchivePackages, false,                                     \
          "Archive the java.lang.ClassLoader::{packages,package2certs} "    \
          "tables")                                                         \
                                                                            \
  product(bool, ArchiveProtectionDomains, false,                            \
          "Archive the java.security.SecureClassLoader::pdcache table")     \
                                                                            \
  product(bool, ArchiveReflectionData, false,                               \
          "Archive Class::reflectionData field")                            \
                                                                            \
  product(bool, SkipArchiveHeapVerification, false,                         \
          "Skip verification of CDS archive heap")                          \

// end of CDS_FLAGS

DECLARE_FLAGS(CDS_FLAGS)

#endif // SHARE_CDS_CDS_GLOBALS_HPP<|MERGE_RESOLUTION|>--- conflicted
+++ resolved
@@ -120,12 +120,7 @@
           constraint(AOTCacheConstraintFunc, AtParse)                       \
                                                                             \
   product(ccstr, AOTCacheOutput, nullptr,                                   \
-<<<<<<< HEAD
-          "Write AOT cache into this file (overrides AOTCache when "        \
-          "writing)")                                                       \
-=======
           "Specifies the file name for writing the AOT cache")              \
->>>>>>> 0df8c968
                                                                             \
   product(bool, AOTInvokeDynamicLinking, false, DIAGNOSTIC,                 \
           "AOT-link JVM_CONSTANT_InvokeDynamic entries in cached "          \
