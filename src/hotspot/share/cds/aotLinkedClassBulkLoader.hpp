/*
 * Copyright (c) 2024, 2025, Oracle and/or its affiliates. All rights reserved.
 * DO NOT ALTER OR REMOVE COPYRIGHT NOTICES OR THIS FILE HEADER.
 *
 * This code is free software; you can redistribute it and/or modify it
 * under the terms of the GNU General Public License version 2 only, as
 * published by the Free Software Foundation.
 *
 * This code is distributed in the hope that it will be useful, but WITHOUT
 * ANY WARRANTY; without even the implied warranty of MERCHANTABILITY or
 * FITNESS FOR A PARTICULAR PURPOSE.  See the GNU General Public License
 * version 2 for more details (a copy is included in the LICENSE file that
 * accompanied this code).
 *
 * You should have received a copy of the GNU General Public License version
 * 2 along with this work; if not, write to the Free Software Foundation,
 * Inc., 51 Franklin St, Fifth Floor, Boston, MA 02110-1301 USA.
 *
 * Please contact Oracle, 500 Oracle Parkway, Redwood Shores, CA 94065 USA
 * or visit www.oracle.com if you need additional information or have any
 * questions.
 *
 */

#ifndef SHARE_CDS_AOTLINKEDCLASSBULKLOADER_HPP
#define SHARE_CDS_AOTLINKEDCLASSBULKLOADER_HPP

#include "memory/allocation.hpp"
#include "memory/allStatic.hpp"
#include "runtime/handles.hpp"
#include "utilities/exceptions.hpp"
#include "utilities/macros.hpp"

class AOTLinkedClassTable;
class ClassLoaderData;
class InstanceKlass;
class SerializeClosure;
template <typename T> class Array;
enum class AOTLinkedClassCategory : int;

// During a Production Run, the AOTLinkedClassBulkLoader loads all classes from
// a AOTLinkedClassTable into their respective ClassLoaders. This happens very early
// in the JVM bootstrap stage, before any application code is executed.
//
// The classes are loaded in two steps:
//
// [1] preload_classes():
//     This happens before any Java bytecode is executed, to load aot-linked classes in the static archive,
//     placing them into the "loaded" state.
//
// [2] load_javabase_classes() and load_non_javabase_classes():
//     This happens after some Java code is executed, to load aot-linked classes in the dynamic archive.
//     This steps also puts all aot-linked classes into at least the "linked" state.
class AOTLinkedClassBulkLoader :  AllStatic {
  static bool _boot2_completed;
  static bool _platform_completed;
  static bool _app_completed;
  static bool _all_completed;
  static bool _preloading_non_javavase_classes;

  static void preload_classes_impl(TRAPS);
  static void preload_classes_in_table(Array<InstanceKlass*>* classes,
                                       const char* category_name, Handle loader, TRAPS);
  static void load_classes_in_loader(JavaThread* current, AOTLinkedClassCategory class_category, oop class_loader_oop);
  static void load_classes_in_loader_impl(AOTLinkedClassCategory class_category, oop class_loader_oop, TRAPS);
  static void load_table(AOTLinkedClassTable* table, AOTLinkedClassCategory class_category, Handle loader, TRAPS);
  static void initiate_loading(JavaThread* current, const char* category, Handle initiating_loader, Array<InstanceKlass*>* classes);
  static void load_classes_impl(Array<InstanceKlass*>* classes,
                                const char* category_name, Handle loader, TRAPS);
  static void load_hidden_class(ClassLoaderData* loader_data, InstanceKlass* ik, TRAPS);
  static void init_required_classes_for_loader(Handle class_loader, Array<InstanceKlass*>* classes, TRAPS);
  static void replay_training_at_init(Array<InstanceKlass*>* classes, TRAPS) NOT_CDS_RETURN;

#ifdef ASSERT
  static void validate_module_of_preloaded_classes();
  static void validate_module_of_preloaded_classes_in_table(Array<InstanceKlass*>* classes,
                                                            const char* category_name, Handle loader);
  static void validate_module(Klass* k, const char* category_name, oop module_oop);
#endif

public:
<<<<<<< HEAD
  static void serialize(SerializeClosure* soc, bool is_static_archive) NOT_CDS_RETURN;
  static void preload_classes(JavaThread* current);
=======
  static void serialize(SerializeClosure* soc) NOT_CDS_RETURN;

>>>>>>> 91a97943
  static void load_javabase_classes(JavaThread* current) NOT_CDS_RETURN;
  static void load_non_javabase_classes(JavaThread* current) NOT_CDS_RETURN;
  static void finish_loading_javabase_classes(TRAPS) NOT_CDS_RETURN;
  static void exit_on_exception(JavaThread* current);

  static void replay_training_at_init_for_preloaded_classes(TRAPS) NOT_CDS_RETURN;
  static bool has_finished_loading_classes() NOT_CDS_RETURN_(true);
};

#endif // SHARE_CDS_AOTLINKEDCLASSBULKLOADER_HPP<|MERGE_RESOLUTION|>--- conflicted
+++ resolved
@@ -79,13 +79,8 @@
 #endif
 
 public:
-<<<<<<< HEAD
-  static void serialize(SerializeClosure* soc, bool is_static_archive) NOT_CDS_RETURN;
+  static void serialize(SerializeClosure* soc) NOT_CDS_RETURN;
   static void preload_classes(JavaThread* current);
-=======
-  static void serialize(SerializeClosure* soc) NOT_CDS_RETURN;
-
->>>>>>> 91a97943
   static void load_javabase_classes(JavaThread* current) NOT_CDS_RETURN;
   static void load_non_javabase_classes(JavaThread* current) NOT_CDS_RETURN;
   static void finish_loading_javabase_classes(TRAPS) NOT_CDS_RETURN;
