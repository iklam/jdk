--- conflicted
+++ resolved
@@ -58,12 +58,9 @@
   static void* _shared_metaspace_static_top;
   static intx _relocation_delta;
   static char* _requested_base_address;
-<<<<<<< HEAD
   static Array<Method*>* _archived_method_handle_intrinsics;
-=======
   static bool _use_optimized_module_handling;
 
->>>>>>> dea94f44
  public:
   enum {
     // core archive spaces
