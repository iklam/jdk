/*
 * Copyright (c) 2019, 2024, Oracle and/or its affiliates. All rights reserved.
 * DO NOT ALTER OR REMOVE COPYRIGHT NOTICES OR THIS FILE HEADER.
 *
 * This code is free software; you can redistribute it and/or modify it
 * under the terms of the GNU General Public License version 2 only, as
 * published by the Free Software Foundation.
 *
 * This code is distributed in the hope that it will be useful, but WITHOUT
 * ANY WARRANTY; without even the implied warranty of MERCHANTABILITY or
 * FITNESS FOR A PARTICULAR PURPOSE.  See the GNU General Public License
 * version 2 for more details (a copy is included in the LICENSE file that
 * accompanied this code).
 *
 * You should have received a copy of the GNU General Public License version
 * 2 along with this work; if not, write to the Free Software Foundation,
 * Inc., 51 Franklin St, Fifth Floor, Boston, MA 02110-1301 USA.
 *
 * Please contact Oracle, 500 Oracle Parkway, Redwood Shores, CA 94065 USA
 * or visit www.oracle.com if you need additional information or have any
 * questions.
 *
 */

#ifndef SHARE_CDS_ARCHIVEUTILS_HPP
#define SHARE_CDS_ARCHIVEUTILS_HPP

#include "cds/cds_globals.hpp"
#include "cds/serializeClosure.hpp"
#include "logging/log.hpp"
#include "memory/metaspace.hpp"
#include "memory/virtualspace.hpp"
#include "utilities/bitMap.hpp"
#include "utilities/exceptions.hpp"
#include "utilities/macros.hpp"

class BootstrapInfo;
class ReservedSpace;
class VirtualSpace;

template<class E> class Array;
template<class E> class GrowableArray;

// ArchivePtrMarker is used to mark the location of pointers embedded in a CDS archive. E.g., when an
// InstanceKlass k is dumped, we mark the location of the k->_name pointer by effectively calling
// mark_pointer(/*ptr_loc=*/&k->_name). It's required that (_prt_base <= ptr_loc < _ptr_end). _ptr_base is
// fixed, but _ptr_end can be expanded as more objects are dumped.
class ArchivePtrMarker : AllStatic {
  static CHeapBitMap*  _ptrmap;
  static CHeapBitMap*  _rw_ptrmap;
  static CHeapBitMap*  _ro_ptrmap;
  static VirtualSpace* _vs;

  // Once _ptrmap is compacted, we don't allow bit marking anymore. This is to
  // avoid unintentional copy operations after the bitmap has been finalized and written.
  static bool         _compacted;

  static address* ptr_base() { return (address*)_vs->low();  } // committed lower bound (inclusive)
  static address* ptr_end()  { return (address*)_vs->high(); } // committed upper bound (exclusive)

public:
  static void initialize(CHeapBitMap* ptrmap, VirtualSpace* vs);
  static void initialize_rw_ro_maps(CHeapBitMap* rw_ptrmap, CHeapBitMap* ro_ptrmap);
  static void mark_pointer(address* ptr_loc);
  static void clear_pointer(address* ptr_loc);
  static void compact(address relocatable_base, address relocatable_end);
  static void compact(size_t max_non_null_offset);

  template <typename T>
  static void mark_pointer(T* ptr_loc) {
    mark_pointer((address*)ptr_loc);
  }

  template <typename T>
  static void set_and_mark_pointer(T* ptr_loc, T ptr_value) {
    *ptr_loc = ptr_value;
    mark_pointer(ptr_loc);
  }

  static CHeapBitMap* ptrmap() {
    return _ptrmap;
  }

  static CHeapBitMap* rw_ptrmap() {
    return _rw_ptrmap;
  }

  static CHeapBitMap* ro_ptrmap() {
    return _ro_ptrmap;
  }

  static void reset_map_and_vs() {
    _ptrmap = nullptr;
    _rw_ptrmap = nullptr;
    _ro_ptrmap = nullptr;
    _vs = nullptr;
  }
};

// SharedDataRelocator is used to shift pointers in the CDS archive.
//
// The CDS archive is basically a contiguous block of memory (divided into several regions)
// that contains multiple objects. The objects may contain direct pointers that point to other objects
// within the archive (e.g., InstanceKlass::_name points to a Symbol in the archive). During dumping, we
// built a bitmap that marks the locations of all these pointers (using ArchivePtrMarker, see comments above).
//
// The contents of the archive assumes that it’s mapped at the default SharedBaseAddress (e.g. 0x800000000).
// If the archive ends up being mapped at a different address (e.g. 0x810000000), SharedDataRelocator
// is used to shift each marked pointer by a delta (0x10000000 in this example), so that it points to
// the actually mapped location of the target object.
class SharedDataRelocator: public BitMapClosure {
  // for all (address** p), where (is_marked(p) && _patch_base <= p && p < _patch_end) { *p += delta; }

  // Patch all pointers within this region that are marked.
  address* _patch_base;
  address* _patch_end;

  // Before patching, all pointers must point to this region.
  address _valid_old_base;
  address _valid_old_end;

  // After patching, all pointers must point to this region.
  address _valid_new_base;
  address _valid_new_end;

  // How much to relocate for each pointer.
  intx _delta;

 public:
  SharedDataRelocator(address* patch_base, address* patch_end,
                      address valid_old_base, address valid_old_end,
                      address valid_new_base, address valid_new_end, intx delta) :
    _patch_base(patch_base), _patch_end(patch_end),
    _valid_old_base(valid_old_base), _valid_old_end(valid_old_end),
    _valid_new_base(valid_new_base), _valid_new_end(valid_new_end),
    _delta(delta) {
    log_debug(cds, reloc)("SharedDataRelocator::_patch_base     = " PTR_FORMAT, p2i(_patch_base));
    log_debug(cds, reloc)("SharedDataRelocator::_patch_end      = " PTR_FORMAT, p2i(_patch_end));
    log_debug(cds, reloc)("SharedDataRelocator::_valid_old_base = " PTR_FORMAT, p2i(_valid_old_base));
    log_debug(cds, reloc)("SharedDataRelocator::_valid_old_end  = " PTR_FORMAT, p2i(_valid_old_end));
    log_debug(cds, reloc)("SharedDataRelocator::_valid_new_base = " PTR_FORMAT, p2i(_valid_new_base));
    log_debug(cds, reloc)("SharedDataRelocator::_valid_new_end  = " PTR_FORMAT, p2i(_valid_new_end));
  }

  bool do_bit(size_t offset);
};

class DumpRegion {
private:
  const char* _name;
  char* _base;
  char* _top;
  char* _end;
  uintx _max_delta;
  bool _is_packed;
  ReservedSpace* _rs;
  VirtualSpace* _vs;

  void commit_to(char* newtop);

public:
  DumpRegion(const char* name, uintx max_delta = 0)
    : _name(name), _base(nullptr), _top(nullptr), _end(nullptr),
      _max_delta(max_delta), _is_packed(false) {}

  char* expand_top_to(char* newtop);
  char* allocate(size_t num_bytes);

  void append_intptr_t(intptr_t n, bool need_to_mark = false) NOT_CDS_RETURN;

  char* base()      const { return _base;        }
  char* top()       const { return _top;         }
  char* end()       const { return _end;         }
  size_t reserved() const { return _end - _base; }
  size_t used()     const { return _top - _base; }
  bool is_packed()  const { return _is_packed;   }
  bool is_allocatable() const {
    return !is_packed() && _base != nullptr;
  }

  void print(size_t total_bytes) const;
  void print_out_of_space_msg(const char* failing_region, size_t needed_bytes);

  void init(ReservedSpace* rs, VirtualSpace* vs);

  void pack(DumpRegion* next = nullptr);

  bool contains(char* p) {
    return base() <= p && p < top();
  }
};

// Closure for serializing initialization data out to a data area to be
// written to the shared file.

class WriteClosure : public SerializeClosure {
private:
  DumpRegion* _dump_region;

public:
  WriteClosure(DumpRegion* r) {
    _dump_region = r;
  }

  void do_ptr(void** p);

  void do_u4(u4* p) {
    _dump_region->append_intptr_t((intptr_t)(*p));
  }

  void do_int(int* p) {
    _dump_region->append_intptr_t((intptr_t)(*p));
  }

  void do_bool(bool *p) {
    _dump_region->append_intptr_t((intptr_t)(*p));
  }

  void do_tag(int tag) {
    _dump_region->append_intptr_t((intptr_t)tag);
  }

  char* region_top() {
    return _dump_region->top();
  }

  bool reading() const { return false; }
};

// Closure for serializing initialization data in from a data area
// (ptr_array) read from the shared file.

class ReadClosure : public SerializeClosure {
private:
  intptr_t** _ptr_array;
  intptr_t _base_address;
  inline intptr_t nextPtr() {
    return *(*_ptr_array)++;
  }

public:
  ReadClosure(intptr_t** ptr_array, intptr_t base_address) :
    _ptr_array(ptr_array), _base_address(base_address) {}

  void do_ptr(void** p);
  void do_u4(u4* p);
  void do_int(int* p);
  void do_bool(bool *p);
  void do_tag(int tag);
  bool reading() const { return true; }
  char* region_top() { return nullptr; }
};

class ArchiveUtils {
public:
  static const uintx MAX_SHARED_DELTA = 0x7FFFFFFF;
  static void log_to_classlist(BootstrapInfo* bootstrap_specifier, TRAPS) NOT_CDS_RETURN;
<<<<<<< HEAD
  static bool has_aot_initialized_mirror(InstanceKlass* src_ik);
  template <typename T> static Array<T>* archive_array(GrowableArray<T>* tmp_array);
=======

  // offset must represent an object of type T in the mapped shared space. Return
  // a direct pointer to this object.
  template <typename T> T static from_offset(u4 offset) {
    T p = (T)(SharedBaseAddress + offset);
    assert(Metaspace::is_in_shared_metaspace(p), "must be");
    return p;
  }

  // p must be an archived object. Get its offset from SharedBaseAddress
  template <typename T> static u4 to_offset(T p) {
    uintx pn = (uintx)p;
    uintx base = (uintx)SharedBaseAddress;
    assert(Metaspace::is_in_shared_metaspace(p), "must be");
    assert(pn > base, "sanity"); // No valid object is stored at 0 offset from SharedBaseAddress
    uintx offset = pn - base;
    assert(offset <= MAX_SHARED_DELTA, "range check");
    return static_cast<u4>(offset);
  }
>>>>>>> f621f26c
};

class HeapRootSegments {
private:
  size_t _base_offset;
  size_t _count;
  int _roots_count;
  int _max_size_in_bytes;
  int _max_size_in_elems;

public:
  size_t base_offset() { return _base_offset; }
  size_t count() { return _count; }
  int roots_count() { return _roots_count; }
  int max_size_in_bytes() { return _max_size_in_bytes; }
  int max_size_in_elems() { return _max_size_in_elems; }

  size_t size_in_bytes(size_t seg_idx);
  int size_in_elems(size_t seg_idx);
  size_t segment_offset(size_t seg_idx);

  // Trivial copy assignments are allowed to copy the entire object representation.
  // We also inline this class into archive header. Therefore, it is important to make
  // sure any gaps in object representation are initialized to zeroes. This is why
  // constructors memset before doing field assignments.
  HeapRootSegments() {
    memset(this, 0, sizeof(*this));
  }
  HeapRootSegments(size_t base_offset, int roots_count, int max_size_in_bytes, int max_size_in_elems) {
    memset(this, 0, sizeof(*this));
    _base_offset = base_offset;
    _count = (roots_count + max_size_in_elems - 1) / max_size_in_elems;
    _roots_count = roots_count;
    _max_size_in_bytes = max_size_in_bytes;
    _max_size_in_elems = max_size_in_elems;
  }

  // This class is trivially copyable and assignable.
  HeapRootSegments(const HeapRootSegments&) = default;
  HeapRootSegments& operator=(const HeapRootSegments&) = default;
};

#endif // SHARE_CDS_ARCHIVEUTILS_HPP<|MERGE_RESOLUTION|>--- conflicted
+++ resolved
@@ -255,10 +255,8 @@
 public:
   static const uintx MAX_SHARED_DELTA = 0x7FFFFFFF;
   static void log_to_classlist(BootstrapInfo* bootstrap_specifier, TRAPS) NOT_CDS_RETURN;
-<<<<<<< HEAD
   static bool has_aot_initialized_mirror(InstanceKlass* src_ik);
   template <typename T> static Array<T>* archive_array(GrowableArray<T>* tmp_array);
-=======
 
   // offset must represent an object of type T in the mapped shared space. Return
   // a direct pointer to this object.
@@ -278,7 +276,6 @@
     assert(offset <= MAX_SHARED_DELTA, "range check");
     return static_cast<u4>(offset);
   }
->>>>>>> f621f26c
 };
 
 class HeapRootSegments {
