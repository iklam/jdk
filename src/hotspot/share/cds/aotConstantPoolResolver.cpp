/*
 * Copyright (c) 2022, 2025, Oracle and/or its affiliates. All rights reserved.
 * DO NOT ALTER OR REMOVE COPYRIGHT NOTICES OR THIS FILE HEADER.
 *
 * This code is free software; you can redistribute it and/or modify it
 * under the terms of the GNU General Public License version 2 only, as
 * published by the Free Software Foundation.
 *
 * This code is distributed in the hope that it will be useful, but WITHOUT
 * ANY WARRANTY; without even the implied warranty of MERCHANTABILITY or
 * FITNESS FOR A PARTICULAR PURPOSE.  See the GNU General Public License
 * version 2 for more details (a copy is included in the LICENSE file that
 * accompanied this code).
 *
 * You should have received a copy of the GNU General Public License version
 * 2 along with this work; if not, write to the Free Software Foundation,
 * Inc., 51 Franklin St, Fifth Floor, Boston, MA 02110-1301 USA.
 *
 * Please contact Oracle, 500 Oracle Parkway, Redwood Shores, CA 94065 USA
 * or visit www.oracle.com if you need additional information or have any
 * questions.
 *
 */

#include "cds/aotClassLinker.hpp"
#include "cds/aotConstantPoolResolver.hpp"
#include "cds/archiveBuilder.hpp"
#include "cds/cdsConfig.hpp"
#include "classfile/systemDictionary.hpp"
#include "classfile/systemDictionaryShared.hpp"
#include "classfile/vmClasses.hpp"
#include "interpreter/bytecodeStream.hpp"
#include "interpreter/interpreterRuntime.hpp"
#include "memory/resourceArea.hpp"
#include "oops/constantPool.inline.hpp"
#include "oops/instanceKlass.hpp"
#include "oops/klass.inline.hpp"
#include "runtime/handles.inline.hpp"

// Returns true if we CAN PROVE that cp_index will always resolve to
// the same information at both dump time and run time. This is a
// necessary (but not sufficient) condition for pre-resolving cp_index
// during CDS archive assembly.
bool AOTConstantPoolResolver::is_resolution_deterministic(ConstantPool* cp, int cp_index) {
  assert(!is_in_archivebuilder_buffer(cp), "sanity");

  if (cp->tag_at(cp_index).is_klass()) {
    // We require cp_index to be already resolved. This is fine for now, are we
    // currently archive only CP entries that are already resolved.
    Klass* resolved_klass = cp->resolved_klass_at(cp_index);
    return resolved_klass != nullptr && is_class_resolution_deterministic(cp->pool_holder(), resolved_klass);
  } else if (cp->tag_at(cp_index).is_invoke_dynamic()) {
    return is_indy_resolution_deterministic(cp, cp_index);
  } else if (cp->tag_at(cp_index).is_field() ||
             cp->tag_at(cp_index).is_method() ||
             cp->tag_at(cp_index).is_interface_method()) {
    int klass_cp_index = cp->uncached_klass_ref_index_at(cp_index);
    if (!cp->tag_at(klass_cp_index).is_klass()) {
      // Not yet resolved
      return false;
    }
    Klass* k = cp->resolved_klass_at(klass_cp_index);
    if (!is_class_resolution_deterministic(cp->pool_holder(), k)) {
      return false;
    }

    if (!k->is_instance_klass()) {
      // TODO: support non instance klasses as well.
      return false;
    }

    // Here, We don't check if this entry can actually be resolved to a valid Field/Method.
    // This method should be called by the ConstantPool to check Fields/Methods that
    // have already been successfully resolved.
    return true;
  } else {
    return false;
  }
}

bool AOTConstantPoolResolver::is_class_resolution_deterministic(InstanceKlass* cp_holder, Klass* resolved_class) {
  assert(!is_in_archivebuilder_buffer(cp_holder), "sanity");
  assert(!is_in_archivebuilder_buffer(resolved_class), "sanity");

  if (resolved_class->is_instance_klass()) {
    InstanceKlass* ik = InstanceKlass::cast(resolved_class);

    if (!ik->is_shared() && SystemDictionaryShared::is_excluded_class(ik)) {
      return false;
    }

    if (cp_holder->is_subtype_of(ik)) {
      // All super types of ik will be resolved in ik->class_loader() before
      // ik is defined in this loader, so it's safe to archive the resolved klass reference.
      return true;
    }

    if (CDSConfig::is_dumping_aot_linked_classes()) {
      // Need to call try_add_candidate instead of is_candidate, as this may be called
      // before AOTClassLinker::add_candidates().
      if (AOTClassLinker::try_add_candidate(ik)) {
        return true;
      } else {
        return false;
      }
    } else if (AOTClassLinker::is_vm_class(ik)) {
      if (ik->class_loader() != cp_holder->class_loader()) {
        // At runtime, cp_holder() may not be able to resolve to the same
        // ik. For example, a different version of ik may be defined in
        // cp->pool_holder()'s loader using MethodHandles.Lookup.defineClass().
        return false;
      } else {
        return true;
      }
    } else {
      return false;
    }
  } else if (resolved_class->is_objArray_klass()) {
    Klass* elem = ObjArrayKlass::cast(resolved_class)->bottom_klass();
    if (elem->is_instance_klass()) {
      return is_class_resolution_deterministic(cp_holder, InstanceKlass::cast(elem));
    } else if (elem->is_typeArray_klass()) {
      return true;
    } else {
      return false;
    }
  } else if (resolved_class->is_typeArray_klass()) {
    return true;
  } else {
    return false;
  }
}

void AOTConstantPoolResolver::preresolve_string_cp_entries(InstanceKlass* ik, TRAPS) {
  if (!ik->is_linked()) {
    // The cp->resolved_referenced() array is not ready yet, so we can't call resolve_string().
    return;
  }
  constantPoolHandle cp(THREAD, ik->constants());
  for (int cp_index = 1; cp_index < cp->length(); cp_index++) { // Index 0 is unused
    switch (cp->tag_at(cp_index).value()) {
    case JVM_CONSTANT_String:
      resolve_string(cp, cp_index, CHECK); // may throw OOM when interning strings.
      break;
    }
  }
}

// This works only for the boot/platform/app loaders
Klass* AOTConstantPoolResolver::find_loaded_class(Thread* current, oop class_loader, Symbol* name) {
  HandleMark hm(current);
  Handle h_loader(current, class_loader);
  Klass* k = SystemDictionary::find_instance_or_array_klass(current, name, h_loader);
  if (k != nullptr) {
    return k;
  }
  if (h_loader() == SystemDictionary::java_system_loader()) {
    return find_loaded_class(current, SystemDictionary::java_platform_loader(), name);
  } else if (h_loader() == SystemDictionary::java_platform_loader()) {
    return find_loaded_class(current, nullptr, name);
  } else {
    assert(h_loader() == nullptr, "This function only works for boot/platform/app loaders %p %p %p",
           cast_from_oop<address>(h_loader()),
           cast_from_oop<address>(SystemDictionary::java_system_loader()),
           cast_from_oop<address>(SystemDictionary::java_platform_loader()));
  }

  return nullptr;
}

Klass* AOTConstantPoolResolver::find_loaded_class(Thread* current, ConstantPool* cp, int class_cp_index) {
  Symbol* name = cp->klass_name_at(class_cp_index);
  return find_loaded_class(current, cp->pool_holder()->class_loader(), name);
}

#if INCLUDE_CDS_JAVA_HEAP
void AOTConstantPoolResolver::resolve_string(constantPoolHandle cp, int cp_index, TRAPS) {
  if (CDSConfig::is_dumping_heap()) {
    int cache_index = cp->cp_to_object_index(cp_index);
    ConstantPool::string_at_impl(cp, cp_index, cache_index, CHECK);
  }
}
#endif

void AOTConstantPoolResolver::preresolve_class_cp_entries(JavaThread* current, InstanceKlass* ik, GrowableArray<bool>* preresolve_list) {
  if (!SystemDictionaryShared::is_builtin_loader(ik->class_loader_data())) {
    return;
  }

  JavaThread* THREAD = current;
  constantPoolHandle cp(THREAD, ik->constants());
  for (int cp_index = 1; cp_index < cp->length(); cp_index++) {
    if (cp->tag_at(cp_index).value() == JVM_CONSTANT_UnresolvedClass) {
      if (preresolve_list != nullptr && preresolve_list->at(cp_index) == false) {
        // This class was not resolved during trial run. Don't attempt to resolve it. Otherwise
        // the compiler may generate less efficient code.
        continue;
      }
      if (find_loaded_class(current, cp(), cp_index) == nullptr) {
        // Do not resolve any class that has not been loaded yet
        continue;
      }
      Klass* resolved_klass = cp->klass_at(cp_index, THREAD);
      if (HAS_PENDING_EXCEPTION) {
        CLEAR_PENDING_EXCEPTION; // just ignore
      } else {
        log_trace(aot, resolve)("Resolved class  [%3d] %s -> %s", cp_index, ik->external_name(),
                                resolved_klass->external_name());
      }
    }
  }
}

void AOTConstantPoolResolver::preresolve_field_and_method_cp_entries(JavaThread* current, InstanceKlass* ik, GrowableArray<bool>* preresolve_list) {
  JavaThread* THREAD = current;
  constantPoolHandle cp(THREAD, ik->constants());
  if (cp->cache() == nullptr) {
    return;
  }
  for (int i = 0; i < ik->methods()->length(); i++) {
    Method* m = ik->methods()->at(i);
    BytecodeStream bcs(methodHandle(THREAD, m));
    while (!bcs.is_last_bytecode()) {
      bcs.next();
      Bytecodes::Code raw_bc = bcs.raw_code();
      switch (raw_bc) {
      case Bytecodes::_getfield:
      case Bytecodes::_putfield:
        maybe_resolve_fmi_ref(ik, m, raw_bc, bcs.get_index_u2(), preresolve_list, THREAD);
        if (HAS_PENDING_EXCEPTION) {
          CLEAR_PENDING_EXCEPTION; // just ignore
        }
        break;
      case Bytecodes::_invokehandle:
      case Bytecodes::_invokespecial:
      case Bytecodes::_invokevirtual:
      case Bytecodes::_invokeinterface:
        maybe_resolve_fmi_ref(ik, m, raw_bc, bcs.get_index_u2(), preresolve_list, THREAD);
        if (HAS_PENDING_EXCEPTION) {
          CLEAR_PENDING_EXCEPTION; // just ignore
        }
        break;
      default:
        break;
      }
    }
  }
}

void AOTConstantPoolResolver::maybe_resolve_fmi_ref(InstanceKlass* ik, Method* m, Bytecodes::Code bc, int raw_index,
                                           GrowableArray<bool>* preresolve_list, TRAPS) {
  methodHandle mh(THREAD, m);
  constantPoolHandle cp(THREAD, ik->constants());
  HandleMark hm(THREAD);
  int cp_index = cp->to_cp_index(raw_index, bc);

  if (cp->is_resolved(raw_index, bc)) {
    return;
  }

  if (preresolve_list != nullptr && preresolve_list->at(cp_index) == false) {
    // This field wasn't resolved during the trial run. Don't attempt to resolve it. Otherwise
    // the compiler may generate less efficient code.
    return;
  }

  int klass_cp_index = cp->uncached_klass_ref_index_at(cp_index);
  if (find_loaded_class(THREAD, cp(), klass_cp_index) == nullptr) {
    // Do not resolve any field/methods from a class that has not been loaded yet.
    return;
  }

  Klass* resolved_klass = cp->klass_ref_at(raw_index, bc, CHECK);

  switch (bc) {
  case Bytecodes::_getfield:
  case Bytecodes::_putfield:
    InterpreterRuntime::resolve_get_put(bc, raw_index, mh, cp, false /*initialize_holder*/, CHECK);
    break;

  case Bytecodes::_invokevirtual:
  case Bytecodes::_invokespecial:
  case Bytecodes::_invokeinterface:
    InterpreterRuntime::cds_resolve_invoke(bc, raw_index, cp, CHECK);
    break;

  case Bytecodes::_invokehandle:
    InterpreterRuntime::cds_resolve_invokehandle(raw_index, cp, CHECK);
    break;

  default:
    ShouldNotReachHere();
  }

  if (log_is_enabled(Trace, aot, resolve)) {
    ResourceMark rm(THREAD);
    bool resolved = cp->is_resolved(raw_index, bc);
    Symbol* name = cp->name_ref_at(raw_index, bc);
    Symbol* signature = cp->signature_ref_at(raw_index, bc);
    log_trace(aot, resolve)("%s %s [%3d] %s -> %s.%s:%s",
                            (resolved ? "Resolved" : "Failed to resolve"),
                            Bytecodes::name(bc), cp_index, ik->external_name(),
                            resolved_klass->external_name(),
                            name->as_C_string(), signature->as_C_string());
  }
}

void AOTConstantPoolResolver::preresolve_indy_cp_entries(JavaThread* current, InstanceKlass* ik, GrowableArray<bool>* preresolve_list) {
  JavaThread* THREAD = current;
  constantPoolHandle cp(THREAD, ik->constants());
  if (!CDSConfig::is_dumping_invokedynamic() || cp->cache() == nullptr) {
    return;
  }

  assert(preresolve_list != nullptr, "preresolve_indy_cp_entries() should not be called for "
         "regenerated LambdaForm Invoker classes, which should not have indys anyway.");

  Array<ResolvedIndyEntry>* indy_entries = cp->cache()->resolved_indy_entries();
  for (int i = 0; i < indy_entries->length(); i++) {
    ResolvedIndyEntry* rie = indy_entries->adr_at(i);
    int cp_index = rie->constant_pool_index();
    if (preresolve_list->at(cp_index) == true) {
      if (!rie->is_resolved() && is_indy_resolution_deterministic(cp(), cp_index)) {
        InterpreterRuntime::cds_resolve_invokedynamic(i, cp, THREAD);
        if (HAS_PENDING_EXCEPTION) {
          CLEAR_PENDING_EXCEPTION; // just ignore
        }
      }
      if (log_is_enabled(Trace, aot, resolve)) {
        ResourceMark rm(THREAD);
        log_trace(aot, resolve)("%s indy   [%3d] %s",
                                rie->is_resolved() ? "Resolved" : "Failed to resolve",
                                cp_index, ik->external_name());
      }
    }
  }
}

// Check the MethodType signatures used by parameters to the indy BSMs. Make sure we don't
// use types that have been excluded, or else we might end up creating MethodTypes that cannot be stored
// in the AOT cache.
bool AOTConstantPoolResolver::check_methodtype_signature(ConstantPool* cp, Symbol* sig, Klass** return_type_ret) {
  ResourceMark rm;
  for (SignatureStream ss(sig); !ss.is_done(); ss.next()) {
    if (ss.is_reference()) {
      Symbol* type = ss.as_symbol();
      Klass* k = find_loaded_class(Thread::current(), cp->pool_holder()->class_loader(), type);
      if (k == nullptr) {
        return false;
      }

      if (SystemDictionaryShared::should_be_excluded(k)) {
        if (log_is_enabled(Warning, aot, resolve)) {
          ResourceMark rm;
          log_warning(aot, resolve)("Cannot aot-resolve Lambda proxy because %s is excluded", k->external_name());
        }
        return false;
      }

      if (ss.at_return_type() && return_type_ret != nullptr) {
        *return_type_ret = k;
      }
    }
  }
  return true;
}

bool AOTConstantPoolResolver::check_lambda_metafactory_signature(ConstantPool* cp, Symbol* sig) {
  Klass* k;
  if (!check_methodtype_signature(cp, sig, &k)) {
    return false;
  }

  // <k> is the interface type implemented by the lambda proxy
  if (!k->is_interface()) {
    // cp->pool_holder() doesn't look like a valid class generated by javac
    return false;
  }


  // The linked lambda callsite has an instance of the interface implemented by this lambda. If this
  // interface requires its <clinit> to be executed, then we must delay the execution to the production run
  // as <clinit> can have side effects ==> exclude such cases.
  InstanceKlass* intf = InstanceKlass::cast(k);
  bool exclude = intf->interface_needs_clinit_execution_as_super();
  if (log_is_enabled(Debug, aot, resolve)) {
    ResourceMark rm;
    log_debug(aot, resolve)("%s aot-resolve Lambda proxy of interface type %s",
                            exclude ? "Cannot" : "Can", k->external_name());
  }
  return !exclude;
}

bool AOTConstantPoolResolver::check_lambda_metafactory_methodtype_arg(ConstantPool* cp, int bsms_attribute_index, int arg_i) {
  int mt_index = cp->operand_argument_index_at(bsms_attribute_index, arg_i);
  if (!cp->tag_at(mt_index).is_method_type()) {
    // malformed class?
    return false;
  }

  Symbol* sig = cp->method_type_signature_at(mt_index);
  if (log_is_enabled(Debug, aot, resolve)) {
    ResourceMark rm;
    log_debug(aot, resolve)("Checking MethodType for LambdaMetafactory BSM arg %d: %s", arg_i, sig->as_C_string());
  }

  return check_methodtype_signature(cp, sig);
}

bool AOTConstantPoolResolver::check_lambda_metafactory_methodhandle_arg(ConstantPool* cp, int bsms_attribute_index, int arg_i) {
  int mh_index = cp->operand_argument_index_at(bsms_attribute_index, arg_i);
  if (!cp->tag_at(mh_index).is_method_handle()) {
    // malformed class?
    return false;
  }

  Symbol* sig = cp->method_handle_signature_ref_at(mh_index);
  if (log_is_enabled(Debug, aot, resolve)) {
    ResourceMark rm;
    log_debug(aot, resolve)("Checking MethodType of MethodHandle for LambdaMetafactory BSM arg %d: %s", arg_i, sig->as_C_string());
  }
  return check_methodtype_signature(cp, sig);
}

bool AOTConstantPoolResolver::is_indy_resolution_deterministic(ConstantPool* cp, int cp_index) {
  assert(cp->tag_at(cp_index).is_invoke_dynamic(), "sanity");
  if (!CDSConfig::is_dumping_invokedynamic()) {
    return false;
  }

  InstanceKlass* pool_holder = cp->pool_holder();
  if (!SystemDictionaryShared::is_builtin(pool_holder)) {
    return false;
  }

  int bsm = cp->bootstrap_method_ref_index_at(cp_index);
  int bsm_ref = cp->method_handle_index_at(bsm);
  Symbol* bsm_name = cp->uncached_name_ref_at(bsm_ref);
  Symbol* bsm_signature = cp->uncached_signature_ref_at(bsm_ref);
  Symbol* bsm_klass = cp->klass_name_at(cp->uncached_klass_ref_index_at(bsm_ref));

  // We currently support only StringConcatFactory::makeConcatWithConstants() and LambdaMetafactory::metafactory()
  // We should mark the allowed BSMs in the JDK code using a private annotation.
  // See notes on RFE JDK-8342481.

  if (bsm_klass->equals("java/lang/invoke/StringConcatFactory") &&
      bsm_name->equals("makeConcatWithConstants") &&
      bsm_signature->equals("(Ljava/lang/invoke/MethodHandles$Lookup;"
                             "Ljava/lang/String;"
                             "Ljava/lang/invoke/MethodType;"
                             "Ljava/lang/String;"
                             "[Ljava/lang/Object;"
                            ")Ljava/lang/invoke/CallSite;")) {
    Symbol* factory_type_sig = cp->uncached_signature_ref_at(cp_index);
    if (log_is_enabled(Debug, aot, resolve)) {
      ResourceMark rm;
      log_debug(aot, resolve)("Checking StringConcatFactory callsite signature [%d]: %s", cp_index, factory_type_sig->as_C_string());
    }

    Klass* k;
    if (!check_methodtype_signature(cp, factory_type_sig, &k)) {
      return false;
    }
    if (k != vmClasses::String_klass()) {
      // bad class file?
      return false;
    }

    return true;
  }

  if (bsm_klass->equals("java/lang/invoke/LambdaMetafactory") &&
      bsm_name->equals("metafactory") &&
      bsm_signature->equals("(Ljava/lang/invoke/MethodHandles$Lookup;"
                             "Ljava/lang/String;"
                             "Ljava/lang/invoke/MethodType;"
                             "Ljava/lang/invoke/MethodType;"
                             "Ljava/lang/invoke/MethodHandle;"
                             "Ljava/lang/invoke/MethodType;"
                            ")Ljava/lang/invoke/CallSite;")) {
    /*
     * An indy callsite is associated with the following MethodType and MethodHandles:
     *
     * https://github.com/openjdk/jdk/blob/580eb62dc097efeb51c76b095c1404106859b673/src/java.base/share/classes/java/lang/invoke/LambdaMetafactory.java#L293-L309
     *
     * MethodType factoryType         The expected signature of the {@code CallSite}.  The
     *                                parameter types represent the types of capture variables;
     *                                the return type is the interface to implement.   When
     *                                used with {@code invokedynamic}, this is provided by
     *                                the {@code NameAndType} of the {@code InvokeDynamic}
     *
     * MethodType interfaceMethodType Signature and return type of method to be
     *                                implemented by the function object.
     *
     * MethodHandle implementation    A direct method handle describing the implementation
     *                                method which should be called (with suitable adaptation
     *                                of argument types and return types, and with captured
     *                                arguments prepended to the invocation arguments) at
     *                                invocation time.
     *
     * MethodType dynamicMethodType   The signature and return type that should
     *                                be enforced dynamically at invocation time.
     *                                In simple use cases this is the same as
     *                                {@code interfaceMethodType}.
     */
    Symbol* factory_type_sig = cp->uncached_signature_ref_at(cp_index);
    if (log_is_enabled(Debug, aot, resolve)) {
      ResourceMark rm;
<<<<<<< HEAD
      log_debug(aot, resolve)("Checking indy callsite signature [%d]: %s", cp_index, factory_type_sig->as_C_string());
=======
      log_debug(cds, resolve)("Checking lambda callsite signature [%d]: %s", cp_index, factory_type_sig->as_C_string());
>>>>>>> 278ab150
    }

    if (!check_lambda_metafactory_signature(cp, factory_type_sig)) {
      return false;
    }

    int bsms_attribute_index = cp->bootstrap_methods_attribute_index(cp_index);
    int arg_count = cp->operand_argument_count_at(bsms_attribute_index);
    if (arg_count != 3) {
      // Malformed class?
      return false;
    }

    // interfaceMethodType
    if (!check_lambda_metafactory_methodtype_arg(cp, bsms_attribute_index, 0)) {
      return false;
    }

    // implementation
    if (!check_lambda_metafactory_methodhandle_arg(cp, bsms_attribute_index, 1)) {
      return false;
    }

    // dynamicMethodType
    if (!check_lambda_metafactory_methodtype_arg(cp, bsms_attribute_index, 2)) {
      return false;
    }

    return true;
  }

  return false;
}
#ifdef ASSERT
bool AOTConstantPoolResolver::is_in_archivebuilder_buffer(address p) {
  if (!Thread::current()->is_VM_thread() || ArchiveBuilder::current() == nullptr) {
    return false;
  } else {
    return ArchiveBuilder::current()->is_in_buffer_space(p);
  }
}
#endif<|MERGE_RESOLUTION|>--- conflicted
+++ resolved
@@ -506,11 +506,7 @@
     Symbol* factory_type_sig = cp->uncached_signature_ref_at(cp_index);
     if (log_is_enabled(Debug, aot, resolve)) {
       ResourceMark rm;
-<<<<<<< HEAD
-      log_debug(aot, resolve)("Checking indy callsite signature [%d]: %s", cp_index, factory_type_sig->as_C_string());
-=======
-      log_debug(cds, resolve)("Checking lambda callsite signature [%d]: %s", cp_index, factory_type_sig->as_C_string());
->>>>>>> 278ab150
+      log_debug(aot, resolve)("Checking lambda callsite signature [%d]: %s", cp_index, factory_type_sig->as_C_string());
     }
 
     if (!check_lambda_metafactory_signature(cp, factory_type_sig)) {
