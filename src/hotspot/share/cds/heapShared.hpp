--- conflicted
+++ resolved
@@ -378,6 +378,7 @@
   static void archive_java_mirrors();
   static void archive_strings();
   static void copy_special_subgraph();
+  static int get_archived_object_permanent_index_locked(oop obj);
 
   class AOTInitializedClassScanner;
   static void find_all_aot_initialized_classes();
@@ -385,6 +386,7 @@
   static bool scan_for_aot_initialized_classes(oop obj);
 
  public:
+  static void exit_on_error();
   static void reset_archived_object_states(TRAPS);
   static void create_archived_object_cache() {
     _archived_object_cache =
@@ -407,6 +409,8 @@
                                              oop orig_obj);
 
   static void add_to_dumped_interned_strings(oop string);
+
+  static void track_scratch_object(oop orig_obj, oop scratch_obj);
 
   // Scratch objects for archiving Klass::java_mirror()
   static void set_scratch_java_mirror(Klass* k, oop mirror);
@@ -468,7 +472,6 @@
   static void initialize_test_class_from_archive(TRAPS) NOT_CDS_JAVA_HEAP_RETURN;
 #endif
 
-<<<<<<< HEAD
   static void add_to_permanent_index_table(oop obj);
 
   // AOT-compile time only: get a stable index for an archived object.
@@ -478,8 +481,6 @@
   // get_archived_object_permanent_index().
   static oop get_archived_object(int permanent_index) NOT_CDS_JAVA_HEAP_RETURN_(nullptr);
 
-=======
->>>>>>> 41a2d49f
   static void initialize_java_lang_invoke(TRAPS) NOT_CDS_JAVA_HEAP_RETURN;
   static void init_classes_for_special_subgraph(Handle loader, TRAPS) NOT_CDS_JAVA_HEAP_RETURN;
 
