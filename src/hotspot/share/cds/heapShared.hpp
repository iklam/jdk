--- conflicted
+++ resolved
@@ -457,7 +457,7 @@
 
 #ifndef PRODUCT
   static bool is_a_test_class_in_unnamed_module(Klass* ik) NOT_CDS_JAVA_HEAP_RETURN_(false);
-<<<<<<< HEAD
+#endif
 
   static void add_to_permanent_index_table(oop obj, int index);
   // AOT-compile time only: get a stable index for an archived object.
@@ -473,9 +473,6 @@
   static bool is_lambda_form_klass(InstanceKlass* ik) NOT_CDS_JAVA_HEAP_RETURN_(false);
   static bool is_lambda_proxy_klass(InstanceKlass* ik) NOT_CDS_JAVA_HEAP_RETURN_(false);
   static bool is_archivable_hidden_klass(InstanceKlass* ik) NOT_CDS_JAVA_HEAP_RETURN_(false);
-=======
-#endif
->>>>>>> c89a1c35
 };
 
 #if INCLUDE_CDS_JAVA_HEAP
