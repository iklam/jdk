--- conflicted
+++ resolved
@@ -1344,19 +1344,8 @@
     // If you get an error here, you probably made a change in the JDK library that has added
     // these objects that are referenced (directly or indirectly) by static fields.
     ResourceMark rm;
-<<<<<<< HEAD
     log_error(cds, heap)("Cannot archive object " PTR_FORMAT " of class %s", p2i(orig_obj), orig_obj->klass()->external_name());
     debug_trace();
-=======
-    log_error(cds, heap)("Cannot archive object of class %s", orig_obj->klass()->external_name());
-    if (log_is_enabled(Trace, cds, heap)) {
-      WalkOopAndArchiveClosure* walker = WalkOopAndArchiveClosure::current();
-      if (walker != nullptr) {
-        LogStream ls(Log(cds, heap)::trace());
-        CDSHeapVerifier::trace_to_root(&ls, walker->referencing_obj());
-      }
-    }
->>>>>>> 02ac6d6e
     MetaspaceShared::unrecoverable_writing_error();
   }
 
