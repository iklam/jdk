--- conflicted
+++ resolved
@@ -141,10 +141,7 @@
   {"java/lang/ModuleLayer",                       "EMPTY_LAYER"},
   {"java/lang/module/Configuration",              "EMPTY_CONFIGURATION"},
   {"jdk/internal/math/FDBigInteger",              "archivedCaches"},
-<<<<<<< HEAD
   {"java/lang/reflect/Proxy$ProxyBuilder",        "archivedData"},    // FIXME -- requires AOTClassLinking
-=======
->>>>>>> 41a2d49f
 
 #ifndef PRODUCT
   {nullptr, nullptr}, // Extra slot for -XX:ArchiveHeapTestClass
@@ -162,7 +159,7 @@
 
 KlassSubGraphInfo* HeapShared::_dump_time_special_subgraph;
 ArchivedKlassSubGraphInfoRecord* HeapShared::_run_time_special_subgraph;
-GrowableArrayCHeap<oop, mtClassShared>* HeapShared::_pending_roots = nullptr;
+GrowableArrayCHeap<OopHandle, mtClassShared>* HeapShared::_pending_roots = nullptr;
 GrowableArrayCHeap<oop, mtClassShared>* HeapShared::_trace = nullptr;
 GrowableArrayCHeap<const char*, mtClassShared>* HeapShared::_context = nullptr;
 GrowableArrayCHeap<OopHandle, mtClassShared>* HeapShared::_root_segments;
@@ -751,125 +748,6 @@
   return nullptr;
 }
 
-//TODO: we eventually want a more direct test for these kinds of things.
-//For example the JVM could record some bit of context from the creation
-//of the klass, such as who called the hidden class factory.  Using
-//string compares on names is fragile and will break as soon as somebody
-//changes the names in the JDK code.  See discussion in JDK-8342481 for
-//related ideas about marking AOT-related classes.
-bool HeapShared::is_lambda_form_klass(InstanceKlass* ik) {
-  return ik->is_hidden() &&
-    (ik->name()->starts_with("java/lang/invoke/LambdaForm$MH+") ||
-     ik->name()->starts_with("java/lang/invoke/LambdaForm$DMH+") ||
-     ik->name()->starts_with("java/lang/invoke/LambdaForm$BMH+") ||
-     ik->name()->starts_with("java/lang/invoke/LambdaForm$VH+"));
-}
-
-bool HeapShared::is_lambda_proxy_klass(InstanceKlass* ik) {
-  return ik->is_hidden() && (ik->name()->index_of_at(0, "$$Lambda+", 9) > 0);
-}
-
-bool HeapShared::is_string_concat_klass(InstanceKlass* ik) {
-  return ik->is_hidden() && ik->name()->starts_with("java/lang/String$$StringConcat");
-}
-
-bool HeapShared::is_archivable_hidden_klass(InstanceKlass* ik) {
-  return CDSConfig::is_dumping_invokedynamic() &&
-    (is_lambda_form_klass(ik) || is_lambda_proxy_klass(ik) || is_string_concat_klass(ik));
-}
-
-void HeapShared::copy_aot_initialized_mirror(Klass* orig_k, oop orig_mirror, oop m) {
-  assert(orig_k->is_instance_klass(), "sanity");
-  InstanceKlass* ik = InstanceKlass::cast(orig_k);
-  InstanceKlass* buffered_ik = ArchiveBuilder::current()->get_buffered_addr(ik);
-
-  assert(ik->is_initialized(), "must be");
-
-  int nfields = 0;
-  for (JavaFieldStream fs(ik); !fs.done(); fs.next()) {
-    if (fs.access_flags().is_static()) {
-      fieldDescriptor& fd = fs.field_descriptor();
-      int offset = fd.offset();
-      switch (fd.field_type()) {
-      case T_OBJECT:
-      case T_ARRAY:
-        m->obj_field_put(offset, orig_mirror->obj_field(offset));
-        break;
-      case T_BOOLEAN:
-        m->bool_field_put(offset, orig_mirror->bool_field(offset));
-        break;
-      case T_BYTE:
-        m->byte_field_put(offset, orig_mirror->byte_field(offset));
-        break;
-      case T_SHORT:
-        m->short_field_put(offset, orig_mirror->short_field(offset));
-        break;
-      case T_CHAR:
-        m->char_field_put(offset, orig_mirror->char_field(offset));
-        break;
-      case T_INT:
-        m->int_field_put(offset, orig_mirror->int_field(offset));
-        break;
-      case T_LONG:
-        m->long_field_put(offset, orig_mirror->long_field(offset));
-        break;
-      case T_FLOAT:
-        m->float_field_put(offset, orig_mirror->float_field(offset));
-        break;
-      case T_DOUBLE:
-        m->double_field_put(offset, orig_mirror->double_field(offset));
-        break;
-      default:
-        ShouldNotReachHere();
-      }
-      nfields ++;
-    }
-  }
-
-  java_lang_Class::set_class_data(m, java_lang_Class::class_data(orig_mirror));
-
-  // Class::reflectData use SoftReference, which cannot be archived. Set it
-  // to null and it will be recreated at runtime.
-  java_lang_Class::set_reflection_data(m, nullptr);
-
-  if (log_is_enabled(Info, cds, init)) {
-    ResourceMark rm;
-    log_debug(cds, init)("copied %3d field(s) in aot-initialized mirror %s%s", nfields, ik->external_name(),
-                         ik->is_hidden() ? " (hidden)" : "");
-  }
-}
-
-static void copy_java_mirror_hashcode(oop orig_mirror, oop scratch_m) {
-  // We need to retain the identity_hash, because it may have been used by some hashtables
-  // in the shared heap.
-  if (!orig_mirror->fast_no_hash_check()) {
-    intptr_t src_hash = orig_mirror->identity_hash();
-    if (UseCompactObjectHeaders) {
-      narrowKlass nk = CompressedKlassPointers::encode(orig_mirror->klass());
-      scratch_m->set_mark(markWord::prototype().set_narrow_klass(nk).copy_set_hash(src_hash));
-    } else {
-      scratch_m->set_mark(markWord::prototype().copy_set_hash(src_hash));
-    }
-    assert(scratch_m->mark().is_unlocked(), "sanity");
-
-    DEBUG_ONLY(intptr_t archived_hash = scratch_m->identity_hash());
-    assert(src_hash == archived_hash, "Different hash codes: original " INTPTR_FORMAT ", archived " INTPTR_FORMAT, src_hash, archived_hash);
-  }
-}
-
-static objArrayOop get_archived_resolved_references(InstanceKlass* src_ik) {
-  InstanceKlass* buffered_ik = ArchiveBuilder::current()->get_buffered_addr(src_ik);
-  if (buffered_ik->is_shared_boot_class() ||
-      buffered_ik->is_shared_platform_class() ||
-      buffered_ik->is_shared_app_class()) {
-    objArrayOop rr = src_ik->constants()->resolved_references_or_null();
-    if (rr != nullptr && !ArchiveHeapWriter::is_too_large_to_archive(rr)) {
-      return HeapShared::scratch_resolved_references(src_ik->constants());
-    }
-  }
-  return nullptr;
-}
-
 void HeapShared::archive_java_mirrors() {
   for (int i = T_BOOLEAN; i < T_VOID+1; i++) {
     BasicType bt = (BasicType)i;
@@ -1096,13 +974,9 @@
     }
     copy_objects();
 
-<<<<<<< HEAD
     if (!SkipArchiveHeapVerification) {
       CDSHeapVerifier::verify();
     }
-=======
-    CDSHeapVerifier::verify();
->>>>>>> 41a2d49f
     check_special_subgraph_classes();
   }
 
@@ -1714,8 +1588,8 @@
   }
 
   if (!CDSConfig::is_using_aot_linked_classes()) {
-    assert( _runtime_default_subgraph_info != nullptr, "must be");
-    Array<Klass*>* klasses = _runtime_default_subgraph_info->subgraph_object_klasses();
+    assert( _run_time_special_subgraph != nullptr, "must be");
+    Array<Klass*>* klasses = _run_time_special_subgraph->subgraph_object_klasses();
     if (klasses != nullptr) {
       for (int i = 0; i < klasses->length(); i++) {
         Klass* k = klasses->at(i);
@@ -2079,25 +1953,6 @@
   return CachedOopInfo(referrer, points_to_oops_checker.result());
 }
 
-<<<<<<< HEAD
-// We currently allow only the box classes, as well as j.l.Object, which are
-// initialized very early by HeapShared::init_box_classes().
-bool HeapShared::can_mirror_be_used_in_subgraph(oop orig_java_mirror) {
-  return java_lang_Class::is_primitive(orig_java_mirror)
-    || orig_java_mirror == vmClasses::Boolean_klass()->java_mirror()
-    || orig_java_mirror == vmClasses::Character_klass()->java_mirror()
-    || orig_java_mirror == vmClasses::Float_klass()->java_mirror()
-    || orig_java_mirror == vmClasses::Double_klass()->java_mirror()
-    || orig_java_mirror == vmClasses::Byte_klass()->java_mirror()
-    || orig_java_mirror == vmClasses::Short_klass()->java_mirror()
-    || orig_java_mirror == vmClasses::Integer_klass()->java_mirror()
-    || orig_java_mirror == vmClasses::Long_klass()->java_mirror()
-    || orig_java_mirror == vmClasses::Void_klass()->java_mirror()
-    || orig_java_mirror == vmClasses::Object_klass()->java_mirror();
-}
-
-=======
->>>>>>> 41a2d49f
 void HeapShared::init_box_classes(TRAPS) {
   if (ArchiveHeapLoader::is_in_use()) {
     vmClasses::Boolean_klass()->initialize(CHECK);
@@ -2112,7 +1967,6 @@
   }
 }
 
-<<<<<<< HEAD
 void HeapShared::exit_on_error() {
   if (_context != nullptr) {
     ResourceMark rm;
@@ -2137,16 +1991,6 @@
   MetaspaceShared::unrecoverable_writing_error();
 }
 
-void HeapShared::debug_trace() {
-  WalkOopAndArchiveClosure* walker = WalkOopAndArchiveClosure::current();
-  if (walker != nullptr) {
-    LogStream ls(Log(cds, heap)::error());
-    CDSHeapVerifier::trace_to_root(&ls, walker->referencing_obj());
-  }
-}
-
-=======
->>>>>>> 41a2d49f
 // (1) If orig_obj has not been archived yet, archive it.
 // (2) If orig_obj has not been seen yet (since start_recording_subgraph() was called),
 //     trace all  objects that are reachable from it, and make sure these objects are archived.
@@ -2164,7 +2008,6 @@
     ResourceMark rm;
     log_error(cds, heap)("Cannot archive object " PTR_FORMAT " of class %s", p2i(orig_obj), orig_obj->klass()->external_name());
     debug_trace();
-<<<<<<< HEAD
     exit_on_error();
   }
 
@@ -2183,26 +2026,6 @@
                  p2i(scratch_java_mirror(orig_obj)));
   }
 
-=======
-    MetaspaceShared::unrecoverable_writing_error();
-  }
-
-  if (log_is_enabled(Debug, cds, heap) && java_lang_Class::is_instance(orig_obj)) {
-    ResourceMark rm;
-    LogTarget(Debug, cds, heap) log;
-    LogStream out(log);
-    out.print("Found java mirror " PTR_FORMAT " ", p2i(orig_obj));
-    Klass* k = java_lang_Class::as_Klass(orig_obj);
-    if (k != nullptr) {
-      out.print("%s", k->external_name());
-    } else {
-      out.print("primitive");
-    }
-    out.print_cr("; scratch mirror = "  PTR_FORMAT,
-                 p2i(scratch_java_mirror(orig_obj)));
-  }
-
->>>>>>> 41a2d49f
   if (CDSConfig::is_initing_classes_at_dump_time()) {
     if (java_lang_Class::is_instance(orig_obj)) {
       orig_obj = scratch_java_mirror(orig_obj);
