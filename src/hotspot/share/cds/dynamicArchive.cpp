--- conflicted
+++ resolved
@@ -459,28 +459,6 @@
   }
 }
 
-<<<<<<< HEAD
-void DynamicArchive::setup_and_restore_array_klasses(TRAPS) {
-  precond(CDSConfig::is_using_preloaded_classes());
-
-  if (_dynamic_archive_array_klasses != nullptr) {
-    setup_array_klasses();
-    for (int i = 0; i < _dynamic_archive_array_klasses->length(); i++) {
-      ObjArrayKlass* oak = _dynamic_archive_array_klasses->at(i);
-      Klass* elm = oak->element_klass();
-      assert(AOTMetaspace::in_aot_cache_static_region((void*)elm), "must be");
-      RecursiveLocker rl(MultiArray_lock, THREAD);
-      oak->restore_unshareable_info(elm->class_loader_data(), Handle(), CHECK);
-    }
-  }
-}
-
-void DynamicArchive::serialize_array_klasses(SerializeClosure* soc) {
-  soc->do_ptr(&_dynamic_archive_array_klasses);
-}
-
-=======
->>>>>>> 91a97943
 void DynamicArchive::make_array_klasses_shareable() {
   if (_array_klasses != nullptr) {
     int num_array_klasses = _array_klasses->length();
