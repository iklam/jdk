--- conflicted
+++ resolved
@@ -245,10 +245,7 @@
       if (ik->is_shared_unregistered_class()) {
         SystemDictionaryShared::init_dumptime_info(ik);
         SystemDictionaryShared::add_unregistered_class(THREAD, ik);
-<<<<<<< HEAD
-=======
         SystemDictionaryShared::copy_unregistered_class_size_and_crc32(ik);
->>>>>>> e3f26b05
       } else if (!ik->is_hidden()) {
         Klass* actual = SystemDictionary::resolve_or_fail(ik->name(), class_loader, true, CHECK);
         if (actual != ik) {
