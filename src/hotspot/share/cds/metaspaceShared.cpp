--- conflicted
+++ resolved
@@ -1005,18 +1005,6 @@
   VM_PopulateDumpSharedSpace op(builder);
   VMThread::execute(&op);
 
-<<<<<<< HEAD
-  bool status = write_static_archive(&builder, op.map_info(), op.heap_info());
-  if (status && CDSConfig::is_dumping_preimage_static_archive()) {
-    tty->print_cr("%s AOTConfiguration recorded: %s",
-                  CDSConfig::has_temp_aot_config_file() ? "Temporary" : "", AOTConfiguration);
-    if (CDSConfig::is_one_step_training()) {
-      fork_and_dump_final_static_archive(CHECK);
-    }
-  }
-
-  if (!status) {
-=======
   if (AOTCodeCache::is_on_for_dump() && CDSConfig::is_dumping_final_static_archive()) {
     CDSConfig::enable_dumping_aot_code();
     {
@@ -1028,8 +1016,16 @@
     CDSConfig::disable_dumping_aot_code();
   }
 
-  if (!write_static_archive(&builder, op.map_info(), op.heap_info())) {
->>>>>>> 03f0ec4a
+  bool status = write_static_archive(&builder, op.map_info(), op.heap_info());
+  if (status && CDSConfig::is_dumping_preimage_static_archive()) {
+    tty->print_cr("%s AOTConfiguration recorded: %s",
+                  CDSConfig::has_temp_aot_config_file() ? "Temporary" : "", AOTConfiguration);
+    if (CDSConfig::is_one_step_training()) {
+      fork_and_dump_final_static_archive(CHECK);
+    }
+  }
+
+  if (!status) {
     THROW_MSG(vmSymbols::java_io_IOException(), "Encountered error while dumping");
   }
 }
