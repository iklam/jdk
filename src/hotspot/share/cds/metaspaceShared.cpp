/*
 * Copyright (c) 2012, 2025, Oracle and/or its affiliates. All rights reserved.
 * DO NOT ALTER OR REMOVE COPYRIGHT NOTICES OR THIS FILE HEADER.
 *
 * This code is free software; you can redistribute it and/or modify it
 * under the terms of the GNU General Public License version 2 only, as
 * published by the Free Software Foundation.
 *
 * This code is distributed in the hope that it will be useful, but WITHOUT
 * ANY WARRANTY; without even the implied warranty of MERCHANTABILITY or
 * FITNESS FOR A PARTICULAR PURPOSE.  See the GNU General Public License
 * version 2 for more details (a copy is included in the LICENSE file that
 * accompanied this code).
 *
 * You should have received a copy of the GNU General Public License version
 * 2 along with this work; if not, write to the Free Software Foundation,
 * Inc., 51 Franklin St, Fifth Floor, Boston, MA 02110-1301 USA.
 *
 * Please contact Oracle, 500 Oracle Parkway, Redwood Shores, CA 94065 USA
 * or visit www.oracle.com if you need additional information or have any
 * questions.
 *
 */

<<<<<<< HEAD
#include "precompiled.hpp"
#include "cds/aotClassInitializer.hpp"
=======
>>>>>>> 1858dc14
#include "cds/aotArtifactFinder.hpp"
#include "cds/aotClassLinker.hpp"
#include "cds/aotConstantPoolResolver.hpp"
#include "cds/aotLinkedClassBulkLoader.hpp"
#include "cds/archiveBuilder.hpp"
#include "cds/archiveHeapLoader.hpp"
#include "cds/archiveHeapWriter.hpp"
#include "cds/cds_globals.hpp"
#include "cds/cdsAccess.hpp"
#include "cds/cdsConfig.hpp"
#include "cds/cdsProtectionDomain.hpp"
#include "cds/classListParser.hpp"
#include "cds/classListWriter.hpp"
#include "cds/cppVtables.hpp"
#include "cds/dumpAllocStats.hpp"
#include "cds/dynamicArchive.hpp"
#include "cds/filemap.hpp"
#include "cds/finalImageRecipes.hpp"
#include "cds/heapShared.hpp"
#include "cds/lambdaFormInvokers.hpp"
#include "cds/metaspaceShared.hpp"
#include "classfile/classLoaderDataGraph.hpp"
#include "classfile/classLoaderDataShared.hpp"
#include "classfile/classLoaderExt.hpp"
#include "classfile/javaClasses.inline.hpp"
#include "classfile/loaderConstraints.hpp"
#include "classfile/modules.hpp"
#include "classfile/placeholders.hpp"
#include "classfile/stringTable.hpp"
#include "classfile/symbolTable.hpp"
#include "classfile/systemDictionary.hpp"
#include "classfile/systemDictionaryShared.hpp"
#include "classfile/vmClasses.hpp"
#include "classfile/vmSymbols.hpp"
#include "code/codeCache.hpp"
#include "code/SCCache.hpp"
#include "compiler/compileBroker.hpp"
#include "compiler/precompiler.hpp"
#include "gc/shared/gcVMOperations.hpp"
#include "interpreter/bytecodeStream.hpp"
#include "interpreter/bytecodes.hpp"
#include "jvm_io.h"
#include "logging/log.hpp"
#include "logging/logMessage.hpp"
#include "logging/logStream.hpp"
#include "memory/memoryReserver.hpp"
#include "memory/metaspace.hpp"
#include "memory/metaspaceClosure.hpp"
#include "memory/resourceArea.hpp"
#include "memory/universe.hpp"
#include "nmt/memTracker.hpp"
#include "oops/compressedKlass.hpp"
#include "oops/instanceMirrorKlass.hpp"
#include "oops/klass.inline.hpp"
#include "oops/method.inline.hpp"
#include "oops/objArrayOop.hpp"
#include "oops/oop.inline.hpp"
#include "oops/oopHandle.hpp"
#include "oops/trainingData.hpp"
#include "prims/jvmtiExport.hpp"
#include "prims/whitebox.hpp"
#include "runtime/arguments.hpp"
#include "runtime/globals.hpp"
#include "runtime/globals_extension.hpp"
#include "runtime/handles.inline.hpp"
#include "runtime/javaCalls.hpp"
#include "runtime/os.inline.hpp"
#include "runtime/safepointVerifiers.hpp"
#include "runtime/sharedRuntime.hpp"
#include "runtime/vmOperations.hpp"
#include "runtime/vmThread.hpp"
#include "sanitizers/leak.hpp"
#include "utilities/align.hpp"
#include "utilities/bitMap.inline.hpp"
#include "utilities/defaultStream.hpp"
#include "utilities/macros.hpp"
#include "utilities/ostream.hpp"
#include "utilities/resourceHash.hpp"

ReservedSpace MetaspaceShared::_symbol_rs;
VirtualSpace MetaspaceShared::_symbol_vs;
bool MetaspaceShared::_archive_loading_failed = false;
bool MetaspaceShared::_remapped_readwrite = false;
void* MetaspaceShared::_shared_metaspace_static_top = nullptr;
intx MetaspaceShared::_relocation_delta;
char* MetaspaceShared::_requested_base_address;
Array<Method*>* MetaspaceShared::_archived_method_handle_intrinsics = nullptr;
bool MetaspaceShared::_use_optimized_module_handling = true;
int volatile MetaspaceShared::_preimage_static_archive_dumped = 0;

// The CDS archive is divided into the following regions:
//     rw  - read-write metadata
//     ro  - read-only metadata and read-only tables
//     hp  - heap region
//     bm  - bitmap for relocating the above 7 regions.
//
// The rw and ro regions are linearly allocated, in the order of rw->ro.
// These regions are aligned with MetaspaceShared::core_region_alignment().
//
// These 2 regions are populated in the following steps:
// [0] All classes are loaded in MetaspaceShared::preload_classes(). All metadata are
//     temporarily allocated outside of the shared regions.
// [1] We enter a safepoint and allocate a buffer for the rw/ro regions.
// [2] C++ vtables are copied into the rw region.
// [3] ArchiveBuilder copies RW metadata into the rw region.
// [4] ArchiveBuilder copies RO metadata into the ro region.
// [5] SymbolTable, StringTable, SystemDictionary, and a few other read-only data
//     are copied into the ro region as read-only tables.
//
// The heap region is written by HeapShared::write_heap().
//
// The bitmap region is used to relocate the ro/rw/hp regions.

static DumpRegion _symbol_region("symbols");

char* MetaspaceShared::symbol_space_alloc(size_t num_bytes) {
  return _symbol_region.allocate(num_bytes);
}

// os::vm_allocation_granularity() is usually 4K for most OSes. However, some platforms
// such as linux-aarch64 and macos-x64 ...
// it can be either 4K or 64K and on macos-aarch64 it is 16K. To generate archives that are
// compatible for both settings, an alternative cds core region alignment can be enabled
// at building time:
//   --enable-compactible-cds-alignment
// Upon successful configuration, the compactible alignment then can be defined in:
//   os_linux_aarch64.cpp
//   os_bsd_x86.cpp
size_t MetaspaceShared::core_region_alignment() {
  return os::cds_core_region_alignment();
}

static bool shared_base_valid(char* shared_base) {
  // We check user input for SharedBaseAddress at dump time.

  // At CDS runtime, "shared_base" will be the (attempted) mapping start. It will also
  // be the encoding base, since the the headers of archived base objects (and with Lilliput,
  // the prototype mark words) carry pre-computed narrow Klass IDs that refer to the mapping
  // start as base.
  //
  // On AARCH64, The "shared_base" may not be later usable as encoding base, depending on the
  // total size of the reserved area and the precomputed_narrow_klass_shift. This is checked
  // before reserving memory.  Here we weed out values already known to be invalid later.
  return AARCH64_ONLY(is_aligned(shared_base, 4 * G)) NOT_AARCH64(true);
}

class DumpClassListCLDClosure : public CLDClosure {
  static const int INITIAL_TABLE_SIZE = 1987;
  static const int MAX_TABLE_SIZE = 61333;

  fileStream *_stream;
  ResizeableResourceHashtable<InstanceKlass*, bool,
                              AnyObj::C_HEAP, mtClassShared> _dumped_classes;

  void dump(InstanceKlass* ik) {
    bool created;
    _dumped_classes.put_if_absent(ik, &created);
    if (!created) {
      return;
    }
    if (_dumped_classes.maybe_grow()) {
      log_info(cds, hashtables)("Expanded _dumped_classes table to %d", _dumped_classes.table_size());
    }
    if (ik->java_super()) {
      dump(ik->java_super());
    }
    Array<InstanceKlass*>* interfaces = ik->local_interfaces();
    int len = interfaces->length();
    for (int i = 0; i < len; i++) {
      dump(interfaces->at(i));
    }
    ClassListWriter::write_to_stream(ik, _stream);
  }

public:
  DumpClassListCLDClosure(fileStream* f)
  : CLDClosure(), _dumped_classes(INITIAL_TABLE_SIZE, MAX_TABLE_SIZE) {
    _stream = f;
  }

  void do_cld(ClassLoaderData* cld) {
    for (Klass* klass = cld->klasses(); klass != nullptr; klass = klass->next_link()) {
      if (klass->is_instance_klass()) {
        dump(InstanceKlass::cast(klass));
      }
    }
  }
};

void MetaspaceShared::dump_loaded_classes(const char* file_name, TRAPS) {
  fileStream stream(file_name, "w");
  if (stream.is_open()) {
    MutexLocker lock(ClassLoaderDataGraph_lock);
    MutexLocker lock2(ClassListFile_lock, Mutex::_no_safepoint_check_flag);
    DumpClassListCLDClosure collect_classes(&stream);
    ClassLoaderDataGraph::loaded_cld_do(&collect_classes);
  } else {
    THROW_MSG(vmSymbols::java_io_IOException(), "Failed to open file");
  }
}

// If p is not aligned, move it up to the next address that's aligned with alignment.
// If this is not possible (because p is too high), return nullptr. Example:
//     p = 0xffffffffffff0000, alignment= 0x10000    => return nullptr.
static char* align_up_or_null(char* p, size_t alignment) {
  assert(p != nullptr, "sanity");
  if (is_aligned(p, alignment)) {
    return p;
  }

  char* down = align_down(p, alignment);
  if (max_uintx - uintx(down) < uintx(alignment)) {
    // Run out of address space to align up.
    return nullptr;
  }

  char* aligned = align_up(p, alignment);
  assert(aligned >= p, "sanity");
  assert(aligned != nullptr, "sanity");
  return aligned;
}

static bool shared_base_too_high(char* specified_base, char* aligned_base, size_t cds_max) {
  // Caller should have checked if align_up_or_null( returns nullptr (comparing specified_base
  // with nullptr is UB).
  assert(aligned_base != nullptr, "sanity");
  assert(aligned_base >= specified_base, "sanity");

  if (max_uintx - uintx(aligned_base) < uintx(cds_max)) {
    // Not enough address space to hold an archive of cds_max bytes from aligned_base.
    return true;
  } else {
    return false;
  }
}

static char* compute_shared_base(size_t cds_max) {
  char* specified_base = (char*)SharedBaseAddress;
  size_t alignment = MetaspaceShared::core_region_alignment();
  if (UseCompressedClassPointers) {
    alignment = MAX2(alignment, Metaspace::reserve_alignment());
  }

  if (SharedBaseAddress == 0) {
    // Special meaning of -XX:SharedBaseAddress=0 -> Always map archive at os-selected address.
    return specified_base;
  }

  char* aligned_base = align_up_or_null(specified_base, alignment);

  if (aligned_base != specified_base) {
    log_info(cds)("SharedBaseAddress (" INTPTR_FORMAT ") aligned up to " INTPTR_FORMAT,
                   p2i(specified_base), p2i(aligned_base));
  }

  const char* err = nullptr;
  if (aligned_base == nullptr) {
    err = "too high";
  } else if (shared_base_too_high(specified_base, aligned_base, cds_max)) {
    err = "too high";
  } else if (!shared_base_valid(aligned_base)) {
    err = "invalid for this platform";
  } else {
    return aligned_base;
  }

  // Arguments::default_SharedBaseAddress() is hard-coded in cds_globals.hpp. It must be carefully
  // picked that (a) the align_up() below will always return a valid value; (b) none of
  // the following asserts will fail.
  log_warning(cds)("SharedBaseAddress (" INTPTR_FORMAT ") is %s. Reverted to " INTPTR_FORMAT,
                   p2i((void*)SharedBaseAddress), err,
                   p2i((void*)Arguments::default_SharedBaseAddress()));

  specified_base = (char*)Arguments::default_SharedBaseAddress();
  aligned_base = align_up(specified_base, alignment);

  // Make sure the default value of SharedBaseAddress specified in globals.hpp is sane.
  assert(!shared_base_too_high(specified_base, aligned_base, cds_max), "Sanity");
  assert(shared_base_valid(aligned_base), "Sanity");
  return aligned_base;
}

void MetaspaceShared::initialize_for_static_dump() {
  assert(CDSConfig::is_dumping_static_archive(), "sanity");
<<<<<<< HEAD

  if (CDSConfig::is_dumping_preimage_static_archive() || CDSConfig::is_dumping_final_static_archive()) {
    if (!((UseG1GC || UseParallelGC || UseSerialGC || UseEpsilonGC || UseShenandoahGC) && UseCompressedClassPointers)) {
      vm_exit_during_initialization("Cannot create the CacheDataStore",
                                    "UseCompressedClassPointers must be enabled, and collector must be G1, Parallel, Serial, Epsilon, or Shenandoah");
    }
  }

  log_info(cds)("Core region alignment: " SIZE_FORMAT, core_region_alignment());
=======
  log_info(cds)("Core region alignment: %zu", core_region_alignment());
>>>>>>> 1858dc14
  // The max allowed size for CDS archive. We use this to limit SharedBaseAddress
  // to avoid address space wrap around.
  size_t cds_max;
  const size_t reserve_alignment = core_region_alignment();

#ifdef _LP64
  const uint64_t UnscaledClassSpaceMax = (uint64_t(max_juint) + 1);
  cds_max = align_down(UnscaledClassSpaceMax, reserve_alignment);
#else
  // We don't support archives larger than 256MB on 32-bit due to limited
  //  virtual address space.
  cds_max = align_down(256*M, reserve_alignment);
#endif

  _requested_base_address = compute_shared_base(cds_max);
  SharedBaseAddress = (size_t)_requested_base_address;

  size_t symbol_rs_size = LP64_ONLY(3 * G) NOT_LP64(128 * M);
  _symbol_rs = MemoryReserver::reserve(symbol_rs_size,
                                       os::vm_allocation_granularity(),
                                       os::vm_page_size(),
                                       mtClassShared);
  if (!_symbol_rs.is_reserved()) {
    log_error(cds)("Unable to reserve memory for symbols: %zu bytes.", symbol_rs_size);
    MetaspaceShared::unrecoverable_writing_error();
  }
  _symbol_region.init(&_symbol_rs, &_symbol_vs);
}

// Called by universe_post_init()
void MetaspaceShared::post_initialize(TRAPS) {
  if (CDSConfig::is_using_archive()) {
    int size = FileMapInfo::get_number_of_shared_paths();
    if (size > 0) {
      CDSProtectionDomain::allocate_shared_data_arrays(size, CHECK);
      if (!CDSConfig::is_dumping_dynamic_archive()) {
        FileMapInfo* info;
        if (FileMapInfo::dynamic_info() == nullptr) {
          info = FileMapInfo::current_info();
        } else {
          info = FileMapInfo::dynamic_info();
        }
        ClassLoaderExt::init_paths_start_index(info->app_class_paths_start_index());
        ClassLoaderExt::init_app_module_paths_start_index(info->app_module_paths_start_index());
        ClassLoaderExt::init_num_module_paths(info->header()->num_module_paths());
      }
    }
  }
}

// Extra java.lang.Strings to be added to the archive
static GrowableArrayCHeap<OopHandle, mtClassShared>* _extra_interned_strings = nullptr;
// Extra Symbols to be added to the archive
static GrowableArrayCHeap<Symbol*, mtClassShared>* _extra_symbols = nullptr;
// Methods managed by SystemDictionary::find_method_handle_intrinsic() to be added to the archive
static GrowableArray<Method*>* _pending_method_handle_intrinsics = nullptr;

void MetaspaceShared::read_extra_data(JavaThread* current, const char* filename) {
  _extra_interned_strings = new GrowableArrayCHeap<OopHandle, mtClassShared>(10000);
  _extra_symbols = new GrowableArrayCHeap<Symbol*, mtClassShared>(1000);

  HashtableTextDump reader(filename);
  reader.check_version("VERSION: 1.0");

  while (reader.remain() > 0) {
    int utf8_length;
    int prefix_type = reader.scan_prefix(&utf8_length);
    ResourceMark rm(current);
    if (utf8_length == 0x7fffffff) {
      // buf_len will overflown 32-bit value.
      log_error(cds)("string length too large: %d", utf8_length);
      MetaspaceShared::unrecoverable_loading_error();
    }
    int buf_len = utf8_length+1;
    char* utf8_buffer = NEW_RESOURCE_ARRAY(char, buf_len);
    reader.get_utf8(utf8_buffer, utf8_length);
    utf8_buffer[utf8_length] = '\0';

    if (prefix_type == HashtableTextDump::SymbolPrefix) {
      _extra_symbols->append(SymbolTable::new_permanent_symbol(utf8_buffer));
    } else{
      assert(prefix_type == HashtableTextDump::StringPrefix, "Sanity");
      ExceptionMark em(current);
      JavaThread* THREAD = current; // For exception macros.
      oop str = StringTable::intern(utf8_buffer, THREAD);

      if (HAS_PENDING_EXCEPTION) {
        log_warning(cds, heap)("[line %d] extra interned string allocation failed; size too large: %d",
                               reader.last_line_no(), utf8_length);
        CLEAR_PENDING_EXCEPTION;
      } else {
#if INCLUDE_CDS_JAVA_HEAP
        if (ArchiveHeapWriter::is_string_too_large_to_archive(str)) {
          log_warning(cds, heap)("[line %d] extra interned string ignored; size too large: %d",
                                 reader.last_line_no(), utf8_length);
          continue;
        }
        // Make sure this string is included in the dumped interned string table.
        assert(str != nullptr, "must succeed");
        _extra_interned_strings->append(OopHandle(Universe::vm_global(), str));
#endif
      }
    }
  }
}

void MetaspaceShared::make_method_handle_intrinsics_shareable() {
  for (int i = 0; i < _pending_method_handle_intrinsics->length(); i++) {
    Method* m = ArchiveBuilder::current()->get_buffered_addr(_pending_method_handle_intrinsics->at(i));
    m->remove_unshareable_info();
    // Each method has its own constant pool (which is distinct from m->method_holder()->constants());
    m->constants()->remove_unshareable_info();
  }
}

void MetaspaceShared::write_method_handle_intrinsics() {
  int len = _pending_method_handle_intrinsics->length();
  _archived_method_handle_intrinsics = ArchiveBuilder::new_ro_array<Method*>(len);
  int word_size = _archived_method_handle_intrinsics->size();
  for (int i = 0; i < len; i++) {
    Method* m = _pending_method_handle_intrinsics->at(i);
    ArchiveBuilder::current()->write_pointer_in_buffer(_archived_method_handle_intrinsics->adr_at(i), m);
    word_size += m->size() + m->constMethod()->size() + m->constants()->size();
    if (m->constants()->cache() != nullptr) {
      word_size += m->constants()->cache()->size();
    }
  }
  log_info(cds)("Archived %d method handle intrinsics (%d bytes)", len, word_size * BytesPerWord);
}

// About "serialize" --
//
// This is (probably a badly named) way to read/write a data stream of pointers and
// miscellaneous data from/to the shared archive file. The usual code looks like this:
//
//     // These two global C++ variables are initialized during dump time.
//     static int _archived_int;
//     static MetaspaceObj* archived_ptr;
//
//     void MyClass::serialize(SerializeClosure* soc) {
//         soc->do_int(&_archived_int);
//         soc->do_int(&_archived_ptr);
//     }
//
//     At dumptime, these two variables are stored into the CDS archive.
//     At runtime, these two variables are loaded from the CDS archive.
//     In addition, the pointer is relocated as necessary.
//
// Some of the xxx::serialize() functions may have side effects and assume that
// the archive is already mapped. For example, SymbolTable::serialize_shared_table_header()
// unconditionally makes the set of archived symbols available. Therefore, we put most
// of these xxx::serialize() functions inside MetaspaceShared::serialize(), which
// is called AFTER we made the decision to map the archive.
//
// However, some of the "serialized" data are used to decide whether an archive should
// be mapped or not (e.g., for checking if the -Djdk.module.main property is compatible
// with the archive). The xxx::serialize() functions for these data must be put inside
// MetaspaceShared::early_serialize(). Such functions must not produce side effects that
// assume we will always decides to map the archive.

void MetaspaceShared::early_serialize(SerializeClosure* soc) {
  int tag = 0;
  soc->do_tag(--tag);
  CDS_JAVA_HEAP_ONLY(Modules::serialize_archived_module_info(soc);)
  soc->do_tag(666);
}

void MetaspaceShared::serialize(SerializeClosure* soc) {
  int tag = 0;
  soc->do_tag(--tag);

  // Verify the sizes of various metadata in the system.
  soc->do_tag(sizeof(Method));
  soc->do_tag(sizeof(ConstMethod));
  soc->do_tag(arrayOopDesc::base_offset_in_bytes(T_BYTE));
  soc->do_tag(sizeof(ConstantPool));
  soc->do_tag(sizeof(ConstantPoolCache));
  soc->do_tag(objArrayOopDesc::base_offset_in_bytes());
  soc->do_tag(typeArrayOopDesc::base_offset_in_bytes(T_BYTE));
  soc->do_tag(sizeof(Symbol));

  // Need to do this first, as subsequent steps may call virtual functions
  // in archived Metadata objects.
  CppVtables::serialize(soc);
  soc->do_tag(--tag);

  // Dump/restore miscellaneous metadata.
  JavaClasses::serialize_offsets(soc);
  Universe::serialize(soc);
  soc->do_tag(--tag);

  // Dump/restore references to commonly used names and signatures.
  vmSymbols::serialize(soc);
  soc->do_tag(--tag);

  // Dump/restore the symbol/string/subgraph_info tables
  SymbolTable::serialize_shared_table_header(soc);
  StringTable::serialize_shared_table_header(soc);
  HeapShared::serialize_tables(soc);
  SystemDictionaryShared::serialize_dictionary_headers(soc);
  AOTLinkedClassBulkLoader::serialize(soc, true);
  FinalImageRecipes::serialize(soc, true);
  TrainingData::serialize_training_data(soc);
  InstanceMirrorKlass::serialize_offsets(soc);

  // Dump/restore well known classes (pointers)
  SystemDictionaryShared::serialize_vm_classes(soc);
  soc->do_tag(--tag);

  CDS_JAVA_HEAP_ONLY(ClassLoaderDataShared::serialize(soc);)
  soc->do_ptr((void**)&_archived_method_handle_intrinsics);

  LambdaFormInvokers::serialize(soc);
  AdapterHandlerLibrary::serialize_shared_table_header(soc);

  soc->do_tag(666);
}

static void rewrite_nofast_bytecode(const methodHandle& method) {
  BytecodeStream bcs(method);
  while (!bcs.is_last_bytecode()) {
    Bytecodes::Code opcode = bcs.next();
    switch (opcode) {
    case Bytecodes::_getfield:      *bcs.bcp() = Bytecodes::_nofast_getfield;      break;
    case Bytecodes::_putfield:      *bcs.bcp() = Bytecodes::_nofast_putfield;      break;
    case Bytecodes::_aload_0:       *bcs.bcp() = Bytecodes::_nofast_aload_0;       break;
    case Bytecodes::_iload: {
      if (!bcs.is_wide()) {
        *bcs.bcp() = Bytecodes::_nofast_iload;
      }
      break;
    }
    default: break;
    }
  }
}

// [1] Rewrite all bytecodes as needed, so that the ConstMethod* will not be modified
//     at run time by RewriteBytecodes/RewriteFrequentPairs
// [2] Assign a fingerprint, so one doesn't need to be assigned at run-time.
void MetaspaceShared::rewrite_nofast_bytecodes_and_calculate_fingerprints(Thread* thread, InstanceKlass* ik) {
  for (int i = 0; i < ik->methods()->length(); i++) {
    methodHandle m(thread, ik->methods()->at(i));
    if (ik->can_be_verified_at_dumptime() && ik->is_linked()) {
      rewrite_nofast_bytecode(m);
    }
    Fingerprinter fp(m);
    // The side effect of this call sets method's fingerprint field.
    fp.fingerprint();
  }
}

class VM_PopulateDumpSharedSpace : public VM_Operation {
private:
  ArchiveHeapInfo _heap_info;
  FileMapInfo* _map_info;
  StaticArchiveBuilder& _builder;

  void dump_java_heap_objects(GrowableArray<Klass*>* klasses) NOT_CDS_JAVA_HEAP_RETURN;
  void dump_shared_symbol_table(GrowableArray<Symbol*>* symbols) {
    log_info(cds)("Dumping symbol table ...");
    SymbolTable::write_to_archive(symbols);
  }
  char* dump_early_read_only_tables();
  char* dump_read_only_tables();

public:

  VM_PopulateDumpSharedSpace(StaticArchiveBuilder& b) :
    VM_Operation(), _heap_info(), _map_info(nullptr), _builder(b) {}

  bool skip_operation() const { return false; }

  VMOp_Type type() const { return VMOp_PopulateDumpSharedSpace; }
  ArchiveHeapInfo* heap_info()  { return &_heap_info; }
  FileMapInfo* map_info() const { return _map_info; }
  void doit();   // outline because gdb sucks
  bool allow_nested_vm_operations() const { return true; }
}; // class VM_PopulateDumpSharedSpace

class StaticArchiveBuilder : public ArchiveBuilder {
public:
  StaticArchiveBuilder() : ArchiveBuilder() {}

  virtual void iterate_roots(MetaspaceClosure* it) {
    FileMapInfo::metaspace_pointers_do(it);
    AOTArtifactFinder::all_cached_classes_do(it);
    SystemDictionaryShared::dumptime_classes_do(it);
    Universe::metaspace_pointers_do(it);
    vmSymbols::metaspace_pointers_do(it);
    TrainingData::iterate_roots(it);

    // The above code should find all the symbols that are referenced by the
    // archived classes. We just need to add the extra symbols which
    // may not be used by any of the archived classes -- these are usually
    // symbols that we anticipate to be used at run time, so we can store
    // them in the RO region, to be shared across multiple processes.
    if (_extra_symbols != nullptr) {
      for (int i = 0; i < _extra_symbols->length(); i++) {
        it->push(_extra_symbols->adr_at(i));
      }
    }

    for (int i = 0; i < _pending_method_handle_intrinsics->length(); i++) {
      it->push(_pending_method_handle_intrinsics->adr_at(i));
    }
  }
};

char* VM_PopulateDumpSharedSpace::dump_early_read_only_tables() {
  ArchiveBuilder::OtherROAllocMark mark;

  CDS_JAVA_HEAP_ONLY(Modules::dump_archived_module_info());

  DumpRegion* ro_region = ArchiveBuilder::current()->ro_region();
  char* start = ro_region->top();
  WriteClosure wc(ro_region);
  MetaspaceShared::early_serialize(&wc);
  return start;
}

char* VM_PopulateDumpSharedSpace::dump_read_only_tables() {
  ArchiveBuilder::OtherROAllocMark mark;

  SystemDictionaryShared::write_to_archive();
  AOTClassLinker::write_to_archive();
  if (CDSConfig::is_dumping_preimage_static_archive()) {
    FinalImageRecipes::record_recipes();
  }
  AOTLinkedClassBulkLoader::record_unregistered_classes();
  TrainingData::dump_training_data();
  MetaspaceShared::write_method_handle_intrinsics();

  // Write lambform lines into archive
  LambdaFormInvokers::dump_static_archive_invokers();

  if (CDSConfig::is_dumping_adapters()) {
    AdapterHandlerLibrary::archive_adapter_table();
  }

  // Write the other data to the output array.
  DumpRegion* ro_region = ArchiveBuilder::current()->ro_region();
  char* start = ro_region->top();
  WriteClosure wc(ro_region);
  MetaspaceShared::serialize(&wc);

  return start;
}

void VM_PopulateDumpSharedSpace::doit() {
  //guarantee(!CDSConfig::is_using_archive(), "We should not be using an archive when we dump");

  DEBUG_ONLY(SystemDictionaryShared::NoClassLoadingMark nclm);

  _pending_method_handle_intrinsics = new (mtClassShared) GrowableArray<Method*>(256, mtClassShared);
  if (CDSConfig::is_dumping_aot_linked_classes()) {
    // When dumping AOT-linked classes, some classes may have direct references to a method handle
    // intrinsic. The easiest thing is to save all of them into the AOT cache.
    SystemDictionary::get_all_method_handle_intrinsics(_pending_method_handle_intrinsics);
  }

  FileMapInfo::check_nonempty_dir_in_shared_path_table();

  NOT_PRODUCT(SystemDictionary::verify();)

  // Block concurrent class unloading from changing the _dumptime_table
  MutexLocker ml(DumpTimeTable_lock, Mutex::_no_safepoint_check_flag);

#if INCLUDE_CDS_JAVA_HEAP
  if (HeapShared::can_write() && _extra_interned_strings != nullptr) {
    for (int i = 0; i < _extra_interned_strings->length(); i ++) {
      OopHandle string = _extra_interned_strings->at(i);
      HeapShared::add_to_dumped_interned_strings(string.resolve());
    }
  }
#endif

  _builder.gather_source_objs();
  _builder.reserve_buffer();

  CppVtables::dumptime_init(&_builder);

  _builder.sort_metadata_objs();
  _builder.dump_rw_metadata();
  _builder.dump_ro_metadata();
  _builder.relocate_metaspaceobj_embedded_pointers();

  log_info(cds)("Make classes shareable");
  _builder.make_klasses_shareable();
  MetaspaceShared::make_method_handle_intrinsics_shareable();

  dump_java_heap_objects(_builder.klasses());
  dump_shared_symbol_table(_builder.symbols());

  char* early_serialized_data = dump_early_read_only_tables();
  char* serialized_data = dump_read_only_tables();

  SystemDictionaryShared::adjust_lambda_proxy_class_dictionary();

  log_info(cds)("Make training data shareable");
  _builder.make_training_data_shareable();

  // The vtable clones contain addresses of the current process.
  // We don't want to write these addresses into the archive.
  CppVtables::zero_archived_vtables();

  // Write the archive file
  const char* static_archive;
  if (CDSConfig::is_dumping_final_static_archive()) {
    static_archive = CacheDataStore;
    assert(FileMapInfo::current_info() != nullptr, "sanity");
    delete FileMapInfo::current_info();
  } else {
    static_archive = CDSConfig::static_archive_path();
  }
  assert(static_archive != nullptr, "SharedArchiveFile not set?");
  _map_info = new FileMapInfo(static_archive, true);
  _map_info->populate_header(MetaspaceShared::core_region_alignment());
  _map_info->set_early_serialized_data(early_serialized_data);
  _map_info->set_serialized_data(serialized_data);
  _map_info->set_cloned_vtables(CppVtables::vtables_serialized_base());
}

class CollectCLDClosure : public CLDClosure {
  GrowableArray<ClassLoaderData*> _loaded_cld;
  GrowableArray<OopHandle> _loaded_cld_handles; // keep the CLDs alive
  Thread* _current_thread;
public:
  CollectCLDClosure(Thread* thread) : _current_thread(thread) {}
  ~CollectCLDClosure() {
    for (int i = 0; i < _loaded_cld_handles.length(); i++) {
      _loaded_cld_handles.at(i).release(Universe::vm_global());
    }
  }
  void do_cld(ClassLoaderData* cld) {
    assert(cld->is_alive(), "must be");
    _loaded_cld.append(cld);
    _loaded_cld_handles.append(OopHandle(Universe::vm_global(), cld->holder()));
  }

  int nof_cld() const                { return _loaded_cld.length(); }
  ClassLoaderData* cld_at(int index) { return _loaded_cld.at(index); }
};

// Check if we can eagerly link this class at dump time, so we can avoid the
// runtime linking overhead (especially verification)
bool MetaspaceShared::may_be_eagerly_linked(InstanceKlass* ik) {
  if (CDSConfig::preserve_all_dumptime_verification_states(ik)) {
    assert(ik->can_be_verified_at_dumptime(), "sanity");
  }
  if (!ik->can_be_verified_at_dumptime()) {
    // For old classes, try to leave them in the unlinked state, so
    // we can still store them in the archive. They must be
    // linked/verified at runtime.
    return false;
  }

  if (CDSConfig::is_dumping_dynamic_archive() && ik->is_shared_unregistered_class()) {
    // Linking of unregistered classes at this stage may cause more
    // classes to be resolved, resulting in calls to ClassLoader.loadClass()
    // that may not be expected by custom class loaders.
    //
    // It's OK to do this for the built-in loaders as we know they can
    // tolerate this.
    return false;
  }
  return true;
}


void MetaspaceShared::link_shared_classes(bool jcmd_request, TRAPS) {
  AOTClassLinker::initialize();

  if (!jcmd_request && !CDSConfig::is_dumping_dynamic_archive()
      && !CDSConfig::is_dumping_preimage_static_archive()
      && !CDSConfig::is_dumping_final_static_archive()) {
    // If we have regenerated invoker classes in the dynamic archive,
    // they will conflict with the resolved CONSTANT_Klass references that are stored
    // in the static archive. This is not easy to handle. Let's disable
    // it for dynamic archive for now.
    LambdaFormInvokers::regenerate_holder_classes(CHECK);
  }

  // Collect all loaded ClassLoaderData.
  CollectCLDClosure collect_cld(THREAD);
  {
    // ClassLoaderDataGraph::loaded_cld_do requires ClassLoaderDataGraph_lock.
    // We cannot link the classes while holding this lock (or else we may run into deadlock).
    // Therefore, we need to first collect all the CLDs, and then link their classes after
    // releasing the lock.
    MutexLocker lock(ClassLoaderDataGraph_lock);
    ClassLoaderDataGraph::loaded_cld_do(&collect_cld);
  }

  while (true) {
    bool has_linked = false;
    for (int i = 0; i < collect_cld.nof_cld(); i++) {
      ClassLoaderData* cld = collect_cld.cld_at(i);
      for (Klass* klass = cld->klasses(); klass != nullptr; klass = klass->next_link()) {
        if (klass->is_instance_klass()) {
          InstanceKlass* ik = InstanceKlass::cast(klass);
          if (may_be_eagerly_linked(ik)) {
            has_linked |= try_link_class(THREAD, ik);
          }
          if (CDSConfig::is_dumping_heap() && ik->is_linked() && !ik->is_initialized()) {
            AOTClassInitializer::maybe_preinit_class(ik, CHECK);
          }
        }
      }
    }

    if (!has_linked) {
      break;
    }
    // Class linking includes verification which may load more classes.
    // Keep scanning until we have linked no more classes.
  }

  // Resolve constant pool entries -- we don't load any new classes during this stage
  for (int i = 0; i < collect_cld.nof_cld(); i++) {
    ClassLoaderData* cld = collect_cld.cld_at(i);
    for (Klass* klass = cld->klasses(); klass != nullptr; klass = klass->next_link()) {
      if (klass->is_instance_klass()) {
        InstanceKlass* ik = InstanceKlass::cast(klass);
        AOTConstantPoolResolver::dumptime_resolve_constants(ik, CHECK);
        if (CDSConfig::is_dumping_preimage_static_archive()) {
          FinalImageRecipes::add_reflection_data_flags(ik, CHECK);
        }
      }
    }
  }

  if (CDSConfig::is_dumping_preimage_static_archive()) {
    // Do this after all classes are verified by the above loop.
    // Any classes loaded from here on will be automatically excluded, so
    // there's no need to force verification or resolve CP entries.
    RecordTraining = false;
    SystemDictionaryShared::ignore_new_classes();
    LambdaFormInvokers::regenerate_holder_classes(CHECK);
    RecordTraining = true;
  }

  if (CDSConfig::is_dumping_final_static_archive()) {
    FinalImageRecipes::apply_recipes(CHECK);
  }
}

void MetaspaceShared::prepare_for_dumping() {
  assert(CDSConfig::is_dumping_archive(), "sanity");
  CDSConfig::check_unsupported_dumping_module_options();
  ClassLoader::initialize_shared_path(JavaThread::current());
}

// Preload classes from a list, populate the shared spaces and dump to a
// file.
void MetaspaceShared::preload_and_dump(TRAPS) {
  CDSConfig::DumperThreadMark dumper_thread_mark(THREAD);
  ResourceMark rm(THREAD);
  HandleMark hm(THREAD);

  if (CDSConfig::is_dumping_final_static_archive() && PrintTrainingInfo) {
    tty->print_cr("==================== archived_training_data ** before dumping ====================");
    TrainingData::print_archived_training_data_on(tty);
  }

  StaticArchiveBuilder builder;
  preload_and_dump_impl(builder, THREAD);
  if (HAS_PENDING_EXCEPTION) {
    if (PENDING_EXCEPTION->is_a(vmClasses::OutOfMemoryError_klass())) {
      log_error(cds)("Out of memory. Please run with a larger Java heap, current MaxHeapSize = "
                     "%zuM", MaxHeapSize/M);
      MetaspaceShared::writing_error();
    } else {
      log_error(cds)("%s: %s", PENDING_EXCEPTION->klass()->external_name(),
                     java_lang_String::as_utf8_string(java_lang_Throwable::message(PENDING_EXCEPTION)));
      MetaspaceShared::writing_error("Unexpected exception, use -Xlog:cds,exceptions=trace for detail");
    }
  }

  if (!CDSConfig::old_cds_flags_used() && !CDSConfig::is_dumping_preimage_static_archive() && !CDSConfig::is_dumping_final_static_archive()) {
    // The JLI launcher only recognizes the "old" -Xshare:dump flag.
    // When the new -XX:AOTMode=create flag is used, we can't return
    // to the JLI launcher, as the launcher will fail when trying to
    // run the main class, which is not what we want.
    tty->print_cr("AOTCache creation is complete: %s", AOTCache);
    vm_exit(0);
  }
}

#if INCLUDE_CDS_JAVA_HEAP && defined(_LP64)
void MetaspaceShared::adjust_heap_sizes_for_dumping() {
  if (!CDSConfig::is_dumping_heap() || UseCompressedOops) {
    return;
  }
  // CDS heap dumping requires all string oops to have an offset
  // from the heap bottom that can be encoded in 32-bit.
  julong max_heap_size = (julong)(4 * G);

  if (MinHeapSize > max_heap_size) {
    log_debug(cds)("Setting MinHeapSize to 4G for CDS dumping, original size = %zuM", MinHeapSize/M);
    FLAG_SET_ERGO(MinHeapSize, max_heap_size);
  }
  if (InitialHeapSize > max_heap_size) {
    log_debug(cds)("Setting InitialHeapSize to 4G for CDS dumping, original size = %zuM", InitialHeapSize/M);
    FLAG_SET_ERGO(InitialHeapSize, max_heap_size);
  }
  if (MaxHeapSize > max_heap_size) {
    log_debug(cds)("Setting MaxHeapSize to 4G for CDS dumping, original size = %zuM", MaxHeapSize/M);
    FLAG_SET_ERGO(MaxHeapSize, max_heap_size);
  }
}
#endif // INCLUDE_CDS_JAVA_HEAP && _LP64

void MetaspaceShared::get_default_classlist(char* default_classlist, const size_t buf_size) {
  // Construct the path to the class list (in jre/lib)
  // Walk up two directories from the location of the VM and
  // optionally tack on "lib" (depending on platform)
  os::jvm_path(default_classlist, (jint)(buf_size));
  for (int i = 0; i < 3; i++) {
    char *end = strrchr(default_classlist, *os::file_separator());
    if (end != nullptr) *end = '\0';
  }
  size_t classlist_path_len = strlen(default_classlist);
  if (classlist_path_len >= 3) {
    if (strcmp(default_classlist + classlist_path_len - 3, "lib") != 0) {
      if (classlist_path_len < buf_size - 4) {
        jio_snprintf(default_classlist + classlist_path_len,
                     buf_size - classlist_path_len,
                     "%slib", os::file_separator());
        classlist_path_len += 4;
      }
    }
  }
  if (classlist_path_len < buf_size - 10) {
    jio_snprintf(default_classlist + classlist_path_len,
                 buf_size - classlist_path_len,
                 "%sclasslist", os::file_separator());
  }
}

void MetaspaceShared::preload_classes(TRAPS) {
  char default_classlist[JVM_MAXPATHLEN];
  const char* classlist_path;

  get_default_classlist(default_classlist, sizeof(default_classlist));
  if (SharedClassListFile == nullptr) {
    classlist_path = default_classlist;
  } else {
    classlist_path = SharedClassListFile;
  }

  log_info(cds)("Loading classes to share ...");
  ClassListParser::parse_classlist(classlist_path,
                                   ClassListParser::_parse_all, CHECK);
  if (ExtraSharedClassListFile) {
    ClassListParser::parse_classlist(ExtraSharedClassListFile,
                                     ClassListParser::_parse_all, CHECK);
  }
  if (classlist_path != default_classlist) {
    struct stat statbuf;
    if (os::stat(default_classlist, &statbuf) == 0) {
      // File exists, let's use it.
      ClassListParser::parse_classlist(default_classlist,
                                       ClassListParser::_parse_lambda_forms_invokers_only, CHECK);
    }
  }

  // Some classes are used at CDS runtime but are not loaded, and therefore archived, at
  // dumptime. We can perform dummmy calls to these classes at dumptime to ensure they
  // are archived.
  exercise_runtime_cds_code(CHECK);

  log_info(cds)("Loading classes to share: done.");
}

void MetaspaceShared::exercise_runtime_cds_code(TRAPS) {
  // Exercise the manifest processing code
  const char* dummy = "Manifest-Version: 1.0\n";
  CDSProtectionDomain::create_jar_manifest(dummy, strlen(dummy), CHECK);

  // Exercise FileSystem and URL code
  CDSProtectionDomain::to_file_URL("dummy.jar", Handle(), CHECK);
}

bool MetaspaceShared::is_recording_preimage_static_archive() {
  if (CDSConfig::is_dumping_preimage_static_archive()) {
      return _preimage_static_archive_dumped == 0;
  }
  return false;
}

void MetaspaceShared::preload_and_dump_impl(StaticArchiveBuilder& builder, TRAPS) {
  if (CDSConfig::is_dumping_preimage_static_archive()) {
    if (Atomic::cmpxchg(&_preimage_static_archive_dumped, 0, 1) != 0) {
      return;
    }
  }

  if (CDSConfig::is_dumping_classic_static_archive()) {
    // We are running with -Xshare:dump
    preload_classes(CHECK);

    if (SharedArchiveConfigFile) {
      log_info(cds)("Reading extra data from %s ...", SharedArchiveConfigFile);
      read_extra_data(THREAD, SharedArchiveConfigFile);
      log_info(cds)("Reading extra data: done.");
    }
  }

  if (CDSConfig::is_dumping_preimage_static_archive()) {
    log_info(cds)("Reading lambda form invokers of in JDK default classlist ...");
    char default_classlist[JVM_MAXPATHLEN];
    get_default_classlist(default_classlist, sizeof(default_classlist));
    struct stat statbuf;
    if (os::stat(default_classlist, &statbuf) == 0) {
      ClassListParser::parse_classlist(default_classlist,
                                       ClassListParser::_parse_lambda_forms_invokers_only, CHECK);
    }
  }

  // Rewrite and link classes
  log_info(cds)("Rewriting and linking classes ...");

  // Link any classes which got missed. This would happen if we have loaded classes that
  // were not explicitly specified in the classlist. E.g., if an interface implemented by class K
  // fails verification, all other interfaces that were not specified in the classlist but
  // are implemented by K are not verified.
  link_shared_classes(false/*not from jcmd*/, CHECK);
  log_info(cds)("Rewriting and linking classes: done");

  if (CDSConfig::is_dumping_final_static_archive()) {
    assert(RecordTraining == false, "must be");
    RecordTraining = true;
  }

  TrainingData::init_dumptime_table(CHECK); // captures TrainingDataSetLocker

#if INCLUDE_CDS_JAVA_HEAP
  if (CDSConfig::is_dumping_heap()) {
    if (!HeapShared::is_archived_boot_layer_available(THREAD)) {
      log_info(cds)("archivedBootLayer not available, disabling full module graph");
      CDSConfig::stop_dumping_full_module_graph();
    }
    HeapShared::init_for_dumping(CHECK);
    ArchiveHeapWriter::init();
    if (CDSConfig::is_dumping_full_module_graph()) {
      HeapShared::reset_archived_object_states(CHECK);
    }

    if (ArchiveLoaderLookupCache) {
      SystemDictionaryShared::create_loader_positive_lookup_cache(CHECK);
    }

    if (CDSConfig::is_dumping_invokedynamic()) {
      // This assert means that the MethodType and MethodTypeForm tables won't be
      // updated concurrently when we are saving their contents into a side table.
      assert(CDSConfig::allow_only_single_java_thread(), "Required");

      JavaValue result(T_VOID);
      JavaCalls::call_static(&result, vmClasses::MethodType_klass(),
                             vmSymbols::createArchivedObjects(),
                             vmSymbols::void_method_signature(),
                             CHECK);

      // java.lang.Class::reflectionFactory cannot be archived yet. We set this field
      // to null, and it will be initialized again at runtime.
      log_debug(cds)("Resetting Class::reflectionFactory");
      TempNewSymbol method_name = SymbolTable::new_symbol("resetArchivedStates");
      Symbol* method_sig = vmSymbols::void_method_signature();
      JavaCalls::call_static(&result, vmClasses::Class_klass(),
                             method_name, method_sig, CHECK);

      // Perhaps there is a way to avoid hard-coding these names here.
      // See discussion in JDK-8342481.
    }

    // Do this at the very end, when no Java code will be executed. Otherwise
    // some new strings may be added to the intern table.
    StringTable::allocate_shared_strings_array(CHECK);
  } else {
    log_info(cds)("Not dumping heap, reset CDSConfig::_is_using_optimized_module_handling");
    CDSConfig::stop_using_optimized_module_handling();
  }
#endif

  VM_PopulateDumpSharedSpace op(builder);
  VMThread::execute(&op);
  FileMapInfo* mapinfo = op.map_info();
  ArchiveHeapInfo* heap_info = op.heap_info();
  bool status;
  if (CDSConfig::is_dumping_preimage_static_archive()) {
    if ((status = write_static_archive(&builder, mapinfo, heap_info))) {
      fork_and_dump_final_static_archive();
    }
  } else if (CDSConfig::is_dumping_final_static_archive()) {
    RecordTraining = false;
    if (StoreCachedCode && CachedCodeFile != nullptr) { // FIXME: new workflow -- remove the CachedCodeFile flag
      if (log_is_enabled(Info, cds, jit)) {
        CDSAccess::test_heap_access_api();
      }

      // We have just created the final image. Let's run the AOT compiler
      if (PrintTrainingInfo) {
        tty->print_cr("==================== archived_training_data ** after dumping ====================");
        TrainingData::print_archived_training_data_on(tty);
      }

      CDSConfig::enable_dumping_cached_code();
      {
        builder.start_cc_region();
        Precompiler::compile_cached_code(&builder, CHECK);
        builder.end_cc_region();
      }
      CDSConfig::disable_dumping_cached_code();

      SCCache::close(); // Write final data and close archive
    }
    status = write_static_archive(&builder, mapinfo, heap_info);
  } else {
    status = write_static_archive(&builder, mapinfo, heap_info);
  }

  if (!status) {
    THROW_MSG(vmSymbols::java_io_IOException(), "Encountered error while dumping");
  }
}

bool MetaspaceShared::write_static_archive(ArchiveBuilder* builder, FileMapInfo* map_info, ArchiveHeapInfo* heap_info) {
  // relocate the data so that it can be mapped to MetaspaceShared::requested_base_address()
  // without runtime relocation.
  builder->relocate_to_requested();

  map_info->open_for_write();
  if (!map_info->is_open()) {
    return false;
  }
  builder->write_archive(map_info, heap_info);

  if (AllowArchivingWithJavaAgent) {
    log_warning(cds)("This archive was created with AllowArchivingWithJavaAgent. It should be used "
            "for testing purposes only and should not be used in a production environment");
  }
  return true;
}

static void print_java_launcher(outputStream* st) {
  st->print("%s%sbin%sjava", Arguments::get_java_home(), os::file_separator(), os::file_separator());
}

static void print_vm_arguments(outputStream* st) {
  const char* cp = Arguments::get_appclasspath();
  if (cp != nullptr && strlen(cp) > 0 && strcmp(cp, ".") != 0) {
    st->print(" -cp ");  st->print_raw(cp);
  }
  for (int i = 0; i < Arguments::num_jvm_flags(); i++) {
    st->print(" %s", Arguments::jvm_flags_array()[i]);
  }
  for (int i = 0; i < Arguments::num_jvm_args(); i++) {
    st->print(" %s", Arguments::jvm_args_array()[i]);
  }
}

void MetaspaceShared::fork_and_dump_final_static_archive() {
  assert(CDSConfig::is_dumping_preimage_static_archive(), "sanity");

  ResourceMark rm;
  stringStream ss;
  print_java_launcher(&ss);
  print_vm_arguments(&ss);
  ss.print(" -XX:CDSPreimage=%s", SharedArchiveFile);

  const char* cmd = ss.freeze();
  if (CDSManualFinalImage) {
    tty->print_cr("-XX:+CDSManualFinalImage is specified");
    tty->print_cr("Please manually execute the following command to create the final CDS image:");
    tty->print("    "); tty->print_raw_cr(cmd);

    // The following is useful if the dumping was trigger by a script that builds
    // a complex command-line.
    tty->print_cr("Note: to recreate the preimage only:");
    tty->print_cr("    rm -f %s", CacheDataStore);
    tty->print("    ");
    print_java_launcher(tty);
    print_vm_arguments(tty);
    if (Arguments::java_command() != nullptr) {
      tty->print(" %s", Arguments::java_command());
    }
    tty->cr();
  } else {
    // FIXME: space characters are not properly quoated. E.g.,
    //      java -Dfoo='a b c' HelloWorld
    log_info(cds)("Launching child process to create final CDS image:");
    log_info(cds)("    %s", cmd);
    int status = os::fork_and_exec(cmd);
    if (status != 0) {
      log_error(cds)("Child process finished; status = %d", status);
      log_error(cds)("To reproduce the error");
      ResourceMark rm;
      LogStream ls(Log(cds)::error());
      ls.print("    "); ls.print_raw_cr(cmd);

      // The following is useful if the dumping was trigger by a script that builds
      // a complex command-line.
      ls.print_cr("Note: to recreate the preimage only:");
      ls.print_cr("    rm -f %s", CacheDataStore);
      ls.print("    ");
      print_java_launcher(&ls);
      print_vm_arguments(&ls);
      ls.print(" -XX:+UnlockDiagnosticVMOptions -XX:+CDSManualFinalImage");
      if (Arguments::java_command() != nullptr) {
        ls.print(" %s", Arguments::java_command());
      }
      ls.cr();

      vm_direct_exit(status);
    } else {
      log_info(cds)("Child process finished; status = %d", status);
      // On Windows, need WRITE permission to remove the file.
      WINDOWS_ONLY(chmod(SharedArchiveFile, _S_IREAD | _S_IWRITE));
      status = remove(SharedArchiveFile);
      if (status != 0) {
        log_error(cds)("Failed to remove CDSPreimage file %s", SharedArchiveFile);
      } else {
        log_info(cds)("Removed CDSPreimage file %s", SharedArchiveFile);
      }
    }
  }
}

// Returns true if the class's status has changed.
bool MetaspaceShared::try_link_class(JavaThread* current, InstanceKlass* ik) {
  ExceptionMark em(current);
  JavaThread* THREAD = current; // For exception macros.
  assert(CDSConfig::is_dumping_archive(), "sanity");

  if (ik->is_shared() && !CDSConfig::is_dumping_final_static_archive()) {
    assert(CDSConfig::is_dumping_dynamic_archive(), "must be");
    return false;
  }

  if (ik->is_loaded() && !ik->is_linked() && ik->can_be_verified_at_dumptime() &&
      !SystemDictionaryShared::has_class_failed_verification(ik)) {
    bool saved = BytecodeVerificationLocal;
    if (ik->is_shared_unregistered_class() && ik->class_loader() == nullptr) {
      // The verification decision is based on BytecodeVerificationRemote
      // for non-system classes. Since we are using the null classloader
      // to load non-system classes for customized class loaders during dumping,
      // we need to temporarily change BytecodeVerificationLocal to be the same as
      // BytecodeVerificationRemote. Note this can cause the parent system
      // classes also being verified. The extra overhead is acceptable during
      // dumping.
      BytecodeVerificationLocal = BytecodeVerificationRemote;
    }
    ik->link_class(THREAD);
    if (HAS_PENDING_EXCEPTION) {
      ResourceMark rm(THREAD);
      log_warning(cds)("Preload Warning: Verification failed for %s",
                    ik->external_name());
      CLEAR_PENDING_EXCEPTION;
      SystemDictionaryShared::set_class_has_failed_verification(ik);
    } else {
      assert(!SystemDictionaryShared::has_class_failed_verification(ik), "sanity");
      ik->compute_has_loops_flag_for_methods();
    }
    BytecodeVerificationLocal = saved;
    return true;
  } else {
    return false;
  }
}

#if INCLUDE_CDS_JAVA_HEAP
void VM_PopulateDumpSharedSpace::dump_java_heap_objects(GrowableArray<Klass*>* klasses) {
  if (!HeapShared::can_write()) {
    if (!CDSConfig::is_dumping_preimage_static_archive()) {
     log_info(cds)(
      "Archived java heap is not supported as UseG1GC "
      "and UseCompressedClassPointers are required."
      "Current settings: UseG1GC=%s, UseCompressedClassPointers=%s.",
      BOOL_TO_STR(UseG1GC), BOOL_TO_STR(UseCompressedClassPointers));
    }
    return;
  }
  HeapShared::write_heap(&_heap_info);
}
#endif // INCLUDE_CDS_JAVA_HEAP

void MetaspaceShared::set_shared_metaspace_range(void* base, void *static_top, void* top) {
  assert(base <= static_top && static_top <= top, "must be");
  _shared_metaspace_static_top = static_top;
  MetaspaceObj::set_shared_metaspace_range(base, top);
}

bool MetaspaceShared::is_shared_dynamic(void* p) {
  if ((p < MetaspaceObj::shared_metaspace_top()) &&
      (p >= _shared_metaspace_static_top)) {
    return true;
  } else {
    return false;
  }
}

bool MetaspaceShared::is_shared_static(void* p) {
  if (is_in_shared_metaspace(p) && !is_shared_dynamic(p)) {
    return true;
  } else {
    return false;
  }
}

// This function is called when the JVM is unable to load the specified archive(s) due to one
// of the following conditions.
// - There's an error that indicates that the archive(s) files were corrupt or otherwise damaged.
// - When -XX:+RequireSharedSpaces is specified, AND the JVM cannot load the archive(s) due
//   to version or classpath mismatch.
void MetaspaceShared::unrecoverable_loading_error(const char* message) {
  log_error(cds)("An error has occurred while processing the shared archive file.");
  if (message != nullptr) {
    log_error(cds)("%s", message);
  }
  vm_exit_during_initialization("Unable to use shared archive.", nullptr);
}

// This function is called when the JVM is unable to write the specified CDS archive due to an
// unrecoverable error.
void MetaspaceShared::unrecoverable_writing_error(const char* message) {
  writing_error(message);
  vm_direct_exit(1);
}

// This function is called when the JVM is unable to write the specified CDS archive due to a
// an error. The error will be propagated
void MetaspaceShared::writing_error(const char* message) {
  log_error(cds)("An error has occurred while writing the shared archive file.");
  if (message != nullptr) {
    log_error(cds)("%s", message);
  }
}

void MetaspaceShared::initialize_runtime_shared_and_meta_spaces() {
  assert(CDSConfig::is_using_archive(), "Must be called when UseSharedSpaces is enabled");
  MapArchiveResult result = MAP_ARCHIVE_OTHER_FAILURE;

  FileMapInfo* static_mapinfo = FileMapInfo::current_info();
  FileMapInfo* dynamic_mapinfo = nullptr;

  if (static_mapinfo != nullptr) {
    log_info(cds)("Core region alignment: %zu", static_mapinfo->core_region_alignment());
    dynamic_mapinfo = open_dynamic_archive();

    // First try to map at the requested address
    result = map_archives(static_mapinfo, dynamic_mapinfo, true);
    if (result == MAP_ARCHIVE_MMAP_FAILURE) {
      // Mapping has failed (probably due to ASLR). Let's map at an address chosen
      // by the OS.
      log_info(cds)("Try to map archive(s) at an alternative address");
      result = map_archives(static_mapinfo, dynamic_mapinfo, false);
    }
  }

  if (result == MAP_ARCHIVE_SUCCESS) {
    bool dynamic_mapped = (dynamic_mapinfo != nullptr && dynamic_mapinfo->is_mapped());
    char* cds_base = static_mapinfo->mapped_base();
    char* cds_end =  dynamic_mapped ? dynamic_mapinfo->mapped_end() : static_mapinfo->mapped_end();
    // Register CDS memory region with LSan.
    LSAN_REGISTER_ROOT_REGION(cds_base, cds_end - cds_base);
    set_shared_metaspace_range(cds_base, static_mapinfo->mapped_end(), cds_end);
    _relocation_delta = static_mapinfo->relocation_delta();
    _requested_base_address = static_mapinfo->requested_base_address();
    if (dynamic_mapped) {
      FileMapInfo::set_shared_path_table(dynamic_mapinfo);
      // turn AutoCreateSharedArchive off if successfully mapped
      AutoCreateSharedArchive = false;
    } else {
      FileMapInfo::set_shared_path_table(static_mapinfo);
    }
  } else {
    set_shared_metaspace_range(nullptr, nullptr, nullptr);
    if (CDSConfig::is_dumping_dynamic_archive()) {
      log_warning(cds)("-XX:ArchiveClassesAtExit is unsupported when base CDS archive is not loaded. Run with -Xlog:cds for more info.");
    }
    UseSharedSpaces = false;
    // The base archive cannot be mapped. We cannot dump the dynamic shared archive.
    AutoCreateSharedArchive = false;
    CDSConfig::disable_dumping_dynamic_archive();
    log_info(cds)("Unable to map shared spaces");
    if (PrintSharedArchiveAndExit) {
      MetaspaceShared::unrecoverable_loading_error("Unable to use shared archive.");
    } else if (RequireSharedSpaces) {
      MetaspaceShared::unrecoverable_loading_error("Unable to map shared spaces");
    } else if (CDSConfig::is_dumping_final_static_archive()) {
      assert(CDSPreimage != nullptr, "must be");
      log_error(cds)("Unable to map shared spaces for CDSPreimage = %s", CDSPreimage);
      MetaspaceShared::unrecoverable_loading_error();
    }
  }

  // If mapping failed and -XShare:on, the vm should exit
  bool has_failed = false;
  if (static_mapinfo != nullptr && !static_mapinfo->is_mapped()) {
    has_failed = true;
    delete static_mapinfo;
  }
  if (dynamic_mapinfo != nullptr && !dynamic_mapinfo->is_mapped()) {
    has_failed = true;
    delete dynamic_mapinfo;
  }
  if (RequireSharedSpaces && has_failed) {
    // static archive mapped but dynamic archive failed
      MetaspaceShared::unrecoverable_loading_error("Unable to map shared spaces");
  }
}

// This is called very early at VM start up to get the size of the cached_code region, which
// is used in CodeCache::initialize_heaps()
void MetaspaceShared::open_static_archive() {
  if (!UseSharedSpaces) {
    return;
  }
  const char* static_archive = CDSConfig::static_archive_path();
  assert(static_archive != nullptr, "sanity");
  FileMapInfo* mapinfo = new FileMapInfo(static_archive, true);
  if (!mapinfo->initialize()) {
    delete(mapinfo);
  } else {
    FileMapRegion* r = mapinfo->region_at(MetaspaceShared::cc);
    CDSAccess::set_cached_code_size(r->used_aligned());
  }
}

FileMapInfo* MetaspaceShared::open_dynamic_archive() {
  if (CDSConfig::is_dumping_dynamic_archive()) {
    return nullptr;
  }
  const char* dynamic_archive = CDSConfig::dynamic_archive_path();
  if (dynamic_archive == nullptr) {
    return nullptr;
  }

  FileMapInfo* mapinfo = new FileMapInfo(dynamic_archive, false);
  if (!mapinfo->initialize()) {
    delete(mapinfo);
    if (RequireSharedSpaces) {
      MetaspaceShared::unrecoverable_loading_error("Failed to initialize dynamic archive");
    }
    return nullptr;
  }
  return mapinfo;
}

// use_requested_addr:
//  true  = map at FileMapHeader::_requested_base_address
//  false = map at an alternative address picked by OS.
MapArchiveResult MetaspaceShared::map_archives(FileMapInfo* static_mapinfo, FileMapInfo* dynamic_mapinfo,
                                               bool use_requested_addr) {
  if (use_requested_addr && static_mapinfo->requested_base_address() == nullptr) {
    log_info(cds)("Archive(s) were created with -XX:SharedBaseAddress=0. Always map at os-selected address.");
    return MAP_ARCHIVE_MMAP_FAILURE;
  }

  PRODUCT_ONLY(if (ArchiveRelocationMode == 1 && use_requested_addr) {
      // For product build only -- this is for benchmarking the cost of doing relocation.
      // For debug builds, the check is done below, after reserving the space, for better test coverage
      // (see comment below).
      log_info(cds)("ArchiveRelocationMode == 1: always map archive(s) at an alternative address");
      return MAP_ARCHIVE_MMAP_FAILURE;
    });

  if (ArchiveRelocationMode == 2 && !use_requested_addr) {
    log_info(cds)("ArchiveRelocationMode == 2: never map archive(s) at an alternative address");
    return MAP_ARCHIVE_MMAP_FAILURE;
  };

  if (dynamic_mapinfo != nullptr) {
    // Ensure that the OS won't be able to allocate new memory spaces between the two
    // archives, or else it would mess up the simple comparison in MetaspaceObj::is_shared().
    assert(static_mapinfo->mapping_end_offset() == dynamic_mapinfo->mapping_base_offset(), "no gap");
  }

  ReservedSpace total_space_rs, archive_space_rs, class_space_rs;
  MapArchiveResult result = MAP_ARCHIVE_OTHER_FAILURE;
  char* mapped_base_address = reserve_address_space_for_archives(static_mapinfo,
                                                                 dynamic_mapinfo,
                                                                 use_requested_addr,
                                                                 total_space_rs,
                                                                 archive_space_rs,
                                                                 class_space_rs);
  if (mapped_base_address == nullptr) {
    result = MAP_ARCHIVE_MMAP_FAILURE;
    log_debug(cds)("Failed to reserve spaces (use_requested_addr=%u)", (unsigned)use_requested_addr);
  } else {

#ifdef ASSERT
    // Some sanity checks after reserving address spaces for archives
    //  and class space.
    assert(archive_space_rs.is_reserved(), "Sanity");
    if (Metaspace::using_class_space()) {
      // Class space must closely follow the archive space. Both spaces
      //  must be aligned correctly.
      assert(class_space_rs.is_reserved(),
             "A class space should have been reserved");
      assert(class_space_rs.base() >= archive_space_rs.end(),
             "class space should follow the cds archive space");
      assert(is_aligned(archive_space_rs.base(),
                        core_region_alignment()),
             "Archive space misaligned");
      assert(is_aligned(class_space_rs.base(),
                        Metaspace::reserve_alignment()),
             "class space misaligned");
    }
#endif // ASSERT

    log_info(cds)("Reserved archive_space_rs [" INTPTR_FORMAT " - " INTPTR_FORMAT "] (%zu) bytes",
                   p2i(archive_space_rs.base()), p2i(archive_space_rs.end()), archive_space_rs.size());
    log_info(cds)("Reserved class_space_rs   [" INTPTR_FORMAT " - " INTPTR_FORMAT "] (%zu) bytes",
                   p2i(class_space_rs.base()), p2i(class_space_rs.end()), class_space_rs.size());

    if (MetaspaceShared::use_windows_memory_mapping()) {
      // We have now reserved address space for the archives, and will map in
      //  the archive files into this space.
      //
      // Special handling for Windows: on Windows we cannot map a file view
      //  into an existing memory mapping. So, we unmap the address range we
      //  just reserved again, which will make it available for mapping the
      //  archives.
      // Reserving this range has not been for naught however since it makes
      //  us reasonably sure the address range is available.
      //
      // But still it may fail, since between unmapping the range and mapping
      //  in the archive someone else may grab the address space. Therefore
      //  there is a fallback in FileMap::map_region() where we just read in
      //  the archive files sequentially instead of mapping it in. We couple
      //  this with use_requested_addr, since we're going to patch all the
      //  pointers anyway so there's no benefit to mmap.
      if (use_requested_addr) {
        assert(!total_space_rs.is_reserved(), "Should not be reserved for Windows");
        log_info(cds)("Windows mmap workaround: releasing archive space.");
        MemoryReserver::release(archive_space_rs);
        // Mark as not reserved
        archive_space_rs = {};
      }
    }
    MapArchiveResult static_result = map_archive(static_mapinfo, mapped_base_address, archive_space_rs);
    MapArchiveResult dynamic_result = (static_result == MAP_ARCHIVE_SUCCESS) ?
                                     map_archive(dynamic_mapinfo, mapped_base_address, archive_space_rs) : MAP_ARCHIVE_OTHER_FAILURE;

    DEBUG_ONLY(if (ArchiveRelocationMode == 1 && use_requested_addr) {
      // This is for simulating mmap failures at the requested address. In
      //  debug builds, we do it here (after all archives have possibly been
      //  mapped), so we can thoroughly test the code for failure handling
      //  (releasing all allocated resource, etc).
      log_info(cds)("ArchiveRelocationMode == 1: always map archive(s) at an alternative address");
      if (static_result == MAP_ARCHIVE_SUCCESS) {
        static_result = MAP_ARCHIVE_MMAP_FAILURE;
      }
      if (dynamic_result == MAP_ARCHIVE_SUCCESS) {
        dynamic_result = MAP_ARCHIVE_MMAP_FAILURE;
      }
    });

    if (static_result == MAP_ARCHIVE_SUCCESS) {
      if (dynamic_result == MAP_ARCHIVE_SUCCESS) {
        result = MAP_ARCHIVE_SUCCESS;
      } else if (dynamic_result == MAP_ARCHIVE_OTHER_FAILURE) {
        assert(dynamic_mapinfo != nullptr && !dynamic_mapinfo->is_mapped(), "must have failed");
        // No need to retry mapping the dynamic archive again, as it will never succeed
        // (bad file, etc) -- just keep the base archive.
        log_warning(cds, dynamic)("Unable to use shared archive. The top archive failed to load: %s",
                                  dynamic_mapinfo->full_path());
        result = MAP_ARCHIVE_SUCCESS;
        // TODO, we can give the unused space for the dynamic archive to class_space_rs, but there's no
        // easy API to do that right now.
      } else {
        result = MAP_ARCHIVE_MMAP_FAILURE;
      }
    } else if (static_result == MAP_ARCHIVE_OTHER_FAILURE) {
      result = MAP_ARCHIVE_OTHER_FAILURE;
    } else {
      result = MAP_ARCHIVE_MMAP_FAILURE;
    }
  }

  if (result == MAP_ARCHIVE_SUCCESS) {
    SharedBaseAddress = (size_t)mapped_base_address;
#ifdef _LP64
        if (Metaspace::using_class_space()) {
          // Set up ccs in metaspace.
          Metaspace::initialize_class_space(class_space_rs);

          // Set up compressed Klass pointer encoding: the encoding range must
          //  cover both archive and class space.
          address cds_base = (address)static_mapinfo->mapped_base();
          address ccs_end = (address)class_space_rs.end();
          assert(ccs_end > cds_base, "Sanity check");
          if (INCLUDE_CDS_JAVA_HEAP || UseCompactObjectHeaders) {
            // The CDS archive may contain narrow Klass IDs that were precomputed at archive generation time:
            // - every archived java object header (only if INCLUDE_CDS_JAVA_HEAP)
            // - every archived Klass' prototype   (only if +UseCompactObjectHeaders)
            //
            // In order for those IDs to still be valid, we need to dictate base and shift: base should be the
            // mapping start, shift the shift used at archive generation time.
            address precomputed_narrow_klass_base = cds_base;
            const int precomputed_narrow_klass_shift = ArchiveBuilder::precomputed_narrow_klass_shift();
            CompressedKlassPointers::initialize_for_given_encoding(
              cds_base, ccs_end - cds_base, // Klass range
              precomputed_narrow_klass_base, precomputed_narrow_klass_shift // precomputed encoding, see ArchiveBuilder
            );
          } else {
            // Let JVM freely chose encoding base and shift
            CompressedKlassPointers::initialize (
              cds_base, ccs_end - cds_base // Klass range
              );
          }
          // map_or_load_heap_region() compares the current narrow oop and klass encodings
          // with the archived ones, so it must be done after all encodings are determined.
          static_mapinfo->map_or_load_heap_region();
        }
#endif // _LP64
    log_info(cds)("initial optimized module handling: %s", CDSConfig::is_using_optimized_module_handling() ? "enabled" : "disabled");
    log_info(cds)("initial full module graph: %s", CDSConfig::is_using_full_module_graph() ? "enabled" : "disabled");
  } else {
    unmap_archive(static_mapinfo);
    unmap_archive(dynamic_mapinfo);
    release_reserved_spaces(total_space_rs, archive_space_rs, class_space_rs);
  }

  return result;
}


// This will reserve two address spaces suitable to house Klass structures, one
//  for the cds archives (static archive and optionally dynamic archive) and
//  optionally one move for ccs.
//
// Since both spaces must fall within the compressed class pointer encoding
//  range, they are allocated close to each other.
//
// Space for archives will be reserved first, followed by a potential gap,
//  followed by the space for ccs:
//
// +-- Base address             A        B                     End
// |                            |        |                      |
// v                            v        v                      v
// +-------------+--------------+        +----------------------+
// | static arc  | [dyn. arch]  | [gap]  | compr. class space   |
// +-------------+--------------+        +----------------------+
//
// (The gap may result from different alignment requirements between metaspace
//  and CDS)
//
// If UseCompressedClassPointers is disabled, only one address space will be
//  reserved:
//
// +-- Base address             End
// |                            |
// v                            v
// +-------------+--------------+
// | static arc  | [dyn. arch]  |
// +-------------+--------------+
//
// Base address: If use_archive_base_addr address is true, the Base address is
//  determined by the address stored in the static archive. If
//  use_archive_base_addr address is false, this base address is determined
//  by the platform.
//
// If UseCompressedClassPointers=1, the range encompassing both spaces will be
//  suitable to en/decode narrow Klass pointers: the base will be valid for
//  encoding, the range [Base, End) and not surpass the max. range for that encoding.
//
// Return:
//
// - On success:
//    - total_space_rs will be reserved as whole for archive_space_rs and
//      class_space_rs if UseCompressedClassPointers is true.
//      On Windows, try reserve archive_space_rs and class_space_rs
//      separately first if use_archive_base_addr is true.
//    - archive_space_rs will be reserved and large enough to host static and
//      if needed dynamic archive: [Base, A).
//      archive_space_rs.base and size will be aligned to CDS reserve
//      granularity.
//    - class_space_rs: If UseCompressedClassPointers=1, class_space_rs will
//      be reserved. Its start address will be aligned to metaspace reserve
//      alignment, which may differ from CDS alignment. It will follow the cds
//      archive space, close enough such that narrow class pointer encoding
//      covers both spaces.
//      If UseCompressedClassPointers=0, class_space_rs remains unreserved.
// - On error: null is returned and the spaces remain unreserved.
char* MetaspaceShared::reserve_address_space_for_archives(FileMapInfo* static_mapinfo,
                                                          FileMapInfo* dynamic_mapinfo,
                                                          bool use_archive_base_addr,
                                                          ReservedSpace& total_space_rs,
                                                          ReservedSpace& archive_space_rs,
                                                          ReservedSpace& class_space_rs) {

  address const base_address = (address) (use_archive_base_addr ? static_mapinfo->requested_base_address() : nullptr);
  const size_t archive_space_alignment = core_region_alignment();

  // Size and requested location of the archive_space_rs (for both static and dynamic archives)
  assert(static_mapinfo->mapping_base_offset() == 0, "Must be");
  size_t archive_end_offset  = (dynamic_mapinfo == nullptr) ? static_mapinfo->mapping_end_offset() : dynamic_mapinfo->mapping_end_offset();
  size_t archive_space_size = align_up(archive_end_offset, archive_space_alignment);

  if (!Metaspace::using_class_space()) {
    // Get the simple case out of the way first:
    // no compressed class space, simple allocation.

    // When running without class space, requested archive base should be aligned to cds core alignment.
    assert(is_aligned(base_address, archive_space_alignment),
             "Archive base address unaligned: " PTR_FORMAT ", needs alignment: %zu.",
             p2i(base_address), archive_space_alignment);

    archive_space_rs = MemoryReserver::reserve((char*)base_address,
                                               archive_space_size,
                                               archive_space_alignment,
                                               os::vm_page_size());
    if (archive_space_rs.is_reserved()) {
      assert(base_address == nullptr ||
             (address)archive_space_rs.base() == base_address, "Sanity");
      // Register archive space with NMT.
      MemTracker::record_virtual_memory_tag(archive_space_rs.base(), mtClassShared);
      return archive_space_rs.base();
    }
    return nullptr;
  }

#ifdef _LP64

  // Complex case: two spaces adjacent to each other, both to be addressable
  //  with narrow class pointers.
  // We reserve the whole range spanning both spaces, then split that range up.

  const size_t class_space_alignment = Metaspace::reserve_alignment();

  // When running with class space, requested archive base must satisfy both cds core alignment
  // and class space alignment.
  const size_t base_address_alignment = MAX2(class_space_alignment, archive_space_alignment);
  assert(is_aligned(base_address, base_address_alignment),
           "Archive base address unaligned: " PTR_FORMAT ", needs alignment: %zu.",
           p2i(base_address), base_address_alignment);

  size_t class_space_size = CompressedClassSpaceSize;
  assert(CompressedClassSpaceSize > 0 &&
         is_aligned(CompressedClassSpaceSize, class_space_alignment),
         "CompressedClassSpaceSize malformed: %zu", CompressedClassSpaceSize);

  const size_t ccs_begin_offset = align_up(archive_space_size, class_space_alignment);
  const size_t gap_size = ccs_begin_offset - archive_space_size;

  // Reduce class space size if it would not fit into the Klass encoding range
  constexpr size_t max_encoding_range_size = 4 * G;
  guarantee(archive_space_size < max_encoding_range_size - class_space_alignment, "Archive too large");
  if ((archive_space_size + gap_size + class_space_size) > max_encoding_range_size) {
    class_space_size = align_down(max_encoding_range_size - archive_space_size - gap_size, class_space_alignment);
    log_info(metaspace)("CDS initialization: reducing class space size from %zu to %zu",
        CompressedClassSpaceSize, class_space_size);
    FLAG_SET_ERGO(CompressedClassSpaceSize, class_space_size);
  }

  const size_t total_range_size =
      archive_space_size + gap_size + class_space_size;

  // Test that class space base address plus shift can be decoded by aarch64, when restored.
  const int precomputed_narrow_klass_shift = ArchiveBuilder::precomputed_narrow_klass_shift();
  if (!CompressedKlassPointers::check_klass_decode_mode(base_address, precomputed_narrow_klass_shift,
                                                        total_range_size)) {
    log_info(cds)("CDS initialization: Cannot use SharedBaseAddress " PTR_FORMAT " with precomputed shift %d.",
                  p2i(base_address), precomputed_narrow_klass_shift);
    use_archive_base_addr = false;
  }

  assert(total_range_size > ccs_begin_offset, "must be");
  if (use_windows_memory_mapping() && use_archive_base_addr) {
    if (base_address != nullptr) {
      // On Windows, we cannot safely split a reserved memory space into two (see JDK-8255917).
      // Hence, we optimistically reserve archive space and class space side-by-side. We only
      // do this for use_archive_base_addr=true since for use_archive_base_addr=false case
      // caller will not split the combined space for mapping, instead read the archive data
      // via sequential file IO.
      address ccs_base = base_address + archive_space_size + gap_size;
      archive_space_rs = MemoryReserver::reserve((char*)base_address,
                                                 archive_space_size,
                                                 archive_space_alignment,
                                                 os::vm_page_size());
      class_space_rs   = MemoryReserver::reserve((char*)ccs_base,
                                                 class_space_size,
                                                 class_space_alignment,
                                                 os::vm_page_size());
    }
    if (!archive_space_rs.is_reserved() || !class_space_rs.is_reserved()) {
      release_reserved_spaces(total_space_rs, archive_space_rs, class_space_rs);
      return nullptr;
    }
    // NMT: fix up the space tags
    MemTracker::record_virtual_memory_tag(archive_space_rs.base(), mtClassShared);
    MemTracker::record_virtual_memory_tag(class_space_rs.base(), mtClass);
  } else {
    if (use_archive_base_addr && base_address != nullptr) {
      total_space_rs = MemoryReserver::reserve((char*) base_address,
                                               total_range_size,
                                               base_address_alignment,
                                               os::vm_page_size());
    } else {
      // We did not manage to reserve at the preferred address, or were instructed to relocate. In that
      // case we reserve wherever possible, but the start address needs to be encodable as narrow Klass
      // encoding base since the archived heap objects contain narrow Klass IDs pre-calculated toward the start
      // of the shared Metaspace. That prevents us from using zero-based encoding and therefore we won't
      // try allocating in low-address regions.
      total_space_rs = Metaspace::reserve_address_space_for_compressed_classes(total_range_size, false /* optimize_for_zero_base */);
    }

    if (!total_space_rs.is_reserved()) {
      return nullptr;
    }

    // Paranoid checks:
    assert(!use_archive_base_addr || (address)total_space_rs.base() == base_address,
           "Sanity (" PTR_FORMAT " vs " PTR_FORMAT ")", p2i(base_address), p2i(total_space_rs.base()));
    assert(is_aligned(total_space_rs.base(), base_address_alignment), "Sanity");
    assert(total_space_rs.size() == total_range_size, "Sanity");

    // Now split up the space into ccs and cds archive. For simplicity, just leave
    //  the gap reserved at the end of the archive space. Do not do real splitting.
    archive_space_rs = total_space_rs.first_part(ccs_begin_offset,
                                                 (size_t)archive_space_alignment);
    class_space_rs = total_space_rs.last_part(ccs_begin_offset);
    MemTracker::record_virtual_memory_split_reserved(total_space_rs.base(), total_space_rs.size(),
                                                     ccs_begin_offset, mtClassShared, mtClass);
  }
  assert(is_aligned(archive_space_rs.base(), archive_space_alignment), "Sanity");
  assert(is_aligned(archive_space_rs.size(), archive_space_alignment), "Sanity");
  assert(is_aligned(class_space_rs.base(), class_space_alignment), "Sanity");
  assert(is_aligned(class_space_rs.size(), class_space_alignment), "Sanity");


  return archive_space_rs.base();

#else
  ShouldNotReachHere();
  return nullptr;
#endif

}

void MetaspaceShared::release_reserved_spaces(ReservedSpace& total_space_rs,
                                              ReservedSpace& archive_space_rs,
                                              ReservedSpace& class_space_rs) {
  if (total_space_rs.is_reserved()) {
    log_debug(cds)("Released shared space (archive + class) " INTPTR_FORMAT, p2i(total_space_rs.base()));
    MemoryReserver::release(total_space_rs);
    total_space_rs = {};
  } else {
    if (archive_space_rs.is_reserved()) {
      log_debug(cds)("Released shared space (archive) " INTPTR_FORMAT, p2i(archive_space_rs.base()));
      MemoryReserver::release(archive_space_rs);
      archive_space_rs = {};
    }
    if (class_space_rs.is_reserved()) {
      log_debug(cds)("Released shared space (classes) " INTPTR_FORMAT, p2i(class_space_rs.base()));
      MemoryReserver::release(class_space_rs);
      class_space_rs = {};
    }
  }
}

static int archive_regions[]     = { MetaspaceShared::rw, MetaspaceShared::ro };
static int archive_regions_count = 2;

MapArchiveResult MetaspaceShared::map_archive(FileMapInfo* mapinfo, char* mapped_base_address, ReservedSpace rs) {
  assert(CDSConfig::is_using_archive(), "must be runtime");
  if (mapinfo == nullptr) {
    return MAP_ARCHIVE_SUCCESS; // The dynamic archive has not been specified. No error has happened -- trivially succeeded.
  }

  if (!mapinfo->validate_aot_class_linking()) {
    return MAP_ARCHIVE_OTHER_FAILURE;
  }

  mapinfo->set_is_mapped(false);
  if (mapinfo->core_region_alignment() != (size_t)core_region_alignment()) {
    log_info(cds)("Unable to map CDS archive -- core_region_alignment() expected: %zu"
                  " actual: %zu", mapinfo->core_region_alignment(), core_region_alignment());
    return MAP_ARCHIVE_OTHER_FAILURE;
  }

  MapArchiveResult result =
    mapinfo->map_regions(archive_regions, archive_regions_count, mapped_base_address, rs);

  if (result != MAP_ARCHIVE_SUCCESS) {
    unmap_archive(mapinfo);
    return result;
  }

  if (!mapinfo->validate_shared_path_table()) {
    unmap_archive(mapinfo);
    return MAP_ARCHIVE_OTHER_FAILURE;
  }

  if (mapinfo->is_static()) {
    // Currently, only static archive uses early serialized data.
    char* buffer = mapinfo->early_serialized_data();
    intptr_t* array = (intptr_t*)buffer;
    ReadClosure rc(&array, (intptr_t)mapped_base_address);
    early_serialize(&rc);
  }

  if (!mapinfo->validate_aot_class_linking()) {
    unmap_archive(mapinfo);
    return MAP_ARCHIVE_OTHER_FAILURE;
  }

  mapinfo->set_is_mapped(true);
  return MAP_ARCHIVE_SUCCESS;
}

void MetaspaceShared::unmap_archive(FileMapInfo* mapinfo) {
  assert(CDSConfig::is_using_archive(), "must be runtime");
  if (mapinfo != nullptr) {
    mapinfo->unmap_regions(archive_regions, archive_regions_count);
    mapinfo->unmap_region(MetaspaceShared::bm);
    mapinfo->set_is_mapped(false);
  }
}

// For -XX:PrintSharedArchiveAndExit
class CountSharedSymbols : public SymbolClosure {
 private:
   int _count;
 public:
   CountSharedSymbols() : _count(0) {}
  void do_symbol(Symbol** sym) {
    _count++;
  }
  int total() { return _count; }

};

// Read the miscellaneous data from the shared file, and
// serialize it out to its various destinations.

void MetaspaceShared::initialize_shared_spaces() {
  FileMapInfo *static_mapinfo = FileMapInfo::current_info();

  // Verify various attributes of the archive, plus initialize the
  // shared string/symbol tables.
  char* buffer = static_mapinfo->serialized_data();
  intptr_t* array = (intptr_t*)buffer;
  ReadClosure rc(&array, (intptr_t)SharedBaseAddress);
  serialize(&rc);

  // Finish up archived heap initialization. These must be
  // done after ReadClosure.
  static_mapinfo->patch_heap_embedded_pointers();
  ArchiveHeapLoader::finish_initialization();
  Universe::load_archived_object_instances();
  SCCache::new_workflow_load_cache();

  // Close the mapinfo file
  static_mapinfo->close();

  static_mapinfo->unmap_region(MetaspaceShared::bm);

  FileMapInfo *dynamic_mapinfo = FileMapInfo::dynamic_info();
  if (dynamic_mapinfo != nullptr) {
    intptr_t* buffer = (intptr_t*)dynamic_mapinfo->serialized_data();
    ReadClosure rc(&buffer, (intptr_t)SharedBaseAddress);
    ArchiveBuilder::serialize_dynamic_archivable_items(&rc);
    DynamicArchive::setup_array_klasses();
    dynamic_mapinfo->close();
    dynamic_mapinfo->unmap_region(MetaspaceShared::bm);
  }

  LogStreamHandle(Info, cds) lsh;
  if (lsh.is_enabled()) {
    lsh.print("Using AOT-linked classes: %s (static archive: %s aot-linked classes",
              BOOL_TO_STR(CDSConfig::is_using_aot_linked_classes()),
              static_mapinfo->header()->has_aot_linked_classes() ? "has" : "no");
    if (dynamic_mapinfo != nullptr) {
      lsh.print(", dynamic archive: %s aot-linked classes",
                dynamic_mapinfo->header()->has_aot_linked_classes() ? "has" : "no");
    }
    lsh.print_cr(")");
  }

  // Set up LambdaFormInvokers::_lambdaform_lines for dynamic dump
  if (CDSConfig::is_dumping_dynamic_archive()) {
    // Read stored LF format lines stored in static archive
    LambdaFormInvokers::read_static_archive_invokers();
  }

  if (PrintSharedArchiveAndExit) {
    // Print archive names
    if (dynamic_mapinfo != nullptr) {
      tty->print_cr("\n\nBase archive name: %s", CDSConfig::static_archive_path());
      tty->print_cr("Base archive version %d", static_mapinfo->version());
    } else {
      tty->print_cr("Static archive name: %s", static_mapinfo->full_path());
      tty->print_cr("Static archive version %d", static_mapinfo->version());
    }

    SystemDictionaryShared::print_shared_archive(tty);
    if (dynamic_mapinfo != nullptr) {
      tty->print_cr("\n\nDynamic archive name: %s", dynamic_mapinfo->full_path());
      tty->print_cr("Dynamic archive version %d", dynamic_mapinfo->version());
      SystemDictionaryShared::print_shared_archive(tty, false/*dynamic*/);
    }
    TrainingData::print_archived_training_data_on(tty);

    if (LoadCachedCode) {
      tty->print_cr("\n\nCached Code file: %s", CachedCodeFile);
      SCCache::print_on(tty);
    }

    // collect shared symbols and strings
    CountSharedSymbols cl;
    SymbolTable::shared_symbols_do(&cl);
    tty->print_cr("Number of shared symbols: %d", cl.total());
    tty->print_cr("Number of shared strings: %zu", StringTable::shared_entry_count());
    tty->print_cr("VM version: %s\r\n", static_mapinfo->vm_version());
    if (FileMapInfo::current_info() == nullptr || _archive_loading_failed) {
      tty->print_cr("archive is invalid");
      vm_exit(1);
    } else {
      tty->print_cr("archive is valid");
      vm_exit(0);
    }
  }
}

// JVM/TI RedefineClasses() support:
bool MetaspaceShared::remap_shared_readonly_as_readwrite() {
  assert(SafepointSynchronize::is_at_safepoint(), "must be at safepoint");

  if (CDSConfig::is_using_archive()) {
    // remap the shared readonly space to shared readwrite, private
    FileMapInfo* mapinfo = FileMapInfo::current_info();
    if (!mapinfo->remap_shared_readonly_as_readwrite()) {
      return false;
    }
    if (FileMapInfo::dynamic_info() != nullptr) {
      mapinfo = FileMapInfo::dynamic_info();
      if (!mapinfo->remap_shared_readonly_as_readwrite()) {
        return false;
      }
    }
    _remapped_readwrite = true;
  }
  return true;
}

void MetaspaceShared::print_on(outputStream* st) {
  if (CDSConfig::is_using_archive()) {
    st->print("CDS archive(s) mapped at: ");
    address base = (address)MetaspaceObj::shared_metaspace_base();
    address static_top = (address)_shared_metaspace_static_top;
    address top = (address)MetaspaceObj::shared_metaspace_top();
    st->print("[" PTR_FORMAT "-" PTR_FORMAT "-" PTR_FORMAT "), ", p2i(base), p2i(static_top), p2i(top));
    st->print("size %zu, ", top - base);
    st->print("SharedBaseAddress: " PTR_FORMAT ", ArchiveRelocationMode: %d.", SharedBaseAddress, ArchiveRelocationMode);
  } else {
    st->print("CDS archive(s) not mapped");
  }
  st->cr();
}<|MERGE_RESOLUTION|>--- conflicted
+++ resolved
@@ -22,11 +22,7 @@
  *
  */
 
-<<<<<<< HEAD
-#include "precompiled.hpp"
 #include "cds/aotClassInitializer.hpp"
-=======
->>>>>>> 1858dc14
 #include "cds/aotArtifactFinder.hpp"
 #include "cds/aotClassLinker.hpp"
 #include "cds/aotConstantPoolResolver.hpp"
@@ -311,7 +307,6 @@
 
 void MetaspaceShared::initialize_for_static_dump() {
   assert(CDSConfig::is_dumping_static_archive(), "sanity");
-<<<<<<< HEAD
 
   if (CDSConfig::is_dumping_preimage_static_archive() || CDSConfig::is_dumping_final_static_archive()) {
     if (!((UseG1GC || UseParallelGC || UseSerialGC || UseEpsilonGC || UseShenandoahGC) && UseCompressedClassPointers)) {
@@ -320,10 +315,8 @@
     }
   }
 
-  log_info(cds)("Core region alignment: " SIZE_FORMAT, core_region_alignment());
-=======
   log_info(cds)("Core region alignment: %zu", core_region_alignment());
->>>>>>> 1858dc14
+
   // The max allowed size for CDS archive. We use this to limit SharedBaseAddress
   // to avoid address space wrap around.
   size_t cds_max;
