--- conflicted
+++ resolved
@@ -1991,15 +1991,9 @@
     intptr_t* buffer = (intptr_t*)dynamic_mapinfo->serialized_data();
     ReadClosure rc(&buffer, (intptr_t)SharedBaseAddress);
     ArchiveBuilder::serialize_dynamic_archivable_items(&rc);
-<<<<<<< HEAD
     if (!CDSConfig::is_using_preloaded_classes()) {
       DynamicArchive::setup_array_klasses();
     }
-    dynamic_mapinfo->close();
-    dynamic_mapinfo->unmap_region(MetaspaceShared::bm);
-=======
-    DynamicArchive::setup_array_klasses();
->>>>>>> 075ddef8
   }
 
   LogStreamHandle(Info, aot) lsh;
