--- conflicted
+++ resolved
@@ -1288,25 +1288,11 @@
   }
 }
 
-<<<<<<< HEAD
-#if INCLUDE_CDS_JAVA_HEAP
-void VM_PopulateDumpSharedSpace::dump_java_heap_objects(GrowableArray<Klass*>* klasses) {
-  if (!HeapShared::can_write()) {
-    if (!CDSConfig::is_dumping_preimage_static_archive()) {
-     log_info(cds)(
-      "Archived java heap is not supported as UseG1GC "
-      "and UseCompressedClassPointers are required."
-      "Current settings: UseG1GC=%s, UseCompressedClassPointers=%s.",
-      BOOL_TO_STR(UseG1GC), BOOL_TO_STR(UseCompressedClassPointers));
-    }
-    return;
-=======
 void VM_PopulateDumpSharedSpace::dump_java_heap_objects() {
   if (CDSConfig::is_dumping_heap()) {
     HeapShared::write_heap(&_heap_info);
-  } else {
+  } else if (!CDSConfig::is_dumping_preimage_static_archive()) {
     CDSConfig::log_reasons_for_not_dumping_heap();
->>>>>>> f0ea38b3
   }
 }
 
