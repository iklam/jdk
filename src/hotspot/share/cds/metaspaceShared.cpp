/*
 * Copyright (c) 2012, 2024, Oracle and/or its affiliates. All rights reserved.
 * DO NOT ALTER OR REMOVE COPYRIGHT NOTICES OR THIS FILE HEADER.
 *
 * This code is free software; you can redistribute it and/or modify it
 * under the terms of the GNU General Public License version 2 only, as
 * published by the Free Software Foundation.
 *
 * This code is distributed in the hope that it will be useful, but WITHOUT
 * ANY WARRANTY; without even the implied warranty of MERCHANTABILITY or
 * FITNESS FOR A PARTICULAR PURPOSE.  See the GNU General Public License
 * version 2 for more details (a copy is included in the LICENSE file that
 * accompanied this code).
 *
 * You should have received a copy of the GNU General Public License version
 * 2 along with this work; if not, write to the Free Software Foundation,
 * Inc., 51 Franklin St, Fifth Floor, Boston, MA 02110-1301 USA.
 *
 * Please contact Oracle, 500 Oracle Parkway, Redwood Shores, CA 94065 USA
 * or visit www.oracle.com if you need additional information or have any
 * questions.
 *
 */

#include "precompiled.hpp"
#include "cds/aotArtifactFinder.hpp"
#include "cds/aotClassLinker.hpp"
#include "cds/aotConstantPoolResolver.hpp"
#include "cds/aotLinkedClassBulkLoader.hpp"
#include "cds/archiveBuilder.hpp"
#include "cds/archiveHeapLoader.hpp"
#include "cds/archiveHeapWriter.hpp"
#include "cds/cds_globals.hpp"
#include "cds/cdsConfig.hpp"
#include "cds/cdsProtectionDomain.hpp"
#include "cds/classListParser.hpp"
#include "cds/classListWriter.hpp"
#include "cds/cppVtables.hpp"
#include "cds/dumpAllocStats.hpp"
#include "cds/dynamicArchive.hpp"
#include "cds/filemap.hpp"
#include "cds/heapShared.hpp"
#include "cds/lambdaFormInvokers.hpp"
#include "cds/metaspaceShared.hpp"
#include "classfile/classLoaderDataGraph.hpp"
#include "classfile/classLoaderDataShared.hpp"
#include "classfile/classLoaderExt.hpp"
#include "classfile/javaClasses.inline.hpp"
#include "classfile/loaderConstraints.hpp"
#include "classfile/modules.hpp"
#include "classfile/placeholders.hpp"
#include "classfile/stringTable.hpp"
#include "classfile/symbolTable.hpp"
#include "classfile/systemDictionary.hpp"
#include "classfile/systemDictionaryShared.hpp"
#include "classfile/vmClasses.hpp"
#include "classfile/vmSymbols.hpp"
#include "code/codeCache.hpp"
#include "gc/shared/gcVMOperations.hpp"
#include "interpreter/bytecodeStream.hpp"
#include "interpreter/bytecodes.hpp"
#include "jvm_io.h"
#include "logging/log.hpp"
#include "logging/logMessage.hpp"
#include "logging/logStream.hpp"
#include "memory/metaspace.hpp"
#include "memory/metaspaceClosure.hpp"
#include "memory/resourceArea.hpp"
#include "memory/universe.hpp"
#include "nmt/memTracker.hpp"
#include "oops/compressedKlass.hpp"
#include "oops/instanceMirrorKlass.hpp"
#include "oops/klass.inline.hpp"
#include "oops/objArrayOop.hpp"
#include "oops/oop.inline.hpp"
#include "oops/oopHandle.hpp"
#include "prims/jvmtiExport.hpp"
#include "runtime/arguments.hpp"
#include "runtime/globals.hpp"
#include "runtime/globals_extension.hpp"
#include "runtime/handles.inline.hpp"
#include "runtime/javaCalls.hpp"
#include "runtime/os.inline.hpp"
#include "runtime/safepointVerifiers.hpp"
#include "runtime/sharedRuntime.hpp"
#include "runtime/vmOperations.hpp"
#include "runtime/vmThread.hpp"
#include "sanitizers/leak.hpp"
#include "utilities/align.hpp"
#include "utilities/bitMap.inline.hpp"
#include "utilities/defaultStream.hpp"
#include "utilities/macros.hpp"
#include "utilities/ostream.hpp"
#include "utilities/resourceHash.hpp"

ReservedSpace MetaspaceShared::_symbol_rs;
VirtualSpace MetaspaceShared::_symbol_vs;
bool MetaspaceShared::_archive_loading_failed = false;
bool MetaspaceShared::_remapped_readwrite = false;
void* MetaspaceShared::_shared_metaspace_static_top = nullptr;
intx MetaspaceShared::_relocation_delta;
char* MetaspaceShared::_requested_base_address;
Array<Method*>* MetaspaceShared::_archived_method_handle_intrinsics = nullptr;
bool MetaspaceShared::_use_optimized_module_handling = true;

// The CDS archive is divided into the following regions:
//     rw  - read-write metadata
//     ro  - read-only metadata and read-only tables
//     hp  - heap region
//     bm  - bitmap for relocating the above 7 regions.
//
// The rw and ro regions are linearly allocated, in the order of rw->ro.
// These regions are aligned with MetaspaceShared::core_region_alignment().
//
// These 2 regions are populated in the following steps:
// [0] All classes are loaded in MetaspaceShared::preload_classes(). All metadata are
//     temporarily allocated outside of the shared regions.
// [1] We enter a safepoint and allocate a buffer for the rw/ro regions.
// [2] C++ vtables are copied into the rw region.
// [3] ArchiveBuilder copies RW metadata into the rw region.
// [4] ArchiveBuilder copies RO metadata into the ro region.
// [5] SymbolTable, StringTable, SystemDictionary, and a few other read-only data
//     are copied into the ro region as read-only tables.
//
// The heap region is written by HeapShared::write_heap().
//
// The bitmap region is used to relocate the ro/rw/hp regions.

static DumpRegion _symbol_region("symbols");

char* MetaspaceShared::symbol_space_alloc(size_t num_bytes) {
  return _symbol_region.allocate(num_bytes);
}

// os::vm_allocation_granularity() is usually 4K for most OSes. However, some platforms
// such as linux-aarch64 and macos-x64 ...
// it can be either 4K or 64K and on macos-aarch64 it is 16K. To generate archives that are
// compatible for both settings, an alternative cds core region alignment can be enabled
// at building time:
//   --enable-compactible-cds-alignment
// Upon successful configuration, the compactible alignment then can be defined in:
//   os_linux_aarch64.cpp
//   os_bsd_x86.cpp
size_t MetaspaceShared::core_region_alignment() {
  return os::cds_core_region_alignment();
}

static bool shared_base_valid(char* shared_base) {
  // We check user input for SharedBaseAddress at dump time. We must weed out values
  // we already know to be invalid later.

  // At CDS runtime, "shared_base" will be the (attempted) mapping start. It will also
  // be the encoding base, since the the headers of archived base objects (and with Lilliput,
  // the prototype mark words) carry pre-computed narrow Klass IDs that refer to the mapping
  // start as base.
  //
  // Therefore, "shared_base" must be later usable as encoding base.
  return AARCH64_ONLY(is_aligned(shared_base, 4 * G)) NOT_AARCH64(true);
}

class DumpClassListCLDClosure : public CLDClosure {
  static const int INITIAL_TABLE_SIZE = 1987;
  static const int MAX_TABLE_SIZE = 61333;

  fileStream *_stream;
  ResizeableResourceHashtable<InstanceKlass*, bool,
                              AnyObj::C_HEAP, mtClassShared> _dumped_classes;

  void dump(InstanceKlass* ik) {
    bool created;
    _dumped_classes.put_if_absent(ik, &created);
    if (!created) {
      return;
    }
    if (_dumped_classes.maybe_grow()) {
      log_info(cds, hashtables)("Expanded _dumped_classes table to %d", _dumped_classes.table_size());
    }
    if (ik->java_super()) {
      dump(ik->java_super());
    }
    Array<InstanceKlass*>* interfaces = ik->local_interfaces();
    int len = interfaces->length();
    for (int i = 0; i < len; i++) {
      dump(interfaces->at(i));
    }
    ClassListWriter::write_to_stream(ik, _stream);
  }

public:
  DumpClassListCLDClosure(fileStream* f)
  : CLDClosure(), _dumped_classes(INITIAL_TABLE_SIZE, MAX_TABLE_SIZE) {
    _stream = f;
  }

  void do_cld(ClassLoaderData* cld) {
    for (Klass* klass = cld->klasses(); klass != nullptr; klass = klass->next_link()) {
      if (klass->is_instance_klass()) {
        dump(InstanceKlass::cast(klass));
      }
    }
  }
};

void MetaspaceShared::dump_loaded_classes(const char* file_name, TRAPS) {
  fileStream stream(file_name, "w");
  if (stream.is_open()) {
    MutexLocker lock(ClassLoaderDataGraph_lock);
    MutexLocker lock2(ClassListFile_lock, Mutex::_no_safepoint_check_flag);
    DumpClassListCLDClosure collect_classes(&stream);
    ClassLoaderDataGraph::loaded_cld_do(&collect_classes);
  } else {
    THROW_MSG(vmSymbols::java_io_IOException(), "Failed to open file");
  }
}

static bool shared_base_too_high(char* specified_base, char* aligned_base, size_t cds_max) {
  if (specified_base != nullptr && aligned_base < specified_base) {
    // SharedBaseAddress is very high (e.g., 0xffffffffffffff00) so
    // align_up(SharedBaseAddress, MetaspaceShared::core_region_alignment()) has wrapped around.
    return true;
  }
  if (max_uintx - uintx(aligned_base) < uintx(cds_max)) {
    // The end of the archive will wrap around
    return true;
  }

  return false;
}

static char* compute_shared_base(size_t cds_max) {
  char* specified_base = (char*)SharedBaseAddress;
  char* aligned_base = align_up(specified_base, MetaspaceShared::core_region_alignment());
  if (UseCompressedClassPointers) {
    aligned_base = align_up(specified_base, Metaspace::reserve_alignment());
  }

  if (aligned_base != specified_base) {
    log_info(cds)("SharedBaseAddress (" INTPTR_FORMAT ") aligned up to " INTPTR_FORMAT,
                   p2i(specified_base), p2i(aligned_base));
  }

  const char* err = nullptr;
  if (shared_base_too_high(specified_base, aligned_base, cds_max)) {
    err = "too high";
  } else if (!shared_base_valid(aligned_base)) {
    err = "invalid for this platform";
  } else {
    return aligned_base;
  }

  log_warning(cds)("SharedBaseAddress (" INTPTR_FORMAT ") is %s. Reverted to " INTPTR_FORMAT,
                   p2i((void*)SharedBaseAddress), err,
                   p2i((void*)Arguments::default_SharedBaseAddress()));

  specified_base = (char*)Arguments::default_SharedBaseAddress();
  aligned_base = align_up(specified_base, MetaspaceShared::core_region_alignment());

  // Make sure the default value of SharedBaseAddress specified in globals.hpp is sane.
  assert(!shared_base_too_high(specified_base, aligned_base, cds_max), "Sanity");
  assert(shared_base_valid(aligned_base), "Sanity");
  return aligned_base;
}

void MetaspaceShared::initialize_for_static_dump() {
  assert(CDSConfig::is_dumping_static_archive(), "sanity");
  log_info(cds)("Core region alignment: " SIZE_FORMAT, core_region_alignment());
  // The max allowed size for CDS archive. We use this to limit SharedBaseAddress
  // to avoid address space wrap around.
  size_t cds_max;
  const size_t reserve_alignment = core_region_alignment();

#ifdef _LP64
  const uint64_t UnscaledClassSpaceMax = (uint64_t(max_juint) + 1);
  cds_max = align_down(UnscaledClassSpaceMax, reserve_alignment);
#else
  // We don't support archives larger than 256MB on 32-bit due to limited
  //  virtual address space.
  cds_max = align_down(256*M, reserve_alignment);
#endif

  _requested_base_address = compute_shared_base(cds_max);
  SharedBaseAddress = (size_t)_requested_base_address;

  size_t symbol_rs_size = LP64_ONLY(3 * G) NOT_LP64(128 * M);
  _symbol_rs = ReservedSpace(symbol_rs_size);
  if (!_symbol_rs.is_reserved()) {
    log_error(cds)("Unable to reserve memory for symbols: " SIZE_FORMAT " bytes.", symbol_rs_size);
    MetaspaceShared::unrecoverable_writing_error();
  }
  _symbol_region.init(&_symbol_rs, &_symbol_vs);
}

// Called by universe_post_init()
void MetaspaceShared::post_initialize(TRAPS) {
  if (CDSConfig::is_using_archive()) {
    int size = FileMapInfo::get_number_of_shared_paths();
    if (size > 0) {
      CDSProtectionDomain::allocate_shared_data_arrays(size, CHECK);
      if (!CDSConfig::is_dumping_dynamic_archive()) {
        FileMapInfo* info;
        if (FileMapInfo::dynamic_info() == nullptr) {
          info = FileMapInfo::current_info();
        } else {
          info = FileMapInfo::dynamic_info();
        }
        ClassLoaderExt::init_paths_start_index(info->app_class_paths_start_index());
        ClassLoaderExt::init_app_module_paths_start_index(info->app_module_paths_start_index());
        ClassLoaderExt::init_num_module_paths(info->header()->num_module_paths());
      }
    }
  }
}

// Extra java.lang.Strings to be added to the archive
static GrowableArrayCHeap<OopHandle, mtClassShared>* _extra_interned_strings = nullptr;
// Extra Symbols to be added to the archive
static GrowableArrayCHeap<Symbol*, mtClassShared>* _extra_symbols = nullptr;
// Methods managed by SystemDictionary::find_method_handle_intrinsic() to be added to the archive
static GrowableArray<Method*>* _pending_method_handle_intrinsics = nullptr;

void MetaspaceShared::read_extra_data(JavaThread* current, const char* filename) {
  _extra_interned_strings = new GrowableArrayCHeap<OopHandle, mtClassShared>(10000);
  _extra_symbols = new GrowableArrayCHeap<Symbol*, mtClassShared>(1000);

  HashtableTextDump reader(filename);
  reader.check_version("VERSION: 1.0");

  while (reader.remain() > 0) {
    int utf8_length;
    int prefix_type = reader.scan_prefix(&utf8_length);
    ResourceMark rm(current);
    if (utf8_length == 0x7fffffff) {
      // buf_len will overflown 32-bit value.
      log_error(cds)("string length too large: %d", utf8_length);
      MetaspaceShared::unrecoverable_loading_error();
    }
    int buf_len = utf8_length+1;
    char* utf8_buffer = NEW_RESOURCE_ARRAY(char, buf_len);
    reader.get_utf8(utf8_buffer, utf8_length);
    utf8_buffer[utf8_length] = '\0';

    if (prefix_type == HashtableTextDump::SymbolPrefix) {
      _extra_symbols->append(SymbolTable::new_permanent_symbol(utf8_buffer));
    } else{
      assert(prefix_type == HashtableTextDump::StringPrefix, "Sanity");
      ExceptionMark em(current);
      JavaThread* THREAD = current; // For exception macros.
      oop str = StringTable::intern(utf8_buffer, THREAD);

      if (HAS_PENDING_EXCEPTION) {
        log_warning(cds, heap)("[line %d] extra interned string allocation failed; size too large: %d",
                               reader.last_line_no(), utf8_length);
        CLEAR_PENDING_EXCEPTION;
      } else {
#if INCLUDE_CDS_JAVA_HEAP
        if (ArchiveHeapWriter::is_string_too_large_to_archive(str)) {
          log_warning(cds, heap)("[line %d] extra interned string ignored; size too large: %d",
                                 reader.last_line_no(), utf8_length);
          continue;
        }
        // Make sure this string is included in the dumped interned string table.
        assert(str != nullptr, "must succeed");
        _extra_interned_strings->append(OopHandle(Universe::vm_global(), str));
#endif
      }
    }
  }
}

void MetaspaceShared::make_method_handle_intrinsics_shareable() {
  for (int i = 0; i < _pending_method_handle_intrinsics->length(); i++) {
    Method* m = ArchiveBuilder::current()->get_buffered_addr(_pending_method_handle_intrinsics->at(i));
    m->remove_unshareable_info();
    // Each method has its own constant pool (which is distinct from m->method_holder()->constants());
    m->constants()->remove_unshareable_info();
  }
}

void MetaspaceShared::write_method_handle_intrinsics() {
  int len = _pending_method_handle_intrinsics->length();
  _archived_method_handle_intrinsics = ArchiveBuilder::new_ro_array<Method*>(len);
  int word_size = _archived_method_handle_intrinsics->size();
  for (int i = 0; i < len; i++) {
    Method* m = _pending_method_handle_intrinsics->at(i);
    ArchiveBuilder::current()->write_pointer_in_buffer(_archived_method_handle_intrinsics->adr_at(i), m);
    word_size += m->size() + m->constMethod()->size() + m->constants()->size();
    if (m->constants()->cache() != nullptr) {
      word_size += m->constants()->cache()->size();
    }
  }
  log_info(cds)("Archived %d method handle intrinsics (%d bytes)", len, word_size * BytesPerWord);
}

// About "serialize" --
//
// This is (probably a badly named) way to read/write a data stream of pointers and
// miscellaneous data from/to the shared archive file. The usual code looks like this:
//
//     // These two global C++ variables are initialized during dump time.
//     static int _archived_int;
//     static MetaspaceObj* archived_ptr;
//
//     void MyClass::serialize(SerializeClosure* soc) {
//         soc->do_int(&_archived_int);
//         soc->do_int(&_archived_ptr);
//     }
//
//     At dumptime, these two variables are stored into the CDS archive.
//     At runtime, these two variables are loaded from the CDS archive.
//     In addition, the pointer is relocated as necessary.
//
// Some of the xxx::serialize() functions may have side effects and assume that
// the archive is already mapped. For example, SymbolTable::serialize_shared_table_header()
// unconditionally makes the set of archived symbols available. Therefore, we put most
// of these xxx::serialize() functions inside MetaspaceShared::serialize(), which
// is called AFTER we made the decision to map the archive.
//
// However, some of the "serialized" data are used to decide whether an archive should
// be mapped or not (e.g., for checking if the -Djdk.module.main property is compatible
// with the archive). The xxx::serialize() functions for these data must be put inside
// MetaspaceShared::early_serialize(). Such functions must not produce side effects that
// assume we will always decides to map the archive.

void MetaspaceShared::early_serialize(SerializeClosure* soc) {
  int tag = 0;
  soc->do_tag(--tag);
  CDS_JAVA_HEAP_ONLY(Modules::serialize(soc);)
  CDS_JAVA_HEAP_ONLY(Modules::serialize_addmods_names(soc);)
  soc->do_tag(666);
}

void MetaspaceShared::serialize(SerializeClosure* soc) {
  int tag = 0;
  soc->do_tag(--tag);

  // Verify the sizes of various metadata in the system.
  soc->do_tag(sizeof(Method));
  soc->do_tag(sizeof(ConstMethod));
  soc->do_tag(arrayOopDesc::base_offset_in_bytes(T_BYTE));
  soc->do_tag(sizeof(ConstantPool));
  soc->do_tag(sizeof(ConstantPoolCache));
  soc->do_tag(objArrayOopDesc::base_offset_in_bytes());
  soc->do_tag(typeArrayOopDesc::base_offset_in_bytes(T_BYTE));
  soc->do_tag(sizeof(Symbol));

  // Need to do this first, as subsequent steps may call virtual functions
  // in archived Metadata objects.
  CppVtables::serialize(soc);
  soc->do_tag(--tag);

  // Dump/restore miscellaneous metadata.
  JavaClasses::serialize_offsets(soc);
  Universe::serialize(soc);
  soc->do_tag(--tag);

  // Dump/restore references to commonly used names and signatures.
  vmSymbols::serialize(soc);
  soc->do_tag(--tag);

  // Dump/restore the symbol/string/subgraph_info tables
  SymbolTable::serialize_shared_table_header(soc);
  StringTable::serialize_shared_table_header(soc);
  HeapShared::serialize_tables(soc);
  SystemDictionaryShared::serialize_dictionary_headers(soc);
  AOTLinkedClassBulkLoader::serialize(soc, true);
  InstanceMirrorKlass::serialize_offsets(soc);

  // Dump/restore well known classes (pointers)
  SystemDictionaryShared::serialize_vm_classes(soc);
  soc->do_tag(--tag);

  CDS_JAVA_HEAP_ONLY(ClassLoaderDataShared::serialize(soc);)
  soc->do_ptr((void**)&_archived_method_handle_intrinsics);

  LambdaFormInvokers::serialize(soc);
  soc->do_tag(666);
}

static void rewrite_nofast_bytecode(const methodHandle& method) {
  BytecodeStream bcs(method);
  while (!bcs.is_last_bytecode()) {
    Bytecodes::Code opcode = bcs.next();
    switch (opcode) {
    case Bytecodes::_getfield:      *bcs.bcp() = Bytecodes::_nofast_getfield;      break;
    case Bytecodes::_putfield:      *bcs.bcp() = Bytecodes::_nofast_putfield;      break;
    case Bytecodes::_aload_0:       *bcs.bcp() = Bytecodes::_nofast_aload_0;       break;
    case Bytecodes::_iload: {
      if (!bcs.is_wide()) {
        *bcs.bcp() = Bytecodes::_nofast_iload;
      }
      break;
    }
    default: break;
    }
  }
}

// [1] Rewrite all bytecodes as needed, so that the ConstMethod* will not be modified
//     at run time by RewriteBytecodes/RewriteFrequentPairs
// [2] Assign a fingerprint, so one doesn't need to be assigned at run-time.
void MetaspaceShared::rewrite_nofast_bytecodes_and_calculate_fingerprints(Thread* thread, InstanceKlass* ik) {
  for (int i = 0; i < ik->methods()->length(); i++) {
    methodHandle m(thread, ik->methods()->at(i));
    if (ik->can_be_verified_at_dumptime() && ik->is_linked()) {
      rewrite_nofast_bytecode(m);
    }
    Fingerprinter fp(m);
    // The side effect of this call sets method's fingerprint field.
    fp.fingerprint();
  }
}

class VM_PopulateDumpSharedSpace : public VM_Operation {
private:
  ArchiveHeapInfo _heap_info;
  FileMapInfo* _map_info;
  StaticArchiveBuilder& _builder;

  void dump_java_heap_objects(GrowableArray<Klass*>* klasses) NOT_CDS_JAVA_HEAP_RETURN;
  void dump_shared_symbol_table(GrowableArray<Symbol*>* symbols) {
    log_info(cds)("Dumping symbol table ...");
    SymbolTable::write_to_archive(symbols);
  }
  char* dump_early_read_only_tables();
  char* dump_read_only_tables();

public:

  VM_PopulateDumpSharedSpace(StaticArchiveBuilder& b) :
    VM_Operation(), _heap_info(), _map_info(nullptr), _builder(b) {}

  bool skip_operation() const { return false; }

  VMOp_Type type() const { return VMOp_PopulateDumpSharedSpace; }
  ArchiveHeapInfo* heap_info()  { return &_heap_info; }
  FileMapInfo* map_info() const { return _map_info; }
  void doit();   // outline because gdb sucks
  bool allow_nested_vm_operations() const { return true; }
}; // class VM_PopulateDumpSharedSpace

class StaticArchiveBuilder : public ArchiveBuilder {
public:
  StaticArchiveBuilder() : ArchiveBuilder() {}

  virtual void iterate_roots(MetaspaceClosure* it) {
    FileMapInfo::metaspace_pointers_do(it);
    AOTArtifactFinder::all_cached_classes_do(it);
    SystemDictionaryShared::dumptime_classes_do(it);
    Universe::metaspace_pointers_do(it);
    vmSymbols::metaspace_pointers_do(it);

    // The above code should find all the symbols that are referenced by the
    // archived classes. We just need to add the extra symbols which
    // may not be used by any of the archived classes -- these are usually
    // symbols that we anticipate to be used at run time, so we can store
    // them in the RO region, to be shared across multiple processes.
    if (_extra_symbols != nullptr) {
      for (int i = 0; i < _extra_symbols->length(); i++) {
        it->push(_extra_symbols->adr_at(i));
      }
    }

    for (int i = 0; i < _pending_method_handle_intrinsics->length(); i++) {
      it->push(_pending_method_handle_intrinsics->adr_at(i));
    }
  }
};

char* VM_PopulateDumpSharedSpace::dump_early_read_only_tables() {
  ArchiveBuilder::OtherROAllocMark mark;

  // Write module name into archive
  CDS_JAVA_HEAP_ONLY(Modules::dump_main_module_name();)
  // Write module names from --add-modules into archive
  CDS_JAVA_HEAP_ONLY(Modules::dump_addmods_names();)

  DumpRegion* ro_region = ArchiveBuilder::current()->ro_region();
  char* start = ro_region->top();
  WriteClosure wc(ro_region);
  MetaspaceShared::early_serialize(&wc);
  return start;
}

char* VM_PopulateDumpSharedSpace::dump_read_only_tables() {
  ArchiveBuilder::OtherROAllocMark mark;

  SystemDictionaryShared::write_to_archive();
  AOTClassLinker::write_to_archive();
  MetaspaceShared::write_method_handle_intrinsics();

  // Write lambform lines into archive
  LambdaFormInvokers::dump_static_archive_invokers();

  // Write the other data to the output array.
  DumpRegion* ro_region = ArchiveBuilder::current()->ro_region();
  char* start = ro_region->top();
  WriteClosure wc(ro_region);
  MetaspaceShared::serialize(&wc);

  return start;
}

void VM_PopulateDumpSharedSpace::doit() {
  guarantee(!CDSConfig::is_using_archive(), "We should not be using an archive when we dump");

  DEBUG_ONLY(SystemDictionaryShared::NoClassLoadingMark nclm);

  _pending_method_handle_intrinsics = new (mtClassShared) GrowableArray<Method*>(256, mtClassShared);
  if (CDSConfig::is_dumping_aot_linked_classes()) {
    // When dumping AOT-linked classes, some classes may have direct references to a method handle
    // intrinsic. The easiest thing is to save all of them into the AOT cache.
    SystemDictionary::get_all_method_handle_intrinsics(_pending_method_handle_intrinsics);
  }

  FileMapInfo::check_nonempty_dir_in_shared_path_table();

  NOT_PRODUCT(SystemDictionary::verify();)

  // Block concurrent class unloading from changing the _dumptime_table
  MutexLocker ml(DumpTimeTable_lock, Mutex::_no_safepoint_check_flag);

#if INCLUDE_CDS_JAVA_HEAP
  if (HeapShared::can_write() && _extra_interned_strings != nullptr) {
    for (int i = 0; i < _extra_interned_strings->length(); i ++) {
      OopHandle string = _extra_interned_strings->at(i);
      HeapShared::add_to_dumped_interned_strings(string.resolve());
    }
  }
#endif

  _builder.gather_source_objs();
  _builder.reserve_buffer();

  CppVtables::dumptime_init(&_builder);

  _builder.sort_metadata_objs();
  _builder.dump_rw_metadata();
  _builder.dump_ro_metadata();
  _builder.relocate_metaspaceobj_embedded_pointers();

  log_info(cds)("Make classes shareable");
  _builder.make_klasses_shareable();
  MetaspaceShared::make_method_handle_intrinsics_shareable();

  dump_java_heap_objects(_builder.klasses());
  dump_shared_symbol_table(_builder.symbols());

  char* early_serialized_data = dump_early_read_only_tables();
  char* serialized_data = dump_read_only_tables();

  SystemDictionaryShared::adjust_lambda_proxy_class_dictionary();

  // The vtable clones contain addresses of the current process.
  // We don't want to write these addresses into the archive.
  CppVtables::zero_archived_vtables();

  // Write the archive file
  const char* static_archive = CDSConfig::static_archive_path();
  assert(static_archive != nullptr, "SharedArchiveFile not set?");
  _map_info = new FileMapInfo(static_archive, true);
  _map_info->populate_header(MetaspaceShared::core_region_alignment());
  _map_info->set_early_serialized_data(early_serialized_data);
  _map_info->set_serialized_data(serialized_data);
  _map_info->set_cloned_vtables(CppVtables::vtables_serialized_base());
}

class CollectCLDClosure : public CLDClosure {
  GrowableArray<ClassLoaderData*> _loaded_cld;
  GrowableArray<OopHandle> _loaded_cld_handles; // keep the CLDs alive
  Thread* _current_thread;
public:
  CollectCLDClosure(Thread* thread) : _current_thread(thread) {}
  ~CollectCLDClosure() {
    for (int i = 0; i < _loaded_cld_handles.length(); i++) {
      _loaded_cld_handles.at(i).release(Universe::vm_global());
    }
  }
  void do_cld(ClassLoaderData* cld) {
    assert(cld->is_alive(), "must be");
    _loaded_cld.append(cld);
    _loaded_cld_handles.append(OopHandle(Universe::vm_global(), cld->holder()));
  }

  int nof_cld() const                { return _loaded_cld.length(); }
  ClassLoaderData* cld_at(int index) { return _loaded_cld.at(index); }
};

// Check if we can eagerly link this class at dump time, so we can avoid the
// runtime linking overhead (especially verification)
bool MetaspaceShared::may_be_eagerly_linked(InstanceKlass* ik) {
  if (!ik->can_be_verified_at_dumptime()) {
    // For old classes, try to leave them in the unlinked state, so
    // we can still store them in the archive. They must be
    // linked/verified at runtime.
    return false;
  }
  if (CDSConfig::is_dumping_dynamic_archive() && ik->is_shared_unregistered_class()) {
    // Linking of unregistered classes at this stage may cause more
    // classes to be resolved, resulting in calls to ClassLoader.loadClass()
    // that may not be expected by custom class loaders.
    //
    // It's OK to do this for the built-in loaders as we know they can
    // tolerate this.
    return false;
  }
  return true;
}

bool MetaspaceShared::link_class_for_cds(InstanceKlass* ik, TRAPS) {
  // Link the class to cause the bytecodes to be rewritten and the
  // cpcache to be created. Class verification is done according
  // to -Xverify setting.
  bool res = MetaspaceShared::try_link_class(THREAD, ik);
  AOTConstantPoolResolver::dumptime_resolve_constants(ik, CHECK_(false));
  return res;
}

void MetaspaceShared::link_shared_classes(bool jcmd_request, TRAPS) {
  AOTClassLinker::initialize();

  if (!jcmd_request) {
    LambdaFormInvokers::regenerate_holder_classes(CHECK);
  }

  // Collect all loaded ClassLoaderData.
  CollectCLDClosure collect_cld(THREAD);
  {
    // ClassLoaderDataGraph::loaded_cld_do requires ClassLoaderDataGraph_lock.
    // We cannot link the classes while holding this lock (or else we may run into deadlock).
    // Therefore, we need to first collect all the CLDs, and then link their classes after
    // releasing the lock.
    MutexLocker lock(ClassLoaderDataGraph_lock);
    ClassLoaderDataGraph::loaded_cld_do(&collect_cld);
  }

  while (true) {
    bool has_linked = false;
    for (int i = 0; i < collect_cld.nof_cld(); i++) {
      ClassLoaderData* cld = collect_cld.cld_at(i);
      for (Klass* klass = cld->klasses(); klass != nullptr; klass = klass->next_link()) {
        if (klass->is_instance_klass()) {
          InstanceKlass* ik = InstanceKlass::cast(klass);
          if (may_be_eagerly_linked(ik)) {
            has_linked |= link_class_for_cds(ik, CHECK);
          }
        }
      }
    }

    if (!has_linked) {
      break;
    }
    // Class linking includes verification which may load more classes.
    // Keep scanning until we have linked no more classes.
  }
}

void MetaspaceShared::prepare_for_dumping() {
  assert(CDSConfig::is_dumping_archive(), "sanity");
  CDSConfig::check_unsupported_dumping_module_options();
  ClassLoader::initialize_shared_path(JavaThread::current());
}

// Preload classes from a list, populate the shared spaces and dump to a
// file.
void MetaspaceShared::preload_and_dump(TRAPS) {
  CDSConfig::DumperThreadMark dumper_thread_mark(THREAD);
  ResourceMark rm(THREAD);
  StaticArchiveBuilder builder;
  preload_and_dump_impl(builder, THREAD);
  if (HAS_PENDING_EXCEPTION) {
    if (PENDING_EXCEPTION->is_a(vmClasses::OutOfMemoryError_klass())) {
      log_error(cds)("Out of memory. Please run with a larger Java heap, current MaxHeapSize = "
                     SIZE_FORMAT "M", MaxHeapSize/M);
      MetaspaceShared::writing_error();
    } else {
      log_error(cds)("%s: %s", PENDING_EXCEPTION->klass()->external_name(),
                     java_lang_String::as_utf8_string(java_lang_Throwable::message(PENDING_EXCEPTION)));
      MetaspaceShared::writing_error("Unexpected exception, use -Xlog:cds,exceptions=trace for detail");
    }
  }

  if (!CDSConfig::old_cds_flags_used()) {
    // The JLI launcher only recognizes the "old" -Xshare:dump flag.
    // When the new -XX:AOTMode=create flag is used, we can't return
    // to the JLI launcher, as the launcher will fail when trying to
    // run the main class, which is not what we want.
    tty->print_cr("AOTCache creation is complete: %s", AOTCache);
    vm_exit(0);
  }
}

#if INCLUDE_CDS_JAVA_HEAP && defined(_LP64)
void MetaspaceShared::adjust_heap_sizes_for_dumping() {
  if (!CDSConfig::is_dumping_heap() || UseCompressedOops) {
    return;
  }
  // CDS heap dumping requires all string oops to have an offset
  // from the heap bottom that can be encoded in 32-bit.
  julong max_heap_size = (julong)(4 * G);

  if (MinHeapSize > max_heap_size) {
    log_debug(cds)("Setting MinHeapSize to 4G for CDS dumping, original size = " SIZE_FORMAT "M", MinHeapSize/M);
    FLAG_SET_ERGO(MinHeapSize, max_heap_size);
  }
  if (InitialHeapSize > max_heap_size) {
    log_debug(cds)("Setting InitialHeapSize to 4G for CDS dumping, original size = " SIZE_FORMAT "M", InitialHeapSize/M);
    FLAG_SET_ERGO(InitialHeapSize, max_heap_size);
  }
  if (MaxHeapSize > max_heap_size) {
    log_debug(cds)("Setting MaxHeapSize to 4G for CDS dumping, original size = " SIZE_FORMAT "M", MaxHeapSize/M);
    FLAG_SET_ERGO(MaxHeapSize, max_heap_size);
  }
}
#endif // INCLUDE_CDS_JAVA_HEAP && _LP64

void MetaspaceShared::get_default_classlist(char* default_classlist, const size_t buf_size) {
  // Construct the path to the class list (in jre/lib)
  // Walk up two directories from the location of the VM and
  // optionally tack on "lib" (depending on platform)
  os::jvm_path(default_classlist, (jint)(buf_size));
  for (int i = 0; i < 3; i++) {
    char *end = strrchr(default_classlist, *os::file_separator());
    if (end != nullptr) *end = '\0';
  }
  size_t classlist_path_len = strlen(default_classlist);
  if (classlist_path_len >= 3) {
    if (strcmp(default_classlist + classlist_path_len - 3, "lib") != 0) {
      if (classlist_path_len < buf_size - 4) {
        jio_snprintf(default_classlist + classlist_path_len,
                     buf_size - classlist_path_len,
                     "%slib", os::file_separator());
        classlist_path_len += 4;
      }
    }
  }
  if (classlist_path_len < buf_size - 10) {
    jio_snprintf(default_classlist + classlist_path_len,
                 buf_size - classlist_path_len,
                 "%sclasslist", os::file_separator());
  }
}

void MetaspaceShared::preload_classes(TRAPS) {
  char default_classlist[JVM_MAXPATHLEN];
  const char* classlist_path;

  get_default_classlist(default_classlist, sizeof(default_classlist));
  if (SharedClassListFile == nullptr) {
    classlist_path = default_classlist;
  } else {
    classlist_path = SharedClassListFile;
  }

  log_info(cds)("Loading classes to share ...");
  ClassListParser::parse_classlist(classlist_path,
                                   ClassListParser::_parse_all, CHECK);
  if (ExtraSharedClassListFile) {
    ClassListParser::parse_classlist(ExtraSharedClassListFile,
                                     ClassListParser::_parse_all, CHECK);
  }
  if (classlist_path != default_classlist) {
    struct stat statbuf;
    if (os::stat(default_classlist, &statbuf) == 0) {
      // File exists, let's use it.
      ClassListParser::parse_classlist(default_classlist,
                                       ClassListParser::_parse_lambda_forms_invokers_only, CHECK);
    }
  }

  // Some classes are used at CDS runtime but are not loaded, and therefore archived, at
  // dumptime. We can perform dummmy calls to these classes at dumptime to ensure they
  // are archived.
  exercise_runtime_cds_code(CHECK);

  log_info(cds)("Loading classes to share: done.");
}

void MetaspaceShared::exercise_runtime_cds_code(TRAPS) {
  // Exercise the manifest processing code
  const char* dummy = "Manifest-Version: 1.0\n";
  CDSProtectionDomain::create_jar_manifest(dummy, strlen(dummy), CHECK);

  // Exercise FileSystem and URL code
  CDSProtectionDomain::to_file_URL("dummy.jar", Handle(), CHECK);
}

void MetaspaceShared::preload_and_dump_impl(StaticArchiveBuilder& builder, TRAPS) {
  preload_classes(CHECK);

  if (SharedArchiveConfigFile) {
    log_info(cds)("Reading extra data from %s ...", SharedArchiveConfigFile);
    read_extra_data(THREAD, SharedArchiveConfigFile);
    log_info(cds)("Reading extra data: done.");
  }

  // Rewrite and link classes
  log_info(cds)("Rewriting and linking classes ...");

  // Link any classes which got missed. This would happen if we have loaded classes that
  // were not explicitly specified in the classlist. E.g., if an interface implemented by class K
  // fails verification, all other interfaces that were not specified in the classlist but
  // are implemented by K are not verified.
  link_shared_classes(false/*not from jcmd*/, CHECK);
  log_info(cds)("Rewriting and linking classes: done");

#if INCLUDE_CDS_JAVA_HEAP
  if (CDSConfig::is_dumping_heap()) {
    if (!HeapShared::is_archived_boot_layer_available(THREAD)) {
      log_info(cds)("archivedBootLayer not available, disabling full module graph");
      CDSConfig::stop_dumping_full_module_graph();
    }
    HeapShared::init_for_dumping(CHECK);
    ArchiveHeapWriter::init();
    if (CDSConfig::is_dumping_full_module_graph()) {
      HeapShared::reset_archived_object_states(CHECK);
    }

    if (CDSConfig::is_dumping_invokedynamic()) {
      // This assert means that the MethodType and MethodTypeForm tables won't be
      // updated concurrently when we are saving their contents into a side table.
      assert(CDSConfig::allow_only_single_java_thread(), "Required");

      JavaValue result(T_VOID);
      JavaCalls::call_static(&result, vmClasses::MethodType_klass(),
                             vmSymbols::createArchivedObjects(),
                             vmSymbols::void_method_signature(),
                             CHECK);

      // java.lang.Class::reflectionFactory cannot be archived yet. We set this field
      // to null, and it will be initialized again at runtime.
      log_debug(cds)("Resetting Class::reflectionFactory");
      TempNewSymbol method_name = SymbolTable::new_symbol("resetArchivedStates");
      Symbol* method_sig = vmSymbols::void_method_signature();
      JavaCalls::call_static(&result, vmClasses::Class_klass(),
                             method_name, method_sig, CHECK);

      // Perhaps there is a way to avoid hard-coding these names here.
      // See discussion in JDK-8342481.
    }

    // Do this at the very end, when no Java code will be executed. Otherwise
    // some new strings may be added to the intern table.
    StringTable::allocate_shared_strings_array(CHECK);
  } else {
    log_info(cds)("Not dumping heap, reset CDSConfig::_is_using_optimized_module_handling");
    CDSConfig::stop_using_optimized_module_handling();
  }
#endif

  VM_PopulateDumpSharedSpace op(builder);
  VMThread::execute(&op);

  if (!write_static_archive(&builder, op.map_info(), op.heap_info())) {
    THROW_MSG(vmSymbols::java_io_IOException(), "Encountered error while dumping");
  }
}

bool MetaspaceShared::write_static_archive(ArchiveBuilder* builder, FileMapInfo* map_info, ArchiveHeapInfo* heap_info) {
  // relocate the data so that it can be mapped to MetaspaceShared::requested_base_address()
  // without runtime relocation.
  builder->relocate_to_requested();

  map_info->open_for_write();
  if (!map_info->is_open()) {
    return false;
  }
  builder->write_archive(map_info, heap_info);

  if (AllowArchivingWithJavaAgent) {
    log_warning(cds)("This archive was created with AllowArchivingWithJavaAgent. It should be used "
            "for testing purposes only and should not be used in a production environment");
  }
  return true;
}

// Returns true if the class's status has changed.
bool MetaspaceShared::try_link_class(JavaThread* current, InstanceKlass* ik) {
  ExceptionMark em(current);
  JavaThread* THREAD = current; // For exception macros.
  assert(CDSConfig::is_dumping_archive(), "sanity");
  if (!ik->is_shared() && ik->is_loaded() && !ik->is_linked() && ik->can_be_verified_at_dumptime() &&
      !SystemDictionaryShared::has_class_failed_verification(ik)) {
    bool saved = BytecodeVerificationLocal;
    if (ik->is_shared_unregistered_class() && ik->class_loader() == nullptr) {
      // The verification decision is based on BytecodeVerificationRemote
      // for non-system classes. Since we are using the null classloader
      // to load non-system classes for customized class loaders during dumping,
      // we need to temporarily change BytecodeVerificationLocal to be the same as
      // BytecodeVerificationRemote. Note this can cause the parent system
      // classes also being verified. The extra overhead is acceptable during
      // dumping.
      BytecodeVerificationLocal = BytecodeVerificationRemote;
    }
    ik->link_class(THREAD);
    if (HAS_PENDING_EXCEPTION) {
      ResourceMark rm(THREAD);
      log_warning(cds)("Preload Warning: Verification failed for %s",
                    ik->external_name());
      CLEAR_PENDING_EXCEPTION;
      SystemDictionaryShared::set_class_has_failed_verification(ik);
    }
    ik->compute_has_loops_flag_for_methods();
    BytecodeVerificationLocal = saved;
    return true;
  } else {
    return false;
  }
}

#if INCLUDE_CDS_JAVA_HEAP
void VM_PopulateDumpSharedSpace::dump_java_heap_objects(GrowableArray<Klass*>* klasses) {
  if (!HeapShared::can_write()) {
    log_info(cds)(
      "Archived java heap is not supported as UseG1GC "
      "and UseCompressedClassPointers are required."
      "Current settings: UseG1GC=%s, UseCompressedClassPointers=%s.",
      BOOL_TO_STR(UseG1GC), BOOL_TO_STR(UseCompressedClassPointers));
    return;
  }
<<<<<<< HEAD
=======
  // Find all the interned strings that should be dumped.
  int i;
  for (i = 0; i < klasses->length(); i++) {
    Klass* k = klasses->at(i);
    if (k->is_instance_klass()) {
      InstanceKlass* ik = InstanceKlass::cast(k);
      ik->constants()->add_dumped_interned_strings();
    }
  }
  if (_extra_interned_strings != nullptr) {
    for (i = 0; i < _extra_interned_strings->length(); i ++) {
      OopHandle string = _extra_interned_strings->at(i);
      HeapShared::add_to_dumped_interned_strings(string.resolve());
    }
  }
>>>>>>> 4ac2e477

  HeapShared::write_heap(&_heap_info);
}
#endif // INCLUDE_CDS_JAVA_HEAP

void MetaspaceShared::set_shared_metaspace_range(void* base, void *static_top, void* top) {
  assert(base <= static_top && static_top <= top, "must be");
  _shared_metaspace_static_top = static_top;
  MetaspaceObj::set_shared_metaspace_range(base, top);
}

bool MetaspaceShared::is_shared_dynamic(void* p) {
  if ((p < MetaspaceObj::shared_metaspace_top()) &&
      (p >= _shared_metaspace_static_top)) {
    return true;
  } else {
    return false;
  }
}

bool MetaspaceShared::is_shared_static(void* p) {
  if (is_in_shared_metaspace(p) && !is_shared_dynamic(p)) {
    return true;
  } else {
    return false;
  }
}

// This function is called when the JVM is unable to load the specified archive(s) due to one
// of the following conditions.
// - There's an error that indicates that the archive(s) files were corrupt or otherwise damaged.
// - When -XX:+RequireSharedSpaces is specified, AND the JVM cannot load the archive(s) due
//   to version or classpath mismatch.
void MetaspaceShared::unrecoverable_loading_error(const char* message) {
  log_error(cds)("An error has occurred while processing the shared archive file.");
  if (message != nullptr) {
    log_error(cds)("%s", message);
  }
  vm_exit_during_initialization("Unable to use shared archive.", nullptr);
}

// This function is called when the JVM is unable to write the specified CDS archive due to an
// unrecoverable error.
void MetaspaceShared::unrecoverable_writing_error(const char* message) {
  writing_error(message);
  vm_direct_exit(1);
}

// This function is called when the JVM is unable to write the specified CDS archive due to a
// an error. The error will be propagated
void MetaspaceShared::writing_error(const char* message) {
  log_error(cds)("An error has occurred while writing the shared archive file.");
  if (message != nullptr) {
    log_error(cds)("%s", message);
  }
}

void MetaspaceShared::initialize_runtime_shared_and_meta_spaces() {
  assert(CDSConfig::is_using_archive(), "Must be called when UseSharedSpaces is enabled");
  MapArchiveResult result = MAP_ARCHIVE_OTHER_FAILURE;

  FileMapInfo* static_mapinfo = open_static_archive();
  FileMapInfo* dynamic_mapinfo = nullptr;

  if (static_mapinfo != nullptr) {
    log_info(cds)("Core region alignment: " SIZE_FORMAT, static_mapinfo->core_region_alignment());
    dynamic_mapinfo = open_dynamic_archive();

    // First try to map at the requested address
    result = map_archives(static_mapinfo, dynamic_mapinfo, true);
    if (result == MAP_ARCHIVE_MMAP_FAILURE) {
      // Mapping has failed (probably due to ASLR). Let's map at an address chosen
      // by the OS.
      log_info(cds)("Try to map archive(s) at an alternative address");
      result = map_archives(static_mapinfo, dynamic_mapinfo, false);
    }
  }

  if (result == MAP_ARCHIVE_SUCCESS) {
    bool dynamic_mapped = (dynamic_mapinfo != nullptr && dynamic_mapinfo->is_mapped());
    char* cds_base = static_mapinfo->mapped_base();
    char* cds_end =  dynamic_mapped ? dynamic_mapinfo->mapped_end() : static_mapinfo->mapped_end();
    // Register CDS memory region with LSan.
    LSAN_REGISTER_ROOT_REGION(cds_base, cds_end - cds_base);
    set_shared_metaspace_range(cds_base, static_mapinfo->mapped_end(), cds_end);
    _relocation_delta = static_mapinfo->relocation_delta();
    _requested_base_address = static_mapinfo->requested_base_address();
    if (dynamic_mapped) {
      FileMapInfo::set_shared_path_table(dynamic_mapinfo);
      // turn AutoCreateSharedArchive off if successfully mapped
      AutoCreateSharedArchive = false;
    } else {
      FileMapInfo::set_shared_path_table(static_mapinfo);
    }
  } else {
    set_shared_metaspace_range(nullptr, nullptr, nullptr);
    if (CDSConfig::is_dumping_dynamic_archive()) {
      log_warning(cds)("-XX:ArchiveClassesAtExit is unsupported when base CDS archive is not loaded. Run with -Xlog:cds for more info.");
    }
    UseSharedSpaces = false;
    // The base archive cannot be mapped. We cannot dump the dynamic shared archive.
    AutoCreateSharedArchive = false;
    CDSConfig::disable_dumping_dynamic_archive();
    log_info(cds)("Unable to map shared spaces");
    if (PrintSharedArchiveAndExit) {
      MetaspaceShared::unrecoverable_loading_error("Unable to use shared archive.");
    } else if (RequireSharedSpaces) {
      MetaspaceShared::unrecoverable_loading_error("Unable to map shared spaces");
    }
  }

  // If mapping failed and -XShare:on, the vm should exit
  bool has_failed = false;
  if (static_mapinfo != nullptr && !static_mapinfo->is_mapped()) {
    has_failed = true;
    delete static_mapinfo;
  }
  if (dynamic_mapinfo != nullptr && !dynamic_mapinfo->is_mapped()) {
    has_failed = true;
    delete dynamic_mapinfo;
  }
  if (RequireSharedSpaces && has_failed) {
      MetaspaceShared::unrecoverable_loading_error("Unable to map shared spaces");
  }
}

FileMapInfo* MetaspaceShared::open_static_archive() {
  const char* static_archive = CDSConfig::static_archive_path();
  assert(static_archive != nullptr, "sanity");
  FileMapInfo* mapinfo = new FileMapInfo(static_archive, true);
  if (!mapinfo->initialize()) {
    delete(mapinfo);
    return nullptr;
  }
  return mapinfo;
}

FileMapInfo* MetaspaceShared::open_dynamic_archive() {
  if (CDSConfig::is_dumping_dynamic_archive()) {
    return nullptr;
  }
  const char* dynamic_archive = CDSConfig::dynamic_archive_path();
  if (dynamic_archive == nullptr) {
    return nullptr;
  }

  FileMapInfo* mapinfo = new FileMapInfo(dynamic_archive, false);
  if (!mapinfo->initialize()) {
    delete(mapinfo);
    if (RequireSharedSpaces) {
      MetaspaceShared::unrecoverable_loading_error("Failed to initialize dynamic archive");
    }
    return nullptr;
  }
  return mapinfo;
}

// use_requested_addr:
//  true  = map at FileMapHeader::_requested_base_address
//  false = map at an alternative address picked by OS.
MapArchiveResult MetaspaceShared::map_archives(FileMapInfo* static_mapinfo, FileMapInfo* dynamic_mapinfo,
                                               bool use_requested_addr) {
  if (use_requested_addr && static_mapinfo->requested_base_address() == nullptr) {
    log_info(cds)("Archive(s) were created with -XX:SharedBaseAddress=0. Always map at os-selected address.");
    return MAP_ARCHIVE_MMAP_FAILURE;
  }

  PRODUCT_ONLY(if (ArchiveRelocationMode == 1 && use_requested_addr) {
      // For product build only -- this is for benchmarking the cost of doing relocation.
      // For debug builds, the check is done below, after reserving the space, for better test coverage
      // (see comment below).
      log_info(cds)("ArchiveRelocationMode == 1: always map archive(s) at an alternative address");
      return MAP_ARCHIVE_MMAP_FAILURE;
    });

  if (ArchiveRelocationMode == 2 && !use_requested_addr) {
    log_info(cds)("ArchiveRelocationMode == 2: never map archive(s) at an alternative address");
    return MAP_ARCHIVE_MMAP_FAILURE;
  };

  if (dynamic_mapinfo != nullptr) {
    // Ensure that the OS won't be able to allocate new memory spaces between the two
    // archives, or else it would mess up the simple comparison in MetaspaceObj::is_shared().
    assert(static_mapinfo->mapping_end_offset() == dynamic_mapinfo->mapping_base_offset(), "no gap");
  }

  ReservedSpace total_space_rs, archive_space_rs, class_space_rs;
  MapArchiveResult result = MAP_ARCHIVE_OTHER_FAILURE;
  char* mapped_base_address = reserve_address_space_for_archives(static_mapinfo,
                                                                 dynamic_mapinfo,
                                                                 use_requested_addr,
                                                                 total_space_rs,
                                                                 archive_space_rs,
                                                                 class_space_rs);
  if (mapped_base_address == nullptr) {
    result = MAP_ARCHIVE_MMAP_FAILURE;
    log_debug(cds)("Failed to reserve spaces (use_requested_addr=%u)", (unsigned)use_requested_addr);
  } else {

#ifdef ASSERT
    // Some sanity checks after reserving address spaces for archives
    //  and class space.
    assert(archive_space_rs.is_reserved(), "Sanity");
    if (Metaspace::using_class_space()) {
      // Class space must closely follow the archive space. Both spaces
      //  must be aligned correctly.
      assert(class_space_rs.is_reserved(),
             "A class space should have been reserved");
      assert(class_space_rs.base() >= archive_space_rs.end(),
             "class space should follow the cds archive space");
      assert(is_aligned(archive_space_rs.base(),
                        core_region_alignment()),
             "Archive space misaligned");
      assert(is_aligned(class_space_rs.base(),
                        Metaspace::reserve_alignment()),
             "class space misaligned");
    }
#endif // ASSERT

    log_info(cds)("Reserved archive_space_rs [" INTPTR_FORMAT " - " INTPTR_FORMAT "] (" SIZE_FORMAT ") bytes",
                   p2i(archive_space_rs.base()), p2i(archive_space_rs.end()), archive_space_rs.size());
    log_info(cds)("Reserved class_space_rs   [" INTPTR_FORMAT " - " INTPTR_FORMAT "] (" SIZE_FORMAT ") bytes",
                   p2i(class_space_rs.base()), p2i(class_space_rs.end()), class_space_rs.size());

    if (MetaspaceShared::use_windows_memory_mapping()) {
      // We have now reserved address space for the archives, and will map in
      //  the archive files into this space.
      //
      // Special handling for Windows: on Windows we cannot map a file view
      //  into an existing memory mapping. So, we unmap the address range we
      //  just reserved again, which will make it available for mapping the
      //  archives.
      // Reserving this range has not been for naught however since it makes
      //  us reasonably sure the address range is available.
      //
      // But still it may fail, since between unmapping the range and mapping
      //  in the archive someone else may grab the address space. Therefore
      //  there is a fallback in FileMap::map_region() where we just read in
      //  the archive files sequentially instead of mapping it in. We couple
      //  this with use_requested_addr, since we're going to patch all the
      //  pointers anyway so there's no benefit to mmap.
      if (use_requested_addr) {
        assert(!total_space_rs.is_reserved(), "Should not be reserved for Windows");
        log_info(cds)("Windows mmap workaround: releasing archive space.");
        archive_space_rs.release();
      }
    }
    MapArchiveResult static_result = map_archive(static_mapinfo, mapped_base_address, archive_space_rs);
    MapArchiveResult dynamic_result = (static_result == MAP_ARCHIVE_SUCCESS) ?
                                     map_archive(dynamic_mapinfo, mapped_base_address, archive_space_rs) : MAP_ARCHIVE_OTHER_FAILURE;

    DEBUG_ONLY(if (ArchiveRelocationMode == 1 && use_requested_addr) {
      // This is for simulating mmap failures at the requested address. In
      //  debug builds, we do it here (after all archives have possibly been
      //  mapped), so we can thoroughly test the code for failure handling
      //  (releasing all allocated resource, etc).
      log_info(cds)("ArchiveRelocationMode == 1: always map archive(s) at an alternative address");
      if (static_result == MAP_ARCHIVE_SUCCESS) {
        static_result = MAP_ARCHIVE_MMAP_FAILURE;
      }
      if (dynamic_result == MAP_ARCHIVE_SUCCESS) {
        dynamic_result = MAP_ARCHIVE_MMAP_FAILURE;
      }
    });

    if (static_result == MAP_ARCHIVE_SUCCESS) {
      if (dynamic_result == MAP_ARCHIVE_SUCCESS) {
        result = MAP_ARCHIVE_SUCCESS;
      } else if (dynamic_result == MAP_ARCHIVE_OTHER_FAILURE) {
        assert(dynamic_mapinfo != nullptr && !dynamic_mapinfo->is_mapped(), "must have failed");
        // No need to retry mapping the dynamic archive again, as it will never succeed
        // (bad file, etc) -- just keep the base archive.
        log_warning(cds, dynamic)("Unable to use shared archive. The top archive failed to load: %s",
                                  dynamic_mapinfo->full_path());
        result = MAP_ARCHIVE_SUCCESS;
        // TODO, we can give the unused space for the dynamic archive to class_space_rs, but there's no
        // easy API to do that right now.
      } else {
        result = MAP_ARCHIVE_MMAP_FAILURE;
      }
    } else if (static_result == MAP_ARCHIVE_OTHER_FAILURE) {
      result = MAP_ARCHIVE_OTHER_FAILURE;
    } else {
      result = MAP_ARCHIVE_MMAP_FAILURE;
    }
  }

  if (result == MAP_ARCHIVE_SUCCESS) {
    SharedBaseAddress = (size_t)mapped_base_address;
#ifdef _LP64
        if (Metaspace::using_class_space()) {
          // Set up ccs in metaspace.
          Metaspace::initialize_class_space(class_space_rs);

          // Set up compressed Klass pointer encoding: the encoding range must
          //  cover both archive and class space.
          address cds_base = (address)static_mapinfo->mapped_base();
          address ccs_end = (address)class_space_rs.end();
          assert(ccs_end > cds_base, "Sanity check");
          if (INCLUDE_CDS_JAVA_HEAP || UseCompactObjectHeaders) {
            // The CDS archive may contain narrow Klass IDs that were precomputed at archive generation time:
            // - every archived java object header (only if INCLUDE_CDS_JAVA_HEAP)
            // - every archived Klass' prototype   (only if +UseCompactObjectHeaders)
            //
            // In order for those IDs to still be valid, we need to dictate base and shift: base should be the
            // mapping start, shift the shift used at archive generation time.
            address precomputed_narrow_klass_base = cds_base;
            const int precomputed_narrow_klass_shift = ArchiveBuilder::precomputed_narrow_klass_shift();
            CompressedKlassPointers::initialize_for_given_encoding(
              cds_base, ccs_end - cds_base, // Klass range
              precomputed_narrow_klass_base, precomputed_narrow_klass_shift // precomputed encoding, see ArchiveBuilder
            );
          } else {
            // Let JVM freely chose encoding base and shift
            CompressedKlassPointers::initialize (
              cds_base, ccs_end - cds_base // Klass range
              );
          }
          // map_or_load_heap_region() compares the current narrow oop and klass encodings
          // with the archived ones, so it must be done after all encodings are determined.
          static_mapinfo->map_or_load_heap_region();
        }
#endif // _LP64
    log_info(cds)("initial optimized module handling: %s", CDSConfig::is_using_optimized_module_handling() ? "enabled" : "disabled");
    log_info(cds)("initial full module graph: %s", CDSConfig::is_using_full_module_graph() ? "enabled" : "disabled");
  } else {
    unmap_archive(static_mapinfo);
    unmap_archive(dynamic_mapinfo);
    release_reserved_spaces(total_space_rs, archive_space_rs, class_space_rs);
  }

  return result;
}


// This will reserve two address spaces suitable to house Klass structures, one
//  for the cds archives (static archive and optionally dynamic archive) and
//  optionally one move for ccs.
//
// Since both spaces must fall within the compressed class pointer encoding
//  range, they are allocated close to each other.
//
// Space for archives will be reserved first, followed by a potential gap,
//  followed by the space for ccs:
//
// +-- Base address             A        B                     End
// |                            |        |                      |
// v                            v        v                      v
// +-------------+--------------+        +----------------------+
// | static arc  | [dyn. arch]  | [gap]  | compr. class space   |
// +-------------+--------------+        +----------------------+
//
// (The gap may result from different alignment requirements between metaspace
//  and CDS)
//
// If UseCompressedClassPointers is disabled, only one address space will be
//  reserved:
//
// +-- Base address             End
// |                            |
// v                            v
// +-------------+--------------+
// | static arc  | [dyn. arch]  |
// +-------------+--------------+
//
// Base address: If use_archive_base_addr address is true, the Base address is
//  determined by the address stored in the static archive. If
//  use_archive_base_addr address is false, this base address is determined
//  by the platform.
//
// If UseCompressedClassPointers=1, the range encompassing both spaces will be
//  suitable to en/decode narrow Klass pointers: the base will be valid for
//  encoding, the range [Base, End) and not surpass the max. range for that encoding.
//
// Return:
//
// - On success:
//    - total_space_rs will be reserved as whole for archive_space_rs and
//      class_space_rs if UseCompressedClassPointers is true.
//      On Windows, try reserve archive_space_rs and class_space_rs
//      separately first if use_archive_base_addr is true.
//    - archive_space_rs will be reserved and large enough to host static and
//      if needed dynamic archive: [Base, A).
//      archive_space_rs.base and size will be aligned to CDS reserve
//      granularity.
//    - class_space_rs: If UseCompressedClassPointers=1, class_space_rs will
//      be reserved. Its start address will be aligned to metaspace reserve
//      alignment, which may differ from CDS alignment. It will follow the cds
//      archive space, close enough such that narrow class pointer encoding
//      covers both spaces.
//      If UseCompressedClassPointers=0, class_space_rs remains unreserved.
// - On error: null is returned and the spaces remain unreserved.
char* MetaspaceShared::reserve_address_space_for_archives(FileMapInfo* static_mapinfo,
                                                          FileMapInfo* dynamic_mapinfo,
                                                          bool use_archive_base_addr,
                                                          ReservedSpace& total_space_rs,
                                                          ReservedSpace& archive_space_rs,
                                                          ReservedSpace& class_space_rs) {

  address const base_address = (address) (use_archive_base_addr ? static_mapinfo->requested_base_address() : nullptr);
  const size_t archive_space_alignment = core_region_alignment();

  // Size and requested location of the archive_space_rs (for both static and dynamic archives)
  assert(static_mapinfo->mapping_base_offset() == 0, "Must be");
  size_t archive_end_offset  = (dynamic_mapinfo == nullptr) ? static_mapinfo->mapping_end_offset() : dynamic_mapinfo->mapping_end_offset();
  size_t archive_space_size = align_up(archive_end_offset, archive_space_alignment);

  if (!Metaspace::using_class_space()) {
    // Get the simple case out of the way first:
    // no compressed class space, simple allocation.

    // When running without class space, requested archive base should be aligned to cds core alignment.
    assert(is_aligned(base_address, archive_space_alignment),
             "Archive base address unaligned: " PTR_FORMAT ", needs alignment: %zu.",
             p2i(base_address), archive_space_alignment);

    archive_space_rs = ReservedSpace(archive_space_size, archive_space_alignment,
                                     os::vm_page_size(), (char*)base_address);
    if (archive_space_rs.is_reserved()) {
      assert(base_address == nullptr ||
             (address)archive_space_rs.base() == base_address, "Sanity");
      // Register archive space with NMT.
      MemTracker::record_virtual_memory_tag(archive_space_rs.base(), mtClassShared);
      return archive_space_rs.base();
    }
    return nullptr;
  }

#ifdef _LP64

  // Complex case: two spaces adjacent to each other, both to be addressable
  //  with narrow class pointers.
  // We reserve the whole range spanning both spaces, then split that range up.

  const size_t class_space_alignment = Metaspace::reserve_alignment();

  // When running with class space, requested archive base must satisfy both cds core alignment
  // and class space alignment.
  const size_t base_address_alignment = MAX2(class_space_alignment, archive_space_alignment);
  assert(is_aligned(base_address, base_address_alignment),
           "Archive base address unaligned: " PTR_FORMAT ", needs alignment: %zu.",
           p2i(base_address), base_address_alignment);

  size_t class_space_size = CompressedClassSpaceSize;
  assert(CompressedClassSpaceSize > 0 &&
         is_aligned(CompressedClassSpaceSize, class_space_alignment),
         "CompressedClassSpaceSize malformed: "
         SIZE_FORMAT, CompressedClassSpaceSize);

  const size_t ccs_begin_offset = align_up(archive_space_size, class_space_alignment);
  const size_t gap_size = ccs_begin_offset - archive_space_size;

  // Reduce class space size if it would not fit into the Klass encoding range
  constexpr size_t max_encoding_range_size = 4 * G;
  guarantee(archive_space_size < max_encoding_range_size - class_space_alignment, "Archive too large");
  if ((archive_space_size + gap_size + class_space_size) > max_encoding_range_size) {
    class_space_size = align_down(max_encoding_range_size - archive_space_size - gap_size, class_space_alignment);
    log_info(metaspace)("CDS initialization: reducing class space size from " SIZE_FORMAT " to " SIZE_FORMAT,
        CompressedClassSpaceSize, class_space_size);
    FLAG_SET_ERGO(CompressedClassSpaceSize, class_space_size);
  }

  const size_t total_range_size =
      archive_space_size + gap_size + class_space_size;

  assert(total_range_size > ccs_begin_offset, "must be");
  if (use_windows_memory_mapping() && use_archive_base_addr) {
    if (base_address != nullptr) {
      // On Windows, we cannot safely split a reserved memory space into two (see JDK-8255917).
      // Hence, we optimistically reserve archive space and class space side-by-side. We only
      // do this for use_archive_base_addr=true since for use_archive_base_addr=false case
      // caller will not split the combined space for mapping, instead read the archive data
      // via sequential file IO.
      address ccs_base = base_address + archive_space_size + gap_size;
      archive_space_rs = ReservedSpace(archive_space_size, archive_space_alignment,
                                       os::vm_page_size(), (char*)base_address);
      class_space_rs   = ReservedSpace(class_space_size, class_space_alignment,
                                       os::vm_page_size(), (char*)ccs_base);
    }
    if (!archive_space_rs.is_reserved() || !class_space_rs.is_reserved()) {
      release_reserved_spaces(total_space_rs, archive_space_rs, class_space_rs);
      return nullptr;
    }
    // NMT: fix up the space tags
    MemTracker::record_virtual_memory_tag(archive_space_rs.base(), mtClassShared);
    MemTracker::record_virtual_memory_tag(class_space_rs.base(), mtClass);
  } else {
    if (use_archive_base_addr && base_address != nullptr) {
      total_space_rs = ReservedSpace(total_range_size, base_address_alignment,
                                     os::vm_page_size(), (char*) base_address);
    } else {
      // We did not manage to reserve at the preferred address, or were instructed to relocate. In that
      // case we reserve wherever possible, but the start address needs to be encodable as narrow Klass
      // encoding base since the archived heap objects contain narrow Klass IDs pre-calculated toward the start
      // of the shared Metaspace. That prevents us from using zero-based encoding and therefore we won't
      // try allocating in low-address regions.
      total_space_rs = Metaspace::reserve_address_space_for_compressed_classes(total_range_size, false /* optimize_for_zero_base */);
    }

    if (!total_space_rs.is_reserved()) {
      return nullptr;
    }

    // Paranoid checks:
    assert(base_address == nullptr || (address)total_space_rs.base() == base_address,
           "Sanity (" PTR_FORMAT " vs " PTR_FORMAT ")", p2i(base_address), p2i(total_space_rs.base()));
    assert(is_aligned(total_space_rs.base(), base_address_alignment), "Sanity");
    assert(total_space_rs.size() == total_range_size, "Sanity");

    // Now split up the space into ccs and cds archive. For simplicity, just leave
    //  the gap reserved at the end of the archive space. Do not do real splitting.
    archive_space_rs = total_space_rs.first_part(ccs_begin_offset,
                                                 (size_t)archive_space_alignment);
    class_space_rs = total_space_rs.last_part(ccs_begin_offset);
    MemTracker::record_virtual_memory_split_reserved(total_space_rs.base(), total_space_rs.size(),
                                                     ccs_begin_offset, mtClassShared, mtClass);
  }
  assert(is_aligned(archive_space_rs.base(), archive_space_alignment), "Sanity");
  assert(is_aligned(archive_space_rs.size(), archive_space_alignment), "Sanity");
  assert(is_aligned(class_space_rs.base(), class_space_alignment), "Sanity");
  assert(is_aligned(class_space_rs.size(), class_space_alignment), "Sanity");


  return archive_space_rs.base();

#else
  ShouldNotReachHere();
  return nullptr;
#endif

}

void MetaspaceShared::release_reserved_spaces(ReservedSpace& total_space_rs,
                                              ReservedSpace& archive_space_rs,
                                              ReservedSpace& class_space_rs) {
  if (total_space_rs.is_reserved()) {
    log_debug(cds)("Released shared space (archive + class) " INTPTR_FORMAT, p2i(total_space_rs.base()));
    total_space_rs.release();
  } else {
    if (archive_space_rs.is_reserved()) {
      log_debug(cds)("Released shared space (archive) " INTPTR_FORMAT, p2i(archive_space_rs.base()));
      archive_space_rs.release();
    }
    if (class_space_rs.is_reserved()) {
      log_debug(cds)("Released shared space (classes) " INTPTR_FORMAT, p2i(class_space_rs.base()));
      class_space_rs.release();
    }
  }
}

static int archive_regions[]     = { MetaspaceShared::rw, MetaspaceShared::ro };
static int archive_regions_count = 2;

MapArchiveResult MetaspaceShared::map_archive(FileMapInfo* mapinfo, char* mapped_base_address, ReservedSpace rs) {
  assert(CDSConfig::is_using_archive(), "must be runtime");
  if (mapinfo == nullptr) {
    return MAP_ARCHIVE_SUCCESS; // The dynamic archive has not been specified. No error has happened -- trivially succeeded.
  }

  mapinfo->set_is_mapped(false);
  if (mapinfo->core_region_alignment() != (size_t)core_region_alignment()) {
    log_info(cds)("Unable to map CDS archive -- core_region_alignment() expected: " SIZE_FORMAT
                  " actual: " SIZE_FORMAT, mapinfo->core_region_alignment(), core_region_alignment());
    return MAP_ARCHIVE_OTHER_FAILURE;
  }

  MapArchiveResult result =
    mapinfo->map_regions(archive_regions, archive_regions_count, mapped_base_address, rs);

  if (result != MAP_ARCHIVE_SUCCESS) {
    unmap_archive(mapinfo);
    return result;
  }

  if (!mapinfo->validate_shared_path_table()) {
    unmap_archive(mapinfo);
    return MAP_ARCHIVE_OTHER_FAILURE;
  }

  if (mapinfo->is_static()) {
    // Currently, only static archive uses early serialized data.
    char* buffer = mapinfo->early_serialized_data();
    intptr_t* array = (intptr_t*)buffer;
    ReadClosure rc(&array, (intptr_t)mapped_base_address);
    early_serialize(&rc);
  }

  if (!mapinfo->validate_aot_class_linking()) {
    unmap_archive(mapinfo);
    return MAP_ARCHIVE_OTHER_FAILURE;
  }

  mapinfo->set_is_mapped(true);
  return MAP_ARCHIVE_SUCCESS;
}

void MetaspaceShared::unmap_archive(FileMapInfo* mapinfo) {
  assert(CDSConfig::is_using_archive(), "must be runtime");
  if (mapinfo != nullptr) {
    mapinfo->unmap_regions(archive_regions, archive_regions_count);
    mapinfo->unmap_region(MetaspaceShared::bm);
    mapinfo->set_is_mapped(false);
  }
}

// For -XX:PrintSharedArchiveAndExit
class CountSharedSymbols : public SymbolClosure {
 private:
   int _count;
 public:
   CountSharedSymbols() : _count(0) {}
  void do_symbol(Symbol** sym) {
    _count++;
  }
  int total() { return _count; }

};

// Read the miscellaneous data from the shared file, and
// serialize it out to its various destinations.

void MetaspaceShared::initialize_shared_spaces() {
  FileMapInfo *static_mapinfo = FileMapInfo::current_info();

  // Verify various attributes of the archive, plus initialize the
  // shared string/symbol tables.
  char* buffer = static_mapinfo->serialized_data();
  intptr_t* array = (intptr_t*)buffer;
  ReadClosure rc(&array, (intptr_t)SharedBaseAddress);
  serialize(&rc);

  // Finish up archived heap initialization. These must be
  // done after ReadClosure.
  static_mapinfo->patch_heap_embedded_pointers();
  ArchiveHeapLoader::finish_initialization();
  Universe::load_archived_object_instances();

  // Close the mapinfo file
  static_mapinfo->close();

  static_mapinfo->unmap_region(MetaspaceShared::bm);

  FileMapInfo *dynamic_mapinfo = FileMapInfo::dynamic_info();
  if (dynamic_mapinfo != nullptr) {
    intptr_t* buffer = (intptr_t*)dynamic_mapinfo->serialized_data();
    ReadClosure rc(&buffer, (intptr_t)SharedBaseAddress);
    ArchiveBuilder::serialize_dynamic_archivable_items(&rc);
    DynamicArchive::setup_array_klasses();
    dynamic_mapinfo->close();
    dynamic_mapinfo->unmap_region(MetaspaceShared::bm);
  }

  LogStreamHandle(Info, cds) lsh;
  if (lsh.is_enabled()) {
    lsh.print("Using AOT-linked classes: %s (static archive: %s aot-linked classes",
              BOOL_TO_STR(CDSConfig::is_using_aot_linked_classes()),
              static_mapinfo->header()->has_aot_linked_classes() ? "has" : "no");
    if (dynamic_mapinfo != nullptr) {
      lsh.print(", dynamic archive: %s aot-linked classes",
                dynamic_mapinfo->header()->has_aot_linked_classes() ? "has" : "no");
    }
    lsh.print_cr(")");
  }

  // Set up LambdaFormInvokers::_lambdaform_lines for dynamic dump
  if (CDSConfig::is_dumping_dynamic_archive()) {
    // Read stored LF format lines stored in static archive
    LambdaFormInvokers::read_static_archive_invokers();
  }

  if (PrintSharedArchiveAndExit) {
    // Print archive names
    if (dynamic_mapinfo != nullptr) {
      tty->print_cr("\n\nBase archive name: %s", CDSConfig::static_archive_path());
      tty->print_cr("Base archive version %d", static_mapinfo->version());
    } else {
      tty->print_cr("Static archive name: %s", static_mapinfo->full_path());
      tty->print_cr("Static archive version %d", static_mapinfo->version());
    }

    SystemDictionaryShared::print_shared_archive(tty);
    if (dynamic_mapinfo != nullptr) {
      tty->print_cr("\n\nDynamic archive name: %s", dynamic_mapinfo->full_path());
      tty->print_cr("Dynamic archive version %d", dynamic_mapinfo->version());
      SystemDictionaryShared::print_shared_archive(tty, false/*dynamic*/);
    }

    // collect shared symbols and strings
    CountSharedSymbols cl;
    SymbolTable::shared_symbols_do(&cl);
    tty->print_cr("Number of shared symbols: %d", cl.total());
    tty->print_cr("Number of shared strings: %zu", StringTable::shared_entry_count());
    tty->print_cr("VM version: %s\r\n", static_mapinfo->vm_version());
    if (FileMapInfo::current_info() == nullptr || _archive_loading_failed) {
      tty->print_cr("archive is invalid");
      vm_exit(1);
    } else {
      tty->print_cr("archive is valid");
      vm_exit(0);
    }
  }
}

// JVM/TI RedefineClasses() support:
bool MetaspaceShared::remap_shared_readonly_as_readwrite() {
  assert(SafepointSynchronize::is_at_safepoint(), "must be at safepoint");

  if (CDSConfig::is_using_archive()) {
    // remap the shared readonly space to shared readwrite, private
    FileMapInfo* mapinfo = FileMapInfo::current_info();
    if (!mapinfo->remap_shared_readonly_as_readwrite()) {
      return false;
    }
    if (FileMapInfo::dynamic_info() != nullptr) {
      mapinfo = FileMapInfo::dynamic_info();
      if (!mapinfo->remap_shared_readonly_as_readwrite()) {
        return false;
      }
    }
    _remapped_readwrite = true;
  }
  return true;
}

void MetaspaceShared::print_on(outputStream* st) {
  if (CDSConfig::is_using_archive()) {
    st->print("CDS archive(s) mapped at: ");
    address base = (address)MetaspaceObj::shared_metaspace_base();
    address static_top = (address)_shared_metaspace_static_top;
    address top = (address)MetaspaceObj::shared_metaspace_top();
    st->print("[" PTR_FORMAT "-" PTR_FORMAT "-" PTR_FORMAT "), ", p2i(base), p2i(static_top), p2i(top));
    st->print("size " SIZE_FORMAT ", ", top - base);
    st->print("SharedBaseAddress: " PTR_FORMAT ", ArchiveRelocationMode: %d.", SharedBaseAddress, ArchiveRelocationMode);
  } else {
    st->print("CDS archive(s) not mapped");
  }
  st->cr();
}<|MERGE_RESOLUTION|>--- conflicted
+++ resolved
@@ -1018,25 +1018,6 @@
       BOOL_TO_STR(UseG1GC), BOOL_TO_STR(UseCompressedClassPointers));
     return;
   }
-<<<<<<< HEAD
-=======
-  // Find all the interned strings that should be dumped.
-  int i;
-  for (i = 0; i < klasses->length(); i++) {
-    Klass* k = klasses->at(i);
-    if (k->is_instance_klass()) {
-      InstanceKlass* ik = InstanceKlass::cast(k);
-      ik->constants()->add_dumped_interned_strings();
-    }
-  }
-  if (_extra_interned_strings != nullptr) {
-    for (i = 0; i < _extra_interned_strings->length(); i ++) {
-      OopHandle string = _extra_interned_strings->at(i);
-      HeapShared::add_to_dumped_interned_strings(string.resolve());
-    }
-  }
->>>>>>> 4ac2e477
-
   HeapShared::write_heap(&_heap_info);
 }
 #endif // INCLUDE_CDS_JAVA_HEAP
