/*
 * Copyright (c) 2012, 2024, Oracle and/or its affiliates. All rights reserved.
 * DO NOT ALTER OR REMOVE COPYRIGHT NOTICES OR THIS FILE HEADER.
 *
 * This code is free software; you can redistribute it and/or modify it
 * under the terms of the GNU General Public License version 2 only, as
 * published by the Free Software Foundation.
 *
 * This code is distributed in the hope that it will be useful, but WITHOUT
 * ANY WARRANTY; without even the implied warranty of MERCHANTABILITY or
 * FITNESS FOR A PARTICULAR PURPOSE.  See the GNU General Public License
 * version 2 for more details (a copy is included in the LICENSE file that
 * accompanied this code).
 *
 * You should have received a copy of the GNU General Public License version
 * 2 along with this work; if not, write to the Free Software Foundation,
 * Inc., 51 Franklin St, Fifth Floor, Boston, MA 02110-1301 USA.
 *
 * Please contact Oracle, 500 Oracle Parkway, Redwood Shores, CA 94065 USA
 * or visit www.oracle.com if you need additional information or have any
 * questions.
 *
 */

#include "precompiled.hpp"
<<<<<<< HEAD
#include "cds/aotClassInitializer.hpp"
=======
>>>>>>> 41a2d49f
#include "cds/aotClassLinker.hpp"
#include "cds/aotConstantPoolResolver.hpp"
#include "cds/aotLinkedClassBulkLoader.hpp"
#include "cds/archiveBuilder.hpp"
#include "cds/archiveHeapLoader.hpp"
#include "cds/archiveHeapWriter.hpp"
#include "cds/cds_globals.hpp"
#include "cds/cdsAccess.hpp"
#include "cds/cdsConfig.hpp"
#include "cds/cdsProtectionDomain.hpp"
#include "cds/classListParser.hpp"
#include "cds/classListWriter.hpp"
#include "cds/cppVtables.hpp"
#include "cds/dumpAllocStats.hpp"
#include "cds/dynamicArchive.hpp"
#include "cds/filemap.hpp"
#include "cds/finalImageRecipes.hpp"
#include "cds/heapShared.hpp"
#include "cds/lambdaFormInvokers.hpp"
#include "cds/metaspaceShared.hpp"
#include "classfile/classLoaderDataGraph.hpp"
#include "classfile/classLoaderDataShared.hpp"
#include "classfile/classLoaderExt.hpp"
#include "classfile/javaClasses.inline.hpp"
#include "classfile/loaderConstraints.hpp"
#include "classfile/modules.hpp"
#include "classfile/placeholders.hpp"
#include "classfile/stringTable.hpp"
#include "classfile/symbolTable.hpp"
#include "classfile/systemDictionary.hpp"
#include "classfile/systemDictionaryShared.hpp"
#include "classfile/vmClasses.hpp"
#include "classfile/vmSymbols.hpp"
#include "code/codeCache.hpp"
#include "code/SCCache.hpp"
#include "compiler/compileBroker.hpp"
#include "compiler/precompiler.hpp"
#include "gc/shared/gcVMOperations.hpp"
#include "interpreter/bytecodeStream.hpp"
#include "interpreter/bytecodes.hpp"
#include "jvm_io.h"
#include "logging/log.hpp"
#include "logging/logMessage.hpp"
#include "logging/logStream.hpp"
#include "memory/metaspace.hpp"
#include "memory/metaspaceClosure.hpp"
#include "memory/resourceArea.hpp"
#include "memory/universe.hpp"
#include "nmt/memTracker.hpp"
#include "oops/compressedKlass.hpp"
#include "oops/instanceMirrorKlass.hpp"
#include "oops/klass.inline.hpp"
#include "oops/method.inline.hpp"
#include "oops/objArrayOop.hpp"
#include "oops/oop.inline.hpp"
#include "oops/oopHandle.hpp"
#include "oops/trainingData.hpp"
#include "prims/jvmtiExport.hpp"
#include "prims/whitebox.hpp"
#include "runtime/arguments.hpp"
#include "runtime/globals.hpp"
#include "runtime/globals_extension.hpp"
#include "runtime/handles.inline.hpp"
#include "runtime/javaCalls.hpp"
#include "runtime/os.inline.hpp"
#include "runtime/safepointVerifiers.hpp"
#include "runtime/sharedRuntime.hpp"
#include "runtime/vmOperations.hpp"
#include "runtime/vmThread.hpp"
#include "sanitizers/leak.hpp"
#include "utilities/align.hpp"
#include "utilities/bitMap.inline.hpp"
#include "utilities/defaultStream.hpp"
#include "utilities/macros.hpp"
#include "utilities/ostream.hpp"
#include "utilities/resourceHash.hpp"

ReservedSpace MetaspaceShared::_symbol_rs;
VirtualSpace MetaspaceShared::_symbol_vs;
bool MetaspaceShared::_archive_loading_failed = false;
bool MetaspaceShared::_remapped_readwrite = false;
void* MetaspaceShared::_shared_metaspace_static_top = nullptr;
intx MetaspaceShared::_relocation_delta;
char* MetaspaceShared::_requested_base_address;
Array<Method*>* MetaspaceShared::_archived_method_handle_intrinsics = nullptr;
bool MetaspaceShared::_use_optimized_module_handling = true;

// The CDS archive is divided into the following regions:
//     rw  - read-write metadata
//     ro  - read-only metadata and read-only tables
//     hp  - heap region
//     bm  - bitmap for relocating the above 7 regions.
//
// The rw and ro regions are linearly allocated, in the order of rw->ro.
// These regions are aligned with MetaspaceShared::core_region_alignment().
//
// These 2 regions are populated in the following steps:
// [0] All classes are loaded in MetaspaceShared::preload_classes(). All metadata are
//     temporarily allocated outside of the shared regions.
// [1] We enter a safepoint and allocate a buffer for the rw/ro regions.
// [2] C++ vtables are copied into the rw region.
// [3] ArchiveBuilder copies RW metadata into the rw region.
// [4] ArchiveBuilder copies RO metadata into the ro region.
// [5] SymbolTable, StringTable, SystemDictionary, and a few other read-only data
//     are copied into the ro region as read-only tables.
//
// The heap region is populated by HeapShared::archive_objects.
//
// The bitmap region is used to relocate the ro/rw/hp regions.

static DumpRegion _symbol_region("symbols");

char* MetaspaceShared::symbol_space_alloc(size_t num_bytes) {
  return _symbol_region.allocate(num_bytes);
}

// os::vm_allocation_granularity() is usually 4K for most OSes. However, some platforms
// such as linux-aarch64 and macos-x64 ...
// it can be either 4K or 64K and on macos-aarch64 it is 16K. To generate archives that are
// compatible for both settings, an alternative cds core region alignment can be enabled
// at building time:
//   --enable-compactible-cds-alignment
// Upon successful configuration, the compactible alignment then can be defined in:
//   os_linux_aarch64.cpp
//   os_bsd_x86.cpp
size_t MetaspaceShared::core_region_alignment() {
  return os::cds_core_region_alignment();
}

static bool shared_base_valid(char* shared_base) {
  // We check user input for SharedBaseAddress at dump time. We must weed out values
  // we already know to be invalid later.

  // At CDS runtime, "shared_base" will be the (attempted) mapping start. It will also
  // be the encoding base, since the the headers of archived base objects (and with Lilliput,
  // the prototype mark words) carry pre-computed narrow Klass IDs that refer to the mapping
  // start as base.
  //
  // Therefore, "shared_base" must be later usable as encoding base.
  return AARCH64_ONLY(is_aligned(shared_base, 4 * G)) NOT_AARCH64(true);
}

class DumpClassListCLDClosure : public CLDClosure {
  static const int INITIAL_TABLE_SIZE = 1987;
  static const int MAX_TABLE_SIZE = 61333;

  fileStream *_stream;
  ResizeableResourceHashtable<InstanceKlass*, bool,
                              AnyObj::C_HEAP, mtClassShared> _dumped_classes;

  void dump(InstanceKlass* ik) {
    bool created;
    _dumped_classes.put_if_absent(ik, &created);
    if (!created) {
      return;
    }
    if (_dumped_classes.maybe_grow()) {
      log_info(cds, hashtables)("Expanded _dumped_classes table to %d", _dumped_classes.table_size());
    }
    if (ik->java_super()) {
      dump(ik->java_super());
    }
    Array<InstanceKlass*>* interfaces = ik->local_interfaces();
    int len = interfaces->length();
    for (int i = 0; i < len; i++) {
      dump(interfaces->at(i));
    }
    ClassListWriter::write_to_stream(ik, _stream);
  }

public:
  DumpClassListCLDClosure(fileStream* f)
  : CLDClosure(), _dumped_classes(INITIAL_TABLE_SIZE, MAX_TABLE_SIZE) {
    _stream = f;
  }

  void do_cld(ClassLoaderData* cld) {
    for (Klass* klass = cld->klasses(); klass != nullptr; klass = klass->next_link()) {
      if (klass->is_instance_klass()) {
        dump(InstanceKlass::cast(klass));
      }
    }
  }
};

void MetaspaceShared::dump_loaded_classes(const char* file_name, TRAPS) {
  fileStream stream(file_name, "w");
  if (stream.is_open()) {
    MutexLocker lock(ClassLoaderDataGraph_lock);
    MutexLocker lock2(ClassListFile_lock, Mutex::_no_safepoint_check_flag);
    DumpClassListCLDClosure collect_classes(&stream);
    ClassLoaderDataGraph::loaded_cld_do(&collect_classes);
  } else {
    THROW_MSG(vmSymbols::java_io_IOException(), "Failed to open file");
  }
}

static bool shared_base_too_high(char* specified_base, char* aligned_base, size_t cds_max) {
  if (specified_base != nullptr && aligned_base < specified_base) {
    // SharedBaseAddress is very high (e.g., 0xffffffffffffff00) so
    // align_up(SharedBaseAddress, MetaspaceShared::core_region_alignment()) has wrapped around.
    return true;
  }
  if (max_uintx - uintx(aligned_base) < uintx(cds_max)) {
    // The end of the archive will wrap around
    return true;
  }

  return false;
}

static char* compute_shared_base(size_t cds_max) {
  char* specified_base = (char*)SharedBaseAddress;
  char* aligned_base = align_up(specified_base, MetaspaceShared::core_region_alignment());
  if (UseCompressedClassPointers) {
    aligned_base = align_up(specified_base, Metaspace::reserve_alignment());
  }

  if (aligned_base != specified_base) {
    log_info(cds)("SharedBaseAddress (" INTPTR_FORMAT ") aligned up to " INTPTR_FORMAT,
                   p2i(specified_base), p2i(aligned_base));
  }

  const char* err = nullptr;
  if (shared_base_too_high(specified_base, aligned_base, cds_max)) {
    err = "too high";
  } else if (!shared_base_valid(aligned_base)) {
    err = "invalid for this platform";
  } else {
    return aligned_base;
  }

  log_warning(cds)("SharedBaseAddress (" INTPTR_FORMAT ") is %s. Reverted to " INTPTR_FORMAT,
                   p2i((void*)SharedBaseAddress), err,
                   p2i((void*)Arguments::default_SharedBaseAddress()));

  specified_base = (char*)Arguments::default_SharedBaseAddress();
  aligned_base = align_up(specified_base, MetaspaceShared::core_region_alignment());

  // Make sure the default value of SharedBaseAddress specified in globals.hpp is sane.
  assert(!shared_base_too_high(specified_base, aligned_base, cds_max), "Sanity");
  assert(shared_base_valid(aligned_base), "Sanity");
  return aligned_base;
}

void MetaspaceShared::initialize_for_static_dump() {
  assert(CDSConfig::is_dumping_static_archive(), "sanity");

  if (CDSConfig::is_dumping_preimage_static_archive() || CDSConfig::is_dumping_final_static_archive()) {
    if (!((UseG1GC || UseParallelGC || UseSerialGC || UseEpsilonGC || UseShenandoahGC) && UseCompressedClassPointers)) {
      vm_exit_during_initialization("Cannot create the CacheDataStore",
                                    "UseCompressedClassPointers must be enabled, and collector must be G1, Parallel, Serial, Epsilon, or Shenandoah");
    }
  }

  log_info(cds)("Core region alignment: " SIZE_FORMAT, core_region_alignment());
  // The max allowed size for CDS archive. We use this to limit SharedBaseAddress
  // to avoid address space wrap around.
  size_t cds_max;
  const size_t reserve_alignment = core_region_alignment();

#ifdef _LP64
  const uint64_t UnscaledClassSpaceMax = (uint64_t(max_juint) + 1);
  cds_max = align_down(UnscaledClassSpaceMax, reserve_alignment);
#else
  // We don't support archives larger than 256MB on 32-bit due to limited
  //  virtual address space.
  cds_max = align_down(256*M, reserve_alignment);
#endif

  _requested_base_address = compute_shared_base(cds_max);
  SharedBaseAddress = (size_t)_requested_base_address;

  size_t symbol_rs_size = LP64_ONLY(3 * G) NOT_LP64(128 * M);
  _symbol_rs = ReservedSpace(symbol_rs_size);
  if (!_symbol_rs.is_reserved()) {
    log_error(cds)("Unable to reserve memory for symbols: " SIZE_FORMAT " bytes.", symbol_rs_size);
    MetaspaceShared::unrecoverable_writing_error();
  }
  _symbol_region.init(&_symbol_rs, &_symbol_vs);
}

// Called by universe_post_init()
void MetaspaceShared::post_initialize(TRAPS) {
  if (CDSConfig::is_using_archive()) {
    int size = FileMapInfo::get_number_of_shared_paths();
    if (size > 0) {
      CDSProtectionDomain::allocate_shared_data_arrays(size, CHECK);
      if (!CDSConfig::is_dumping_dynamic_archive()) {
        FileMapInfo* info;
        if (FileMapInfo::dynamic_info() == nullptr) {
          info = FileMapInfo::current_info();
        } else {
          info = FileMapInfo::dynamic_info();
        }
        ClassLoaderExt::init_paths_start_index(info->app_class_paths_start_index());
        ClassLoaderExt::init_app_module_paths_start_index(info->app_module_paths_start_index());
        ClassLoaderExt::init_num_module_paths(info->header()->num_module_paths());
      }
    }
  }
}

// Extra java.lang.Strings to be added to the archive
static GrowableArrayCHeap<OopHandle, mtClassShared>* _extra_interned_strings = nullptr;
// Extra Symbols to be added to the archive
static GrowableArrayCHeap<Symbol*, mtClassShared>* _extra_symbols = nullptr;
// Methods managed by SystemDictionary::find_method_handle_intrinsic() to be added to the archive
static GrowableArray<Method*>* _pending_method_handle_intrinsics = NULL;

void MetaspaceShared::read_extra_data(JavaThread* current, const char* filename) {
  _extra_interned_strings = new GrowableArrayCHeap<OopHandle, mtClassShared>(10000);
  _extra_symbols = new GrowableArrayCHeap<Symbol*, mtClassShared>(1000);

  HashtableTextDump reader(filename);
  reader.check_version("VERSION: 1.0");

  while (reader.remain() > 0) {
    int utf8_length;
    int prefix_type = reader.scan_prefix(&utf8_length);
    ResourceMark rm(current);
    if (utf8_length == 0x7fffffff) {
      // buf_len will overflown 32-bit value.
      log_error(cds)("string length too large: %d", utf8_length);
      MetaspaceShared::unrecoverable_loading_error();
    }
    int buf_len = utf8_length+1;
    char* utf8_buffer = NEW_RESOURCE_ARRAY(char, buf_len);
    reader.get_utf8(utf8_buffer, utf8_length);
    utf8_buffer[utf8_length] = '\0';

    if (prefix_type == HashtableTextDump::SymbolPrefix) {
      _extra_symbols->append(SymbolTable::new_permanent_symbol(utf8_buffer));
    } else{
      assert(prefix_type == HashtableTextDump::StringPrefix, "Sanity");
      ExceptionMark em(current);
      JavaThread* THREAD = current; // For exception macros.
      oop str = StringTable::intern(utf8_buffer, THREAD);

      if (HAS_PENDING_EXCEPTION) {
        log_warning(cds, heap)("[line %d] extra interned string allocation failed; size too large: %d",
                               reader.last_line_no(), utf8_length);
        CLEAR_PENDING_EXCEPTION;
      } else {
#if INCLUDE_CDS_JAVA_HEAP
        if (ArchiveHeapWriter::is_string_too_large_to_archive(str)) {
          log_warning(cds, heap)("[line %d] extra interned string ignored; size too large: %d",
                                 reader.last_line_no(), utf8_length);
          continue;
        }
        // Make sure this string is included in the dumped interned string table.
        assert(str != nullptr, "must succeed");
        _extra_interned_strings->append(OopHandle(Universe::vm_global(), str));
#endif
      }
    }
  }
}

void MetaspaceShared::make_method_handle_intrinsics_shareable() {
  for (int i = 0; i < _pending_method_handle_intrinsics->length(); i++) {
    Method* m = ArchiveBuilder::current()->get_buffered_addr(_pending_method_handle_intrinsics->at(i));
    m->remove_unshareable_info();
    // Each method has its own constant pool (which is distinct from m->method_holder()->constants());
    m->constants()->remove_unshareable_info();
  }
}

void MetaspaceShared::write_method_handle_intrinsics() {
  int len = _pending_method_handle_intrinsics->length();
  _archived_method_handle_intrinsics = ArchiveBuilder::new_ro_array<Method*>(len);
  int word_size = _archived_method_handle_intrinsics->size();
  for (int i = 0; i < len; i++) {
    Method* m = _pending_method_handle_intrinsics->at(i);
    ArchiveBuilder::current()->write_pointer_in_buffer(_archived_method_handle_intrinsics->adr_at(i), m);
    word_size += m->size() + m->constMethod()->size() + m->constants()->size();
    if (m->constants()->cache() != nullptr) {
      word_size += m->constants()->cache()->size();
    }
  }
  log_info(cds)("Archived %d method handle intrinsics (%d bytes)", len, word_size * BytesPerWord);
}

// About "serialize" --
//
// This is (probably a badly named) way to read/write a data stream of pointers and
// miscellaneous data from/to the shared archive file. The usual code looks like this:
//
//     // These two global C++ variables are initialized during dump time.
//     static int _archived_int;
//     static MetaspaceObj* archived_ptr;
//
//     void MyClass::serialize(SerializeClosure* soc) {
//         soc->do_int(&_archived_int);
//         soc->do_int(&_archived_ptr);
//     }
//
//     At dumptime, these two variables are stored into the CDS archive.
//     At runtime, these two variables are loaded from the CDS archive.
//     In addition, the pointer is relocated as necessary.
//
// Some of the xxx::serialize() functions may have side effects and assume that
// the archive is already mapped. For example, SymbolTable::serialize_shared_table_header()
// unconditionally makes the set of archived symbols available. Therefore, we put most
// of these xxx::serialize() functions inside MetaspaceShared::serialize(), which
// is called AFTER we made the decision to map the archive.
//
// However, some of the "serialized" data are used to decide whether an archive should
// be mapped or not (e.g., for checking if the -Djdk.module.main property is compatible
// with the archive). The xxx::serialize() functions for these data must be put inside
// MetaspaceShared::early_serialize(). Such functions must not produce side effects that
// assume we will always decides to map the archive.

void MetaspaceShared::early_serialize(SerializeClosure* soc) {
  int tag = 0;
  soc->do_tag(--tag);
  CDS_JAVA_HEAP_ONLY(Modules::serialize(soc);)
  CDS_JAVA_HEAP_ONLY(Modules::serialize_addmods_names(soc);)
  soc->do_tag(666);
}

void MetaspaceShared::serialize(SerializeClosure* soc) {
  int tag = 0;
  soc->do_tag(--tag);

  // Verify the sizes of various metadata in the system.
  soc->do_tag(sizeof(Method));
  soc->do_tag(sizeof(ConstMethod));
  soc->do_tag(arrayOopDesc::base_offset_in_bytes(T_BYTE));
  soc->do_tag(sizeof(ConstantPool));
  soc->do_tag(sizeof(ConstantPoolCache));
  soc->do_tag(objArrayOopDesc::base_offset_in_bytes());
  soc->do_tag(typeArrayOopDesc::base_offset_in_bytes(T_BYTE));
  soc->do_tag(sizeof(Symbol));

  // Need to do this first, as subsequent steps may call virtual functions
  // in archived Metadata objects.
  CppVtables::serialize(soc);
  soc->do_tag(--tag);

  // Dump/restore miscellaneous metadata.
  JavaClasses::serialize_offsets(soc);
  Universe::serialize(soc);
  soc->do_tag(--tag);

  // Dump/restore references to commonly used names and signatures.
  vmSymbols::serialize(soc);
  soc->do_tag(--tag);

  // Dump/restore the symbol/string/subgraph_info tables
  SymbolTable::serialize_shared_table_header(soc);
  StringTable::serialize_shared_table_header(soc);
  HeapShared::serialize_tables(soc);
  SystemDictionaryShared::serialize_dictionary_headers(soc);
  AOTLinkedClassBulkLoader::serialize(soc, true);
<<<<<<< HEAD
  FinalImageRecipes::serialize(soc, true);
  TrainingData::serialize_training_data(soc);
=======
>>>>>>> 41a2d49f
  InstanceMirrorKlass::serialize_offsets(soc);

  // Dump/restore well known classes (pointers)
  SystemDictionaryShared::serialize_vm_classes(soc);
  soc->do_tag(--tag);

  CDS_JAVA_HEAP_ONLY(ClassLoaderDataShared::serialize(soc);)
  soc->do_ptr((void**)&_archived_method_handle_intrinsics);

  LambdaFormInvokers::serialize(soc);
  soc->do_tag(666);
}

static void rewrite_nofast_bytecode(const methodHandle& method) {
  BytecodeStream bcs(method);
  while (!bcs.is_last_bytecode()) {
    Bytecodes::Code opcode = bcs.next();
    switch (opcode) {
    case Bytecodes::_getfield:      *bcs.bcp() = Bytecodes::_nofast_getfield;      break;
    case Bytecodes::_putfield:      *bcs.bcp() = Bytecodes::_nofast_putfield;      break;
    case Bytecodes::_aload_0:       *bcs.bcp() = Bytecodes::_nofast_aload_0;       break;
    case Bytecodes::_iload: {
      if (!bcs.is_wide()) {
        *bcs.bcp() = Bytecodes::_nofast_iload;
      }
      break;
    }
    default: break;
    }
  }
}

// [1] Rewrite all bytecodes as needed, so that the ConstMethod* will not be modified
//     at run time by RewriteBytecodes/RewriteFrequentPairs
// [2] Assign a fingerprint, so one doesn't need to be assigned at run-time.
void MetaspaceShared::rewrite_nofast_bytecodes_and_calculate_fingerprints(Thread* thread, InstanceKlass* ik) {
  for (int i = 0; i < ik->methods()->length(); i++) {
    methodHandle m(thread, ik->methods()->at(i));
    if (ik->can_be_verified_at_dumptime() && ik->is_linked()) {
      rewrite_nofast_bytecode(m);
    }
    Fingerprinter fp(m);
    // The side effect of this call sets method's fingerprint field.
    fp.fingerprint();
  }
}

class VM_PopulateDumpSharedSpace : public VM_Operation {
private:
  ArchiveHeapInfo _heap_info;
  FileMapInfo* _map_info;
  StaticArchiveBuilder& _builder;

  void dump_java_heap_objects(GrowableArray<Klass*>* klasses) NOT_CDS_JAVA_HEAP_RETURN;
  void dump_shared_symbol_table(GrowableArray<Symbol*>* symbols) {
    log_info(cds)("Dumping symbol table ...");
    SymbolTable::write_to_archive(symbols);
  }
  char* dump_early_read_only_tables();
  char* dump_read_only_tables();

public:

  VM_PopulateDumpSharedSpace(StaticArchiveBuilder& b) :
    VM_Operation(), _heap_info(), _map_info(nullptr), _builder(b) {}

  bool skip_operation() const { return false; }

  VMOp_Type type() const { return VMOp_PopulateDumpSharedSpace; }
  ArchiveHeapInfo* heap_info()  { return &_heap_info; }
  FileMapInfo* map_info() const { return _map_info; }
  void doit();   // outline because gdb sucks
  bool allow_nested_vm_operations() const { return true; }
}; // class VM_PopulateDumpSharedSpace

class StaticArchiveBuilder : public ArchiveBuilder {
public:
  StaticArchiveBuilder() : ArchiveBuilder() {}

  virtual void iterate_roots(MetaspaceClosure* it) {
    FileMapInfo::metaspace_pointers_do(it);
    SystemDictionaryShared::dumptime_classes_do(it);
    Universe::metaspace_pointers_do(it);
    vmSymbols::metaspace_pointers_do(it);
    TrainingData::iterate_roots(it);

    // The above code should find all the symbols that are referenced by the
    // archived classes. We just need to add the extra symbols which
    // may not be used by any of the archived classes -- these are usually
    // symbols that we anticipate to be used at run time, so we can store
    // them in the RO region, to be shared across multiple processes.
    if (_extra_symbols != nullptr) {
      for (int i = 0; i < _extra_symbols->length(); i++) {
        it->push(_extra_symbols->adr_at(i));
      }
    }

    for (int i = 0; i < _pending_method_handle_intrinsics->length(); i++) {
      it->push(_pending_method_handle_intrinsics->adr_at(i));
    }
  }
};

char* VM_PopulateDumpSharedSpace::dump_early_read_only_tables() {
  ArchiveBuilder::OtherROAllocMark mark;

  // Write module name into archive
  CDS_JAVA_HEAP_ONLY(Modules::dump_main_module_name();)
  // Write module names from --add-modules into archive
  CDS_JAVA_HEAP_ONLY(Modules::dump_addmods_names();)

  DumpRegion* ro_region = ArchiveBuilder::current()->ro_region();
  char* start = ro_region->top();
  WriteClosure wc(ro_region);
  MetaspaceShared::early_serialize(&wc);
  return start;
}

char* VM_PopulateDumpSharedSpace::dump_read_only_tables() {
  ArchiveBuilder::OtherROAllocMark mark;

  SystemDictionaryShared::write_to_archive();
  AOTClassLinker::write_to_archive();
<<<<<<< HEAD
  if (CDSConfig::is_dumping_preimage_static_archive()) {
    FinalImageRecipes::record_recipes();
  }
  AOTLinkedClassBulkLoader::record_unregistered_classes();
  TrainingData::dump_training_data();
=======
>>>>>>> 41a2d49f
  MetaspaceShared::write_method_handle_intrinsics();

  // Write lambform lines into archive
  LambdaFormInvokers::dump_static_archive_invokers();

  // Write the other data to the output array.
  DumpRegion* ro_region = ArchiveBuilder::current()->ro_region();
  char* start = ro_region->top();
  WriteClosure wc(ro_region);
  MetaspaceShared::serialize(&wc);

  return start;
}

void VM_PopulateDumpSharedSpace::doit() {
  //guarantee(!CDSConfig::is_using_archive(), "We should not be using an archive when we dump");

  DEBUG_ONLY(SystemDictionaryShared::NoClassLoadingMark nclm);

  _pending_method_handle_intrinsics = new (mtClassShared) GrowableArray<Method*>(256, mtClassShared);
  if (CDSConfig::is_dumping_aot_linked_classes()) {
    // When dumping AOT-linked classes, some classes may have direct references to a method handle
    // intrinsic. The easiest thing is to save all of them into the AOT cache.
    SystemDictionary::get_all_method_handle_intrinsics(_pending_method_handle_intrinsics);
  }

  FileMapInfo::check_nonempty_dir_in_shared_path_table();

  NOT_PRODUCT(SystemDictionary::verify();)

  // Block concurrent class unloading from changing the _dumptime_table
  MutexLocker ml(DumpTimeTable_lock, Mutex::_no_safepoint_check_flag);
  SystemDictionaryShared::find_all_archivable_classes();

  _builder.gather_source_objs();
  _builder.reserve_buffer();

  CppVtables::dumptime_init(&_builder);

  _builder.sort_metadata_objs();
  _builder.dump_rw_metadata();
  _builder.dump_ro_metadata();
  _builder.relocate_metaspaceobj_embedded_pointers();

  dump_java_heap_objects(_builder.klasses());
  dump_shared_symbol_table(_builder.symbols());

  log_info(cds)("Make classes shareable");
  _builder.make_klasses_shareable();
  MetaspaceShared::make_method_handle_intrinsics_shareable();

  char* early_serialized_data = dump_early_read_only_tables();
  char* serialized_data = dump_read_only_tables();

  SystemDictionaryShared::adjust_lambda_proxy_class_dictionary();

  log_info(cds)("Make training data shareable");
  _builder.make_training_data_shareable();

  // The vtable clones contain addresses of the current process.
  // We don't want to write these addresses into the archive.
  CppVtables::zero_archived_vtables();

  // Write the archive file
  const char* static_archive;
  if (CDSConfig::is_dumping_final_static_archive()) {
    static_archive = CacheDataStore;
    assert(FileMapInfo::current_info() != nullptr, "sanity");
    delete FileMapInfo::current_info();
  } else {
    static_archive = CDSConfig::static_archive_path();
  }
  assert(static_archive != nullptr, "SharedArchiveFile not set?");
  _map_info = new FileMapInfo(static_archive, true);
  _map_info->populate_header(MetaspaceShared::core_region_alignment());
  _map_info->set_early_serialized_data(early_serialized_data);
  _map_info->set_serialized_data(serialized_data);
  _map_info->set_cloned_vtables(CppVtables::vtables_serialized_base());
}

class CollectCLDClosure : public CLDClosure {
  GrowableArray<ClassLoaderData*> _loaded_cld;
  GrowableArray<OopHandle> _loaded_cld_handles; // keep the CLDs alive
  Thread* _current_thread;
public:
  CollectCLDClosure(Thread* thread) : _current_thread(thread) {}
  ~CollectCLDClosure() {
    for (int i = 0; i < _loaded_cld_handles.length(); i++) {
      _loaded_cld_handles.at(i).release(Universe::vm_global());
    }
  }
  void do_cld(ClassLoaderData* cld) {
    assert(cld->is_alive(), "must be");
    _loaded_cld.append(cld);
    _loaded_cld_handles.append(OopHandle(Universe::vm_global(), cld->holder()));
  }

  int nof_cld() const                { return _loaded_cld.length(); }
  ClassLoaderData* cld_at(int index) { return _loaded_cld.at(index); }
};

// Check if we can eagerly link this class at dump time, so we can avoid the
// runtime linking overhead (especially verification)
bool MetaspaceShared::may_be_eagerly_linked(InstanceKlass* ik) {
  if (CDSConfig::preserve_all_dumptime_verification_states(ik)) {
    assert(ik->can_be_verified_at_dumptime(), "sanity");
  }
  if (!ik->can_be_verified_at_dumptime()) {
    // For old classes, try to leave them in the unlinked state, so
    // we can still store them in the archive. They must be
    // linked/verified at runtime.
    return false;
  }

  if (CDSConfig::is_dumping_dynamic_archive() && ik->is_shared_unregistered_class()) {
    // Linking of unregistered classes at this stage may cause more
    // classes to be resolved, resulting in calls to ClassLoader.loadClass()
    // that may not be expected by custom class loaders.
    //
    // It's OK to do this for the built-in loaders as we know they can
    // tolerate this.
    return false;
  }
  return true;
}

<<<<<<< HEAD
void MetaspaceShared::link_shared_classes(bool jcmd_request, TRAPS) {
  AOTClassLinker::initialize();

  if (!jcmd_request && !CDSConfig::is_dumping_dynamic_archive()
      && !CDSConfig::is_dumping_preimage_static_archive()
      && !CDSConfig::is_dumping_final_static_archive()) {
    // If we have regenerated invoker classes in the dynamic archive,
    // they will conflict with the resolved CONSTANT_Klass references that are stored
    // in the static archive. This is not easy to handle. Let's disable
    // it for dynamic archive for now.
=======
bool MetaspaceShared::link_class_for_cds(InstanceKlass* ik, TRAPS) {
  // Link the class to cause the bytecodes to be rewritten and the
  // cpcache to be created. Class verification is done according
  // to -Xverify setting.
  bool res = MetaspaceShared::try_link_class(THREAD, ik);
  AOTConstantPoolResolver::dumptime_resolve_constants(ik, CHECK_(false));
  return res;
}

void MetaspaceShared::link_shared_classes(bool jcmd_request, TRAPS) {
  AOTClassLinker::initialize();

  if (!jcmd_request) {
>>>>>>> 41a2d49f
    LambdaFormInvokers::regenerate_holder_classes(CHECK);
  }

  // Collect all loaded ClassLoaderData.
  CollectCLDClosure collect_cld(THREAD);
  {
    // ClassLoaderDataGraph::loaded_cld_do requires ClassLoaderDataGraph_lock.
    // We cannot link the classes while holding this lock (or else we may run into deadlock).
    // Therefore, we need to first collect all the CLDs, and then link their classes after
    // releasing the lock.
    MutexLocker lock(ClassLoaderDataGraph_lock);
    ClassLoaderDataGraph::loaded_cld_do(&collect_cld);
  }

  while (true) {
    bool has_linked = false;
    for (int i = 0; i < collect_cld.nof_cld(); i++) {
      ClassLoaderData* cld = collect_cld.cld_at(i);
      for (Klass* klass = cld->klasses(); klass != nullptr; klass = klass->next_link()) {
        if (klass->is_instance_klass()) {
          InstanceKlass* ik = InstanceKlass::cast(klass);
          if (may_be_eagerly_linked(ik)) {
            has_linked |= try_link_class(THREAD, ik);
          }
          if (CDSConfig::is_dumping_heap() && ik->is_linked() && !ik->is_initialized()) {
            AOTClassInitializer::maybe_preinit_class(ik, CHECK);
          }
        }
      }
    }

    if (!has_linked) {
      break;
    }
    // Class linking includes verification which may load more classes.
    // Keep scanning until we have linked no more classes.
  }

  // Resolve constant pool entries -- we don't load any new classes during this stage
  for (int i = 0; i < collect_cld.nof_cld(); i++) {
    ClassLoaderData* cld = collect_cld.cld_at(i);
    for (Klass* klass = cld->klasses(); klass != nullptr; klass = klass->next_link()) {
      if (klass->is_instance_klass()) {
        InstanceKlass* ik = InstanceKlass::cast(klass);
        AOTConstantPoolResolver::dumptime_resolve_constants(ik, CHECK);
        if (CDSConfig::is_dumping_preimage_static_archive()) {
          FinalImageRecipes::add_reflection_data_flags(ik, CHECK);
        }
      }
    }
  }

  if (CDSConfig::is_dumping_preimage_static_archive()) {
    // Do this after all classes are verified by the above loop.
    // Any classes loaded from here on will be automatically excluded, so
    // there's no need to force verification or resolve CP entries.
    RecordTraining = false;
    SystemDictionaryShared::ignore_new_classes();
    LambdaFormInvokers::regenerate_holder_classes(CHECK);
    RecordTraining = true;
  }

  if (CDSConfig::is_dumping_final_static_archive()) {
    FinalImageRecipes::apply_recipes(CHECK);
  }
}

void MetaspaceShared::prepare_for_dumping() {
  assert(CDSConfig::is_dumping_archive(), "sanity");
  CDSConfig::check_unsupported_dumping_module_options();
  ClassLoader::initialize_shared_path(JavaThread::current());
}

// Preload classes from a list, populate the shared spaces and dump to a
// file.
void MetaspaceShared::preload_and_dump(TRAPS) {
  CDSConfig::DumperThreadMark dumper_thread_mark(THREAD);
  ResourceMark rm(THREAD);
  HandleMark hm(THREAD);

  if (CDSConfig::is_dumping_final_static_archive() && PrintTrainingInfo) {
    tty->print_cr("==================== archived_training_data ** before dumping ====================");
    TrainingData::print_archived_training_data_on(tty);
  }

  StaticArchiveBuilder builder;
  preload_and_dump_impl(builder, THREAD);
  if (HAS_PENDING_EXCEPTION) {
    if (PENDING_EXCEPTION->is_a(vmClasses::OutOfMemoryError_klass())) {
      log_error(cds)("Out of memory. Please run with a larger Java heap, current MaxHeapSize = "
                     SIZE_FORMAT "M", MaxHeapSize/M);
      MetaspaceShared::writing_error();
    } else {
      log_error(cds)("%s: %s", PENDING_EXCEPTION->klass()->external_name(),
                     java_lang_String::as_utf8_string(java_lang_Throwable::message(PENDING_EXCEPTION)));
      MetaspaceShared::writing_error("Unexpected exception, use -Xlog:cds,exceptions=trace for detail");
    }
  }

  if (!CDSConfig::old_cds_flags_used()) {
    // The JLI launcher only recognizes the "old" -Xshare:dump flag.
    // When the new -XX:AOTMode=create flag is used, we can't return
    // to the JLI launcher, as the launcher will fail when trying to
    // run the main class, which is not what we want.
    tty->print_cr("AOTCache creation is complete: %s", AOTCache);
    vm_exit(0);
  }
}

#if INCLUDE_CDS_JAVA_HEAP && defined(_LP64)
void MetaspaceShared::adjust_heap_sizes_for_dumping() {
  if (!CDSConfig::is_dumping_heap() || UseCompressedOops) {
    return;
  }
  // CDS heap dumping requires all string oops to have an offset
  // from the heap bottom that can be encoded in 32-bit.
  julong max_heap_size = (julong)(4 * G);

  if (MinHeapSize > max_heap_size) {
    log_debug(cds)("Setting MinHeapSize to 4G for CDS dumping, original size = " SIZE_FORMAT "M", MinHeapSize/M);
    FLAG_SET_ERGO(MinHeapSize, max_heap_size);
  }
  if (InitialHeapSize > max_heap_size) {
    log_debug(cds)("Setting InitialHeapSize to 4G for CDS dumping, original size = " SIZE_FORMAT "M", InitialHeapSize/M);
    FLAG_SET_ERGO(InitialHeapSize, max_heap_size);
  }
  if (MaxHeapSize > max_heap_size) {
    log_debug(cds)("Setting MaxHeapSize to 4G for CDS dumping, original size = " SIZE_FORMAT "M", MaxHeapSize/M);
    FLAG_SET_ERGO(MaxHeapSize, max_heap_size);
  }
}
#endif // INCLUDE_CDS_JAVA_HEAP && _LP64

void MetaspaceShared::get_default_classlist(char* default_classlist, const size_t buf_size) {
  // Construct the path to the class list (in jre/lib)
  // Walk up two directories from the location of the VM and
  // optionally tack on "lib" (depending on platform)
  os::jvm_path(default_classlist, (jint)(buf_size));
  for (int i = 0; i < 3; i++) {
    char *end = strrchr(default_classlist, *os::file_separator());
    if (end != nullptr) *end = '\0';
  }
  size_t classlist_path_len = strlen(default_classlist);
  if (classlist_path_len >= 3) {
    if (strcmp(default_classlist + classlist_path_len - 3, "lib") != 0) {
      if (classlist_path_len < buf_size - 4) {
        jio_snprintf(default_classlist + classlist_path_len,
                     buf_size - classlist_path_len,
                     "%slib", os::file_separator());
        classlist_path_len += 4;
      }
    }
  }
  if (classlist_path_len < buf_size - 10) {
    jio_snprintf(default_classlist + classlist_path_len,
                 buf_size - classlist_path_len,
                 "%sclasslist", os::file_separator());
  }
}

void MetaspaceShared::preload_classes(TRAPS) {
  char default_classlist[JVM_MAXPATHLEN];
  const char* classlist_path;

  get_default_classlist(default_classlist, sizeof(default_classlist));
  if (SharedClassListFile == nullptr) {
    classlist_path = default_classlist;
  } else {
    classlist_path = SharedClassListFile;
  }

  log_info(cds)("Loading classes to share ...");
  ClassListParser::parse_classlist(classlist_path,
                                   ClassListParser::_parse_all, CHECK);
  if (ExtraSharedClassListFile) {
    ClassListParser::parse_classlist(ExtraSharedClassListFile,
                                     ClassListParser::_parse_all, CHECK);
  }
  if (classlist_path != default_classlist) {
    struct stat statbuf;
    if (os::stat(default_classlist, &statbuf) == 0) {
      // File exists, let's use it.
      ClassListParser::parse_classlist(default_classlist,
                                       ClassListParser::_parse_lambda_forms_invokers_only, CHECK);
    }
  }

  // Some classes are used at CDS runtime but are not loaded, and therefore archived, at
  // dumptime. We can perform dummmy calls to these classes at dumptime to ensure they
  // are archived.
  exercise_runtime_cds_code(CHECK);

  log_info(cds)("Loading classes to share: done.");
}

void MetaspaceShared::exercise_runtime_cds_code(TRAPS) {
  // Exercise the manifest processing code
  const char* dummy = "Manifest-Version: 1.0\n";
  CDSProtectionDomain::create_jar_manifest(dummy, strlen(dummy), CHECK);

  // Exercise FileSystem and URL code
  CDSProtectionDomain::to_file_URL("dummy.jar", Handle(), CHECK);
}

void MetaspaceShared::preload_and_dump_impl(StaticArchiveBuilder& builder, TRAPS) {
  if (CDSConfig::is_dumping_classic_static_archive()) {
    // We are running with -Xshare:dump
    preload_classes(CHECK);

    if (SharedArchiveConfigFile) {
      log_info(cds)("Reading extra data from %s ...", SharedArchiveConfigFile);
      read_extra_data(THREAD, SharedArchiveConfigFile);
      log_info(cds)("Reading extra data: done.");
    }
  }

  if (CDSConfig::is_dumping_preimage_static_archive()) {
    log_info(cds)("Reading lambda form invokers of in JDK default classlist ...");
    char default_classlist[JVM_MAXPATHLEN];
    get_default_classlist(default_classlist, sizeof(default_classlist));
    struct stat statbuf;
    if (os::stat(default_classlist, &statbuf) == 0) {
      ClassListParser::parse_classlist(default_classlist,
                                       ClassListParser::_parse_lambda_forms_invokers_only, CHECK);
    }
  }

  // Rewrite and link classes
  log_info(cds)("Rewriting and linking classes ...");

  // Link any classes which got missed. This would happen if we have loaded classes that
  // were not explicitly specified in the classlist. E.g., if an interface implemented by class K
  // fails verification, all other interfaces that were not specified in the classlist but
  // are implemented by K are not verified.
  link_shared_classes(false/*not from jcmd*/, CHECK);
  log_info(cds)("Rewriting and linking classes: done");

  if (CDSConfig::is_dumping_final_static_archive()) {
    assert(RecordTraining == false, "must be");
    RecordTraining = true;
  }

  TrainingData::init_dumptime_table(CHECK); // captures TrainingDataSetLocker

#if INCLUDE_CDS_JAVA_HEAP
  if (CDSConfig::is_dumping_heap()) {
    if (!HeapShared::is_archived_boot_layer_available(THREAD)) {
      log_info(cds)("archivedBootLayer not available, disabling full module graph");
      CDSConfig::stop_dumping_full_module_graph();
    }
    HeapShared::init_for_dumping(CHECK);
    ArchiveHeapWriter::init();
    if (CDSConfig::is_dumping_full_module_graph()) {
      HeapShared::reset_archived_object_states(CHECK);
    }

<<<<<<< HEAD
    if (ArchiveLoaderLookupCache) {
      SystemDictionaryShared::create_loader_positive_lookup_cache(CHECK);
    }

=======
>>>>>>> 41a2d49f
    if (CDSConfig::is_dumping_invokedynamic()) {
      // This assert means that the MethodType and MethodTypeForm tables won't be
      // updated concurrently when we are saving their contents into a side table.
      assert(CDSConfig::allow_only_single_java_thread(), "Required");

      JavaValue result(T_VOID);
      JavaCalls::call_static(&result, vmClasses::MethodType_klass(),
                             vmSymbols::createArchivedObjects(),
                             vmSymbols::void_method_signature(),
                             CHECK);

      // java.lang.Class::reflectionFactory cannot be archived yet. We set this field
      // to null, and it will be initialized again at runtime.
      log_debug(cds)("Resetting Class::reflectionFactory");
      TempNewSymbol method_name = SymbolTable::new_symbol("resetArchivedStates");
      Symbol* method_sig = vmSymbols::void_method_signature();
      JavaCalls::call_static(&result, vmClasses::Class_klass(),
                             method_name, method_sig, CHECK);

      // Perhaps there is a way to avoid hard-coding these names here.
      // See discussion in JDK-8342481.
    }

    // Do this at the very end, when no Java code will be executed. Otherwise
    // some new strings may be added to the intern table.
    StringTable::allocate_shared_strings_array(CHECK);
  } else {
    log_info(cds)("Not dumping heap, reset CDSConfig::_is_using_optimized_module_handling");
    CDSConfig::stop_using_optimized_module_handling();
  }
#endif

  VM_PopulateDumpSharedSpace op(builder);
  VMThread::execute(&op);
  FileMapInfo* mapinfo = op.map_info();
  ArchiveHeapInfo* heap_info = op.heap_info();
  bool status;
  if (CDSConfig::is_dumping_preimage_static_archive()) {
    if ((status = write_static_archive(&builder, mapinfo, heap_info))) {
      fork_and_dump_final_static_archive();
    }
  } else if (CDSConfig::is_dumping_final_static_archive()) {
    RecordTraining = false;
    if (StoreCachedCode && CachedCodeFile != nullptr) { // FIXME: new workflow -- remove the CachedCodeFile flag
      if (log_is_enabled(Info, cds, jit)) {
        CDSAccess::test_heap_access_api();
      }

      // We have just created the final image. Let's run the AOT compiler
      if (PrintTrainingInfo) {
        tty->print_cr("==================== archived_training_data ** after dumping ====================");
        TrainingData::print_archived_training_data_on(tty);
      }

      CDSConfig::enable_dumping_cached_code();
      {
        builder.start_cc_region();
        Precompiler::compile_cached_code(&builder, CHECK);
        builder.end_cc_region();
      }
      CDSConfig::disable_dumping_cached_code();

      SCCache::close(); // Write final data and close archive
    }
    status = write_static_archive(&builder, mapinfo, heap_info);
  } else {
    status = write_static_archive(&builder, mapinfo, heap_info);
  }

  if (!status) {
    THROW_MSG(vmSymbols::java_io_IOException(), "Encountered error while dumping");
  }
}

bool MetaspaceShared::write_static_archive(ArchiveBuilder* builder, FileMapInfo* map_info, ArchiveHeapInfo* heap_info) {
  // relocate the data so that it can be mapped to MetaspaceShared::requested_base_address()
  // without runtime relocation.
  builder->relocate_to_requested();

  map_info->open_for_write();
  if (!map_info->is_open()) {
    return false;
  }
  builder->write_archive(map_info, heap_info);

  if (AllowArchivingWithJavaAgent) {
    log_warning(cds)("This archive was created with AllowArchivingWithJavaAgent. It should be used "
            "for testing purposes only and should not be used in a production environment");
  }
  return true;
}

static void print_java_launcher(outputStream* st) {
  st->print("%s%sbin%sjava", Arguments::get_java_home(), os::file_separator(), os::file_separator());
}

static void print_vm_arguments(outputStream* st) {
  const char* cp = Arguments::get_appclasspath();
  if (cp != nullptr && strlen(cp) > 0 && strcmp(cp, ".") != 0) {
    st->print(" -cp ");  st->print_raw(cp);
  }
  for (int i = 0; i < Arguments::num_jvm_flags(); i++) {
    st->print(" %s", Arguments::jvm_flags_array()[i]);
  }
  for (int i = 0; i < Arguments::num_jvm_args(); i++) {
    st->print(" %s", Arguments::jvm_args_array()[i]);
  }
}

void MetaspaceShared::fork_and_dump_final_static_archive() {
  assert(CDSConfig::is_dumping_preimage_static_archive(), "sanity");

  ResourceMark rm;
  stringStream ss;
  print_java_launcher(&ss);
  print_vm_arguments(&ss);
  ss.print(" -XX:CDSPreimage=%s", SharedArchiveFile);

  const char* cmd = ss.freeze();
  if (CDSManualFinalImage) {
    tty->print_cr("-XX:+CDSManualFinalImage is specified");
    tty->print_cr("Please manually execute the following command to create the final CDS image:");
    tty->print("    "); tty->print_raw_cr(cmd);

    // The following is useful if the dumping was trigger by a script that builds
    // a complex command-line.
    tty->print_cr("Note: to recreate the preimage only:");
    tty->print_cr("    rm -f %s", CacheDataStore);
    tty->print("    ");
    print_java_launcher(tty);
    print_vm_arguments(tty);
    if (Arguments::java_command() != nullptr) {
      tty->print(" %s", Arguments::java_command());
    }
    tty->cr();
  } else {
    // FIXME: space characters are not properly quoated. E.g.,
    //      java -Dfoo='a b c' HelloWorld
    log_info(cds)("Launching child process to create final CDS image:");
    log_info(cds)("    %s", cmd);
    int status = os::fork_and_exec(cmd);
    if (status != 0) {
      log_error(cds)("Child process finished; status = %d", status);
      log_error(cds)("To reproduce the error");
      ResourceMark rm;
      LogStream ls(Log(cds)::error());
      ls.print("    "); ls.print_raw_cr(cmd);

      // The following is useful if the dumping was trigger by a script that builds
      // a complex command-line.
      ls.print_cr("Note: to recreate the preimage only:");
      ls.print_cr("    rm -f %s", CacheDataStore);
      ls.print("    ");
      print_java_launcher(&ls);
      print_vm_arguments(&ls);
      ls.print(" -XX:+UnlockDiagnosticVMOptions -XX:+CDSManualFinalImage");
      if (Arguments::java_command() != nullptr) {
        ls.print(" %s", Arguments::java_command());
      }
      ls.cr();

      vm_direct_exit(status);
    } else {
      log_info(cds)("Child process finished; status = %d", status);
      // On Windows, need WRITE permission to remove the file.
      WINDOWS_ONLY(chmod(SharedArchiveFile, _S_IREAD | _S_IWRITE));
      status = remove(SharedArchiveFile);
      if (status != 0) {
        log_error(cds)("Failed to remove CDSPreimage file %s", SharedArchiveFile);
      } else {
        log_info(cds)("Removed CDSPreimage file %s", SharedArchiveFile);
      }
    }
  }
}

// Returns true if the class's status has changed.
bool MetaspaceShared::try_link_class(JavaThread* current, InstanceKlass* ik) {
  ExceptionMark em(current);
  JavaThread* THREAD = current; // For exception macros.
  assert(CDSConfig::is_dumping_archive(), "sanity");

  if (ik->is_shared() && !CDSConfig::is_dumping_final_static_archive()) {
    assert(CDSConfig::is_dumping_dynamic_archive(), "must be");
    return false;
  }

  if (ik->is_loaded() && !ik->is_linked() && ik->can_be_verified_at_dumptime() &&
      !SystemDictionaryShared::has_class_failed_verification(ik)) {
    bool saved = BytecodeVerificationLocal;
    if (ik->is_shared_unregistered_class() && ik->class_loader() == nullptr) {
      // The verification decision is based on BytecodeVerificationRemote
      // for non-system classes. Since we are using the null classloader
      // to load non-system classes for customized class loaders during dumping,
      // we need to temporarily change BytecodeVerificationLocal to be the same as
      // BytecodeVerificationRemote. Note this can cause the parent system
      // classes also being verified. The extra overhead is acceptable during
      // dumping.
      BytecodeVerificationLocal = BytecodeVerificationRemote;
    }
    ik->link_class(THREAD);
    if (HAS_PENDING_EXCEPTION) {
      ResourceMark rm(THREAD);
      log_warning(cds)("Preload Warning: Verification failed for %s",
                    ik->external_name());
      CLEAR_PENDING_EXCEPTION;
      SystemDictionaryShared::set_class_has_failed_verification(ik);
    }
    ik->compute_has_loops_flag_for_methods();
    BytecodeVerificationLocal = saved;
    return true;
  } else {
    return false;
  }
}

#if INCLUDE_CDS_JAVA_HEAP
void VM_PopulateDumpSharedSpace::dump_java_heap_objects(GrowableArray<Klass*>* klasses) {
  if(!HeapShared::can_write()) {
    if (!CDSConfig::is_dumping_preimage_static_archive()) {
     log_info(cds)(
      "Archived java heap is not supported as UseG1GC "
      "and UseCompressedClassPointers are required."
      "Current settings: UseG1GC=%s, UseCompressedClassPointers=%s.",
      BOOL_TO_STR(UseG1GC), BOOL_TO_STR(UseCompressedClassPointers));
    }
    return;
  }
  // Find all the interned strings that should be dumped.
  int i;
  for (i = 0; i < klasses->length(); i++) {
    Klass* k = klasses->at(i);
    if (k->is_instance_klass()) {
      InstanceKlass* ik = InstanceKlass::cast(k);
      if (ik->is_linked()) {
        ik->constants()->add_dumped_interned_strings();
      }
    }
  }
  if (_extra_interned_strings != nullptr) {
    for (i = 0; i < _extra_interned_strings->length(); i ++) {
      OopHandle string = _extra_interned_strings->at(i);
      HeapShared::add_to_dumped_interned_strings(string.resolve());
    }
  }

  HeapShared::archive_objects(&_heap_info);
  ArchiveBuilder::OtherROAllocMark mark;
  HeapShared::write_subgraph_info_table();
}
#endif // INCLUDE_CDS_JAVA_HEAP

void MetaspaceShared::set_shared_metaspace_range(void* base, void *static_top, void* top) {
  assert(base <= static_top && static_top <= top, "must be");
  _shared_metaspace_static_top = static_top;
  MetaspaceObj::set_shared_metaspace_range(base, top);
}

bool MetaspaceShared::is_shared_dynamic(void* p) {
  if ((p < MetaspaceObj::shared_metaspace_top()) &&
      (p >= _shared_metaspace_static_top)) {
    return true;
  } else {
    return false;
  }
}

bool MetaspaceShared::is_shared_static(void* p) {
  if (is_in_shared_metaspace(p) && !is_shared_dynamic(p)) {
    return true;
  } else {
    return false;
  }
}

// This function is called when the JVM is unable to load the specified archive(s) due to one
// of the following conditions.
// - There's an error that indicates that the archive(s) files were corrupt or otherwise damaged.
// - When -XX:+RequireSharedSpaces is specified, AND the JVM cannot load the archive(s) due
//   to version or classpath mismatch.
void MetaspaceShared::unrecoverable_loading_error(const char* message) {
  log_error(cds)("An error has occurred while processing the shared archive file.");
  if (message != nullptr) {
    log_error(cds)("%s", message);
  }
  vm_exit_during_initialization("Unable to use shared archive.", nullptr);
}

// This function is called when the JVM is unable to write the specified CDS archive due to an
// unrecoverable error.
void MetaspaceShared::unrecoverable_writing_error(const char* message) {
  writing_error(message);
  vm_direct_exit(1);
}

// This function is called when the JVM is unable to write the specified CDS archive due to a
// an error. The error will be propagated
void MetaspaceShared::writing_error(const char* message) {
  log_error(cds)("An error has occurred while writing the shared archive file.");
  if (message != nullptr) {
    log_error(cds)("%s", message);
  }
}

void MetaspaceShared::initialize_runtime_shared_and_meta_spaces() {
  assert(CDSConfig::is_using_archive(), "Must be called when UseSharedSpaces is enabled");
  MapArchiveResult result = MAP_ARCHIVE_OTHER_FAILURE;

  FileMapInfo* static_mapinfo = FileMapInfo::current_info();
  FileMapInfo* dynamic_mapinfo = nullptr;

  if (static_mapinfo != nullptr) {
    log_info(cds)("Core region alignment: " SIZE_FORMAT, static_mapinfo->core_region_alignment());
    dynamic_mapinfo = open_dynamic_archive();

    // First try to map at the requested address
    result = map_archives(static_mapinfo, dynamic_mapinfo, true);
    if (result == MAP_ARCHIVE_MMAP_FAILURE) {
      // Mapping has failed (probably due to ASLR). Let's map at an address chosen
      // by the OS.
      log_info(cds)("Try to map archive(s) at an alternative address");
      result = map_archives(static_mapinfo, dynamic_mapinfo, false);
    }
  }

  if (result == MAP_ARCHIVE_SUCCESS) {
    bool dynamic_mapped = (dynamic_mapinfo != nullptr && dynamic_mapinfo->is_mapped());
    char* cds_base = static_mapinfo->mapped_base();
    char* cds_end =  dynamic_mapped ? dynamic_mapinfo->mapped_end() : static_mapinfo->mapped_end();
    // Register CDS memory region with LSan.
    LSAN_REGISTER_ROOT_REGION(cds_base, cds_end - cds_base);
    set_shared_metaspace_range(cds_base, static_mapinfo->mapped_end(), cds_end);
    _relocation_delta = static_mapinfo->relocation_delta();
    _requested_base_address = static_mapinfo->requested_base_address();
    if (dynamic_mapped) {
      FileMapInfo::set_shared_path_table(dynamic_mapinfo);
      // turn AutoCreateSharedArchive off if successfully mapped
      AutoCreateSharedArchive = false;
    } else {
      FileMapInfo::set_shared_path_table(static_mapinfo);
    }
  } else {
    set_shared_metaspace_range(nullptr, nullptr, nullptr);
    if (CDSConfig::is_dumping_dynamic_archive()) {
      log_warning(cds)("-XX:ArchiveClassesAtExit is unsupported when base CDS archive is not loaded. Run with -Xlog:cds for more info.");
    }
    UseSharedSpaces = false;
    // The base archive cannot be mapped. We cannot dump the dynamic shared archive.
    AutoCreateSharedArchive = false;
    CDSConfig::disable_dumping_dynamic_archive();
    log_info(cds)("Unable to map shared spaces");
    if (PrintSharedArchiveAndExit) {
      MetaspaceShared::unrecoverable_loading_error("Unable to use shared archive.");
    } else if (RequireSharedSpaces) {
      MetaspaceShared::unrecoverable_loading_error("Unable to map shared spaces");
    } else if (CDSConfig::is_dumping_final_static_archive()) {
      assert(CDSPreimage != nullptr, "must be");
      log_error(cds)("Unable to map shared spaces for CDSPreimage = %s", CDSPreimage);
      MetaspaceShared::unrecoverable_loading_error();
    }
  }

  // If mapping failed and -XShare:on, the vm should exit
  bool has_failed = false;
  if (static_mapinfo != nullptr && !static_mapinfo->is_mapped()) {
    has_failed = true;
    delete static_mapinfo;
  }
  if (dynamic_mapinfo != nullptr && !dynamic_mapinfo->is_mapped()) {
    has_failed = true;
    delete dynamic_mapinfo;
  }
  if (RequireSharedSpaces && has_failed) {
    // static archive mapped but dynamic archive failed
      MetaspaceShared::unrecoverable_loading_error("Unable to map shared spaces");
  }
}

// This is called very early at VM start up to get the size of the cached_code region, which
// is used in CodeCache::initialize_heaps()
void MetaspaceShared::open_static_archive() {
  if (!UseSharedSpaces) {
    return;
  }
  const char* static_archive = CDSConfig::static_archive_path();
  assert(static_archive != nullptr, "sanity");
  FileMapInfo* mapinfo = new FileMapInfo(static_archive, true);
  if (!mapinfo->initialize()) {
    delete(mapinfo);
  } else {
    FileMapRegion* r = mapinfo->region_at(MetaspaceShared::cc);
    CDSAccess::set_cached_code_size(r->used());
  }
}

FileMapInfo* MetaspaceShared::open_dynamic_archive() {
  if (CDSConfig::is_dumping_dynamic_archive()) {
    return nullptr;
  }
  const char* dynamic_archive = CDSConfig::dynamic_archive_path();
  if (dynamic_archive == nullptr) {
    return nullptr;
  }

  FileMapInfo* mapinfo = new FileMapInfo(dynamic_archive, false);
  if (!mapinfo->initialize()) {
    delete(mapinfo);
    if (RequireSharedSpaces) {
      MetaspaceShared::unrecoverable_loading_error("Failed to initialize dynamic archive");
    }
    return nullptr;
  }
  return mapinfo;
}

// use_requested_addr:
//  true  = map at FileMapHeader::_requested_base_address
//  false = map at an alternative address picked by OS.
MapArchiveResult MetaspaceShared::map_archives(FileMapInfo* static_mapinfo, FileMapInfo* dynamic_mapinfo,
                                               bool use_requested_addr) {
  if (use_requested_addr && static_mapinfo->requested_base_address() == nullptr) {
    log_info(cds)("Archive(s) were created with -XX:SharedBaseAddress=0. Always map at os-selected address.");
    return MAP_ARCHIVE_MMAP_FAILURE;
  }

  PRODUCT_ONLY(if (ArchiveRelocationMode == 1 && use_requested_addr) {
      // For product build only -- this is for benchmarking the cost of doing relocation.
      // For debug builds, the check is done below, after reserving the space, for better test coverage
      // (see comment below).
      log_info(cds)("ArchiveRelocationMode == 1: always map archive(s) at an alternative address");
      return MAP_ARCHIVE_MMAP_FAILURE;
    });

  if (ArchiveRelocationMode == 2 && !use_requested_addr) {
    log_info(cds)("ArchiveRelocationMode == 2: never map archive(s) at an alternative address");
    return MAP_ARCHIVE_MMAP_FAILURE;
  };

  if (dynamic_mapinfo != nullptr) {
    // Ensure that the OS won't be able to allocate new memory spaces between the two
    // archives, or else it would mess up the simple comparison in MetaspaceObj::is_shared().
    assert(static_mapinfo->mapping_end_offset() == dynamic_mapinfo->mapping_base_offset(), "no gap");
  }

  ReservedSpace total_space_rs, archive_space_rs, class_space_rs;
  MapArchiveResult result = MAP_ARCHIVE_OTHER_FAILURE;
  char* mapped_base_address = reserve_address_space_for_archives(static_mapinfo,
                                                                 dynamic_mapinfo,
                                                                 use_requested_addr,
                                                                 total_space_rs,
                                                                 archive_space_rs,
                                                                 class_space_rs);
  if (mapped_base_address == nullptr) {
    result = MAP_ARCHIVE_MMAP_FAILURE;
    log_debug(cds)("Failed to reserve spaces (use_requested_addr=%u)", (unsigned)use_requested_addr);
  } else {

#ifdef ASSERT
    // Some sanity checks after reserving address spaces for archives
    //  and class space.
    assert(archive_space_rs.is_reserved(), "Sanity");
    if (Metaspace::using_class_space()) {
      // Class space must closely follow the archive space. Both spaces
      //  must be aligned correctly.
      assert(class_space_rs.is_reserved(),
             "A class space should have been reserved");
      assert(class_space_rs.base() >= archive_space_rs.end(),
             "class space should follow the cds archive space");
      assert(is_aligned(archive_space_rs.base(),
                        core_region_alignment()),
             "Archive space misaligned");
      assert(is_aligned(class_space_rs.base(),
                        Metaspace::reserve_alignment()),
             "class space misaligned");
    }
#endif // ASSERT

    log_info(cds)("Reserved archive_space_rs [" INTPTR_FORMAT " - " INTPTR_FORMAT "] (" SIZE_FORMAT ") bytes",
                   p2i(archive_space_rs.base()), p2i(archive_space_rs.end()), archive_space_rs.size());
    log_info(cds)("Reserved class_space_rs   [" INTPTR_FORMAT " - " INTPTR_FORMAT "] (" SIZE_FORMAT ") bytes",
                   p2i(class_space_rs.base()), p2i(class_space_rs.end()), class_space_rs.size());

    if (MetaspaceShared::use_windows_memory_mapping()) {
      // We have now reserved address space for the archives, and will map in
      //  the archive files into this space.
      //
      // Special handling for Windows: on Windows we cannot map a file view
      //  into an existing memory mapping. So, we unmap the address range we
      //  just reserved again, which will make it available for mapping the
      //  archives.
      // Reserving this range has not been for naught however since it makes
      //  us reasonably sure the address range is available.
      //
      // But still it may fail, since between unmapping the range and mapping
      //  in the archive someone else may grab the address space. Therefore
      //  there is a fallback in FileMap::map_region() where we just read in
      //  the archive files sequentially instead of mapping it in. We couple
      //  this with use_requested_addr, since we're going to patch all the
      //  pointers anyway so there's no benefit to mmap.
      if (use_requested_addr) {
        assert(!total_space_rs.is_reserved(), "Should not be reserved for Windows");
        log_info(cds)("Windows mmap workaround: releasing archive space.");
        archive_space_rs.release();
      }
    }
    MapArchiveResult static_result = map_archive(static_mapinfo, mapped_base_address, archive_space_rs);
    MapArchiveResult dynamic_result = (static_result == MAP_ARCHIVE_SUCCESS) ?
                                     map_archive(dynamic_mapinfo, mapped_base_address, archive_space_rs) : MAP_ARCHIVE_OTHER_FAILURE;

    DEBUG_ONLY(if (ArchiveRelocationMode == 1 && use_requested_addr) {
      // This is for simulating mmap failures at the requested address. In
      //  debug builds, we do it here (after all archives have possibly been
      //  mapped), so we can thoroughly test the code for failure handling
      //  (releasing all allocated resource, etc).
      log_info(cds)("ArchiveRelocationMode == 1: always map archive(s) at an alternative address");
      if (static_result == MAP_ARCHIVE_SUCCESS) {
        static_result = MAP_ARCHIVE_MMAP_FAILURE;
      }
      if (dynamic_result == MAP_ARCHIVE_SUCCESS) {
        dynamic_result = MAP_ARCHIVE_MMAP_FAILURE;
      }
    });

    if (static_result == MAP_ARCHIVE_SUCCESS) {
      if (dynamic_result == MAP_ARCHIVE_SUCCESS) {
        result = MAP_ARCHIVE_SUCCESS;
      } else if (dynamic_result == MAP_ARCHIVE_OTHER_FAILURE) {
        assert(dynamic_mapinfo != nullptr && !dynamic_mapinfo->is_mapped(), "must have failed");
        // No need to retry mapping the dynamic archive again, as it will never succeed
        // (bad file, etc) -- just keep the base archive.
        log_warning(cds, dynamic)("Unable to use shared archive. The top archive failed to load: %s",
                                  dynamic_mapinfo->full_path());
        result = MAP_ARCHIVE_SUCCESS;
        // TODO, we can give the unused space for the dynamic archive to class_space_rs, but there's no
        // easy API to do that right now.
      } else {
        result = MAP_ARCHIVE_MMAP_FAILURE;
      }
    } else if (static_result == MAP_ARCHIVE_OTHER_FAILURE) {
      result = MAP_ARCHIVE_OTHER_FAILURE;
    } else {
      result = MAP_ARCHIVE_MMAP_FAILURE;
    }
  }

  if (result == MAP_ARCHIVE_SUCCESS) {
    SharedBaseAddress = (size_t)mapped_base_address;
#ifdef _LP64
        if (Metaspace::using_class_space()) {
          // Set up ccs in metaspace.
          Metaspace::initialize_class_space(class_space_rs);

          // Set up compressed Klass pointer encoding: the encoding range must
          //  cover both archive and class space.
          address cds_base = (address)static_mapinfo->mapped_base();
          address ccs_end = (address)class_space_rs.end();
          assert(ccs_end > cds_base, "Sanity check");
          if (INCLUDE_CDS_JAVA_HEAP || UseCompactObjectHeaders) {
            // The CDS archive may contain narrow Klass IDs that were precomputed at archive generation time:
            // - every archived java object header (only if INCLUDE_CDS_JAVA_HEAP)
            // - every archived Klass' prototype   (only if +UseCompactObjectHeaders)
            //
            // In order for those IDs to still be valid, we need to dictate base and shift: base should be the
            // mapping start, shift the shift used at archive generation time.
            address precomputed_narrow_klass_base = cds_base;
            const int precomputed_narrow_klass_shift = ArchiveBuilder::precomputed_narrow_klass_shift();
            CompressedKlassPointers::initialize_for_given_encoding(
              cds_base, ccs_end - cds_base, // Klass range
              precomputed_narrow_klass_base, precomputed_narrow_klass_shift // precomputed encoding, see ArchiveBuilder
            );
          } else {
            // Let JVM freely chose encoding base and shift
            CompressedKlassPointers::initialize (
              cds_base, ccs_end - cds_base // Klass range
              );
          }
          // map_or_load_heap_region() compares the current narrow oop and klass encodings
          // with the archived ones, so it must be done after all encodings are determined.
          static_mapinfo->map_or_load_heap_region();
        }
#endif // _LP64
    log_info(cds)("initial optimized module handling: %s", CDSConfig::is_using_optimized_module_handling() ? "enabled" : "disabled");
    log_info(cds)("initial full module graph: %s", CDSConfig::is_using_full_module_graph() ? "enabled" : "disabled");
  } else {
    unmap_archive(static_mapinfo);
    unmap_archive(dynamic_mapinfo);
    release_reserved_spaces(total_space_rs, archive_space_rs, class_space_rs);
  }

  return result;
}


// This will reserve two address spaces suitable to house Klass structures, one
//  for the cds archives (static archive and optionally dynamic archive) and
//  optionally one move for ccs.
//
// Since both spaces must fall within the compressed class pointer encoding
//  range, they are allocated close to each other.
//
// Space for archives will be reserved first, followed by a potential gap,
//  followed by the space for ccs:
//
// +-- Base address             A        B                     End
// |                            |        |                      |
// v                            v        v                      v
// +-------------+--------------+        +----------------------+
// | static arc  | [dyn. arch]  | [gap]  | compr. class space   |
// +-------------+--------------+        +----------------------+
//
// (The gap may result from different alignment requirements between metaspace
//  and CDS)
//
// If UseCompressedClassPointers is disabled, only one address space will be
//  reserved:
//
// +-- Base address             End
// |                            |
// v                            v
// +-------------+--------------+
// | static arc  | [dyn. arch]  |
// +-------------+--------------+
//
// Base address: If use_archive_base_addr address is true, the Base address is
//  determined by the address stored in the static archive. If
//  use_archive_base_addr address is false, this base address is determined
//  by the platform.
//
// If UseCompressedClassPointers=1, the range encompassing both spaces will be
//  suitable to en/decode narrow Klass pointers: the base will be valid for
//  encoding, the range [Base, End) and not surpass the max. range for that encoding.
//
// Return:
//
// - On success:
//    - total_space_rs will be reserved as whole for archive_space_rs and
//      class_space_rs if UseCompressedClassPointers is true.
//      On Windows, try reserve archive_space_rs and class_space_rs
//      separately first if use_archive_base_addr is true.
//    - archive_space_rs will be reserved and large enough to host static and
//      if needed dynamic archive: [Base, A).
//      archive_space_rs.base and size will be aligned to CDS reserve
//      granularity.
//    - class_space_rs: If UseCompressedClassPointers=1, class_space_rs will
//      be reserved. Its start address will be aligned to metaspace reserve
//      alignment, which may differ from CDS alignment. It will follow the cds
//      archive space, close enough such that narrow class pointer encoding
//      covers both spaces.
//      If UseCompressedClassPointers=0, class_space_rs remains unreserved.
// - On error: null is returned and the spaces remain unreserved.
char* MetaspaceShared::reserve_address_space_for_archives(FileMapInfo* static_mapinfo,
                                                          FileMapInfo* dynamic_mapinfo,
                                                          bool use_archive_base_addr,
                                                          ReservedSpace& total_space_rs,
                                                          ReservedSpace& archive_space_rs,
                                                          ReservedSpace& class_space_rs) {

  address const base_address = (address) (use_archive_base_addr ? static_mapinfo->requested_base_address() : nullptr);
  const size_t archive_space_alignment = core_region_alignment();

  // Size and requested location of the archive_space_rs (for both static and dynamic archives)
  assert(static_mapinfo->mapping_base_offset() == 0, "Must be");
  size_t archive_end_offset  = (dynamic_mapinfo == nullptr) ? static_mapinfo->mapping_end_offset() : dynamic_mapinfo->mapping_end_offset();
  size_t archive_space_size = align_up(archive_end_offset, archive_space_alignment);

  if (!Metaspace::using_class_space()) {
    // Get the simple case out of the way first:
    // no compressed class space, simple allocation.

    // When running without class space, requested archive base should be aligned to cds core alignment.
    assert(is_aligned(base_address, archive_space_alignment),
             "Archive base address unaligned: " PTR_FORMAT ", needs alignment: %zu.",
             p2i(base_address), archive_space_alignment);

    archive_space_rs = ReservedSpace(archive_space_size, archive_space_alignment,
                                     os::vm_page_size(), (char*)base_address);
    if (archive_space_rs.is_reserved()) {
      assert(base_address == nullptr ||
             (address)archive_space_rs.base() == base_address, "Sanity");
      // Register archive space with NMT.
      MemTracker::record_virtual_memory_tag(archive_space_rs.base(), mtClassShared);
      return archive_space_rs.base();
    }
    return nullptr;
  }

#ifdef _LP64

  // Complex case: two spaces adjacent to each other, both to be addressable
  //  with narrow class pointers.
  // We reserve the whole range spanning both spaces, then split that range up.

  const size_t class_space_alignment = Metaspace::reserve_alignment();

  // When running with class space, requested archive base must satisfy both cds core alignment
  // and class space alignment.
  const size_t base_address_alignment = MAX2(class_space_alignment, archive_space_alignment);
  assert(is_aligned(base_address, base_address_alignment),
           "Archive base address unaligned: " PTR_FORMAT ", needs alignment: %zu.",
           p2i(base_address), base_address_alignment);

  size_t class_space_size = CompressedClassSpaceSize;
  assert(CompressedClassSpaceSize > 0 &&
         is_aligned(CompressedClassSpaceSize, class_space_alignment),
         "CompressedClassSpaceSize malformed: "
         SIZE_FORMAT, CompressedClassSpaceSize);

  const size_t ccs_begin_offset = align_up(archive_space_size, class_space_alignment);
  const size_t gap_size = ccs_begin_offset - archive_space_size;

  // Reduce class space size if it would not fit into the Klass encoding range
  constexpr size_t max_encoding_range_size = 4 * G;
  guarantee(archive_space_size < max_encoding_range_size - class_space_alignment, "Archive too large");
  if ((archive_space_size + gap_size + class_space_size) > max_encoding_range_size) {
    class_space_size = align_down(max_encoding_range_size - archive_space_size - gap_size, class_space_alignment);
    log_info(metaspace)("CDS initialization: reducing class space size from " SIZE_FORMAT " to " SIZE_FORMAT,
        CompressedClassSpaceSize, class_space_size);
    FLAG_SET_ERGO(CompressedClassSpaceSize, class_space_size);
  }

  const size_t total_range_size =
      archive_space_size + gap_size + class_space_size;

  assert(total_range_size > ccs_begin_offset, "must be");
  if (use_windows_memory_mapping() && use_archive_base_addr) {
    if (base_address != nullptr) {
      // On Windows, we cannot safely split a reserved memory space into two (see JDK-8255917).
      // Hence, we optimistically reserve archive space and class space side-by-side. We only
      // do this for use_archive_base_addr=true since for use_archive_base_addr=false case
      // caller will not split the combined space for mapping, instead read the archive data
      // via sequential file IO.
      address ccs_base = base_address + archive_space_size + gap_size;
      archive_space_rs = ReservedSpace(archive_space_size, archive_space_alignment,
                                       os::vm_page_size(), (char*)base_address);
      class_space_rs   = ReservedSpace(class_space_size, class_space_alignment,
                                       os::vm_page_size(), (char*)ccs_base);
    }
    if (!archive_space_rs.is_reserved() || !class_space_rs.is_reserved()) {
      release_reserved_spaces(total_space_rs, archive_space_rs, class_space_rs);
      return nullptr;
    }
    // NMT: fix up the space tags
    MemTracker::record_virtual_memory_tag(archive_space_rs.base(), mtClassShared);
    MemTracker::record_virtual_memory_tag(class_space_rs.base(), mtClass);
  } else {
    if (use_archive_base_addr && base_address != nullptr) {
      total_space_rs = ReservedSpace(total_range_size, base_address_alignment,
                                     os::vm_page_size(), (char*) base_address);
    } else {
      // We did not manage to reserve at the preferred address, or were instructed to relocate. In that
      // case we reserve wherever possible, but the start address needs to be encodable as narrow Klass
      // encoding base since the archived heap objects contain narrow Klass IDs pre-calculated toward the start
      // of the shared Metaspace. That prevents us from using zero-based encoding and therefore we won't
      // try allocating in low-address regions.
      total_space_rs = Metaspace::reserve_address_space_for_compressed_classes(total_range_size, false /* optimize_for_zero_base */);
    }

    if (!total_space_rs.is_reserved()) {
      return nullptr;
    }

    // Paranoid checks:
    assert(base_address == nullptr || (address)total_space_rs.base() == base_address,
           "Sanity (" PTR_FORMAT " vs " PTR_FORMAT ")", p2i(base_address), p2i(total_space_rs.base()));
    assert(is_aligned(total_space_rs.base(), base_address_alignment), "Sanity");
    assert(total_space_rs.size() == total_range_size, "Sanity");

    // Now split up the space into ccs and cds archive. For simplicity, just leave
    //  the gap reserved at the end of the archive space. Do not do real splitting.
    archive_space_rs = total_space_rs.first_part(ccs_begin_offset,
                                                 (size_t)archive_space_alignment);
    class_space_rs = total_space_rs.last_part(ccs_begin_offset);
    MemTracker::record_virtual_memory_split_reserved(total_space_rs.base(), total_space_rs.size(),
                                                     ccs_begin_offset, mtClassShared, mtClass);
  }
  assert(is_aligned(archive_space_rs.base(), archive_space_alignment), "Sanity");
  assert(is_aligned(archive_space_rs.size(), archive_space_alignment), "Sanity");
  assert(is_aligned(class_space_rs.base(), class_space_alignment), "Sanity");
  assert(is_aligned(class_space_rs.size(), class_space_alignment), "Sanity");


  return archive_space_rs.base();

#else
  ShouldNotReachHere();
  return nullptr;
#endif

}

void MetaspaceShared::release_reserved_spaces(ReservedSpace& total_space_rs,
                                              ReservedSpace& archive_space_rs,
                                              ReservedSpace& class_space_rs) {
  if (total_space_rs.is_reserved()) {
    log_debug(cds)("Released shared space (archive + class) " INTPTR_FORMAT, p2i(total_space_rs.base()));
    total_space_rs.release();
  } else {
    if (archive_space_rs.is_reserved()) {
      log_debug(cds)("Released shared space (archive) " INTPTR_FORMAT, p2i(archive_space_rs.base()));
      archive_space_rs.release();
    }
    if (class_space_rs.is_reserved()) {
      log_debug(cds)("Released shared space (classes) " INTPTR_FORMAT, p2i(class_space_rs.base()));
      class_space_rs.release();
    }
  }
}

static int archive_regions[]     = { MetaspaceShared::rw, MetaspaceShared::ro };
static int archive_regions_count = 2;

MapArchiveResult MetaspaceShared::map_archive(FileMapInfo* mapinfo, char* mapped_base_address, ReservedSpace rs) {
  assert(CDSConfig::is_using_archive(), "must be runtime");
  if (mapinfo == nullptr) {
    return MAP_ARCHIVE_SUCCESS; // The dynamic archive has not been specified. No error has happened -- trivially succeeded.
  }

  if (!mapinfo->validate_aot_class_linking()) {
    return MAP_ARCHIVE_OTHER_FAILURE;
  }

  mapinfo->set_is_mapped(false);
  if (mapinfo->core_region_alignment() != (size_t)core_region_alignment()) {
    log_info(cds)("Unable to map CDS archive -- core_region_alignment() expected: " SIZE_FORMAT
                  " actual: " SIZE_FORMAT, mapinfo->core_region_alignment(), core_region_alignment());
    return MAP_ARCHIVE_OTHER_FAILURE;
  }

  MapArchiveResult result =
    mapinfo->map_regions(archive_regions, archive_regions_count, mapped_base_address, rs);

  if (result != MAP_ARCHIVE_SUCCESS) {
    unmap_archive(mapinfo);
    return result;
  }

  if (!mapinfo->validate_shared_path_table()) {
    unmap_archive(mapinfo);
    return MAP_ARCHIVE_OTHER_FAILURE;
  }

  if (mapinfo->is_static()) {
    // Currently, only static archive uses early serialized data.
    char* buffer = mapinfo->early_serialized_data();
    intptr_t* array = (intptr_t*)buffer;
    ReadClosure rc(&array, (intptr_t)mapped_base_address);
    early_serialize(&rc);
  }

  if (!mapinfo->validate_aot_class_linking()) {
    unmap_archive(mapinfo);
    return MAP_ARCHIVE_OTHER_FAILURE;
  }

  mapinfo->set_is_mapped(true);
  return MAP_ARCHIVE_SUCCESS;
}

void MetaspaceShared::unmap_archive(FileMapInfo* mapinfo) {
  assert(CDSConfig::is_using_archive(), "must be runtime");
  if (mapinfo != nullptr) {
    mapinfo->unmap_regions(archive_regions, archive_regions_count);
    mapinfo->unmap_region(MetaspaceShared::bm);
    mapinfo->set_is_mapped(false);
  }
}

// For -XX:PrintSharedArchiveAndExit
class CountSharedSymbols : public SymbolClosure {
 private:
   int _count;
 public:
   CountSharedSymbols() : _count(0) {}
  void do_symbol(Symbol** sym) {
    _count++;
  }
  int total() { return _count; }

};

// Read the miscellaneous data from the shared file, and
// serialize it out to its various destinations.

void MetaspaceShared::initialize_shared_spaces() {
  FileMapInfo *static_mapinfo = FileMapInfo::current_info();

  // Verify various attributes of the archive, plus initialize the
  // shared string/symbol tables.
  char* buffer = static_mapinfo->serialized_data();
  intptr_t* array = (intptr_t*)buffer;
  ReadClosure rc(&array, (intptr_t)SharedBaseAddress);
  serialize(&rc);

  // Finish up archived heap initialization. These must be
  // done after ReadClosure.
  static_mapinfo->patch_heap_embedded_pointers();
  ArchiveHeapLoader::finish_initialization();
  Universe::load_archived_object_instances();
  SCCache::new_workflow_load_cache();

  // Close the mapinfo file
  static_mapinfo->close();

  static_mapinfo->unmap_region(MetaspaceShared::bm);

  FileMapInfo *dynamic_mapinfo = FileMapInfo::dynamic_info();
  if (dynamic_mapinfo != nullptr) {
    intptr_t* buffer = (intptr_t*)dynamic_mapinfo->serialized_data();
    ReadClosure rc(&buffer, (intptr_t)SharedBaseAddress);
    ArchiveBuilder::serialize_dynamic_archivable_items(&rc);
    DynamicArchive::setup_array_klasses();
    dynamic_mapinfo->close();
    dynamic_mapinfo->unmap_region(MetaspaceShared::bm);
  }

<<<<<<< HEAD
  log_info(cds)("Using AOT-linked classes: %s (%s%s)",
                CDSConfig::is_using_aot_linked_classes() ? "true" : "false",
                static_mapinfo->header()->has_aot_linked_classes() ? "static archive: true" : "static archive: false",
                (dynamic_mapinfo == nullptr) ? "" :
                   (dynamic_mapinfo->header()->has_aot_linked_classes() ? ", dynamic archive: true" : ", dynamic archive: false"));
=======
  LogStreamHandle(Info, cds) lsh;
  if (lsh.is_enabled()) {
    lsh.print("Using AOT-linked classes: %s (static archive: %s aot-linked classes",
              BOOL_TO_STR(CDSConfig::is_using_aot_linked_classes()),
              static_mapinfo->header()->has_aot_linked_classes() ? "has" : "no");
    if (dynamic_mapinfo != nullptr) {
      lsh.print(", dynamic archive: %s aot-linked classes",
                dynamic_mapinfo->header()->has_aot_linked_classes() ? "has" : "no");
    }
    lsh.print_cr(")");
  }
>>>>>>> 41a2d49f

  // Set up LambdaFormInvokers::_lambdaform_lines for dynamic dump
  if (CDSConfig::is_dumping_dynamic_archive()) {
    // Read stored LF format lines stored in static archive
    LambdaFormInvokers::read_static_archive_invokers();
  }

  if (PrintSharedArchiveAndExit) {
    // Print archive names
    if (dynamic_mapinfo != nullptr) {
      tty->print_cr("\n\nBase archive name: %s", CDSConfig::static_archive_path());
      tty->print_cr("Base archive version %d", static_mapinfo->version());
    } else {
      tty->print_cr("Static archive name: %s", static_mapinfo->full_path());
      tty->print_cr("Static archive version %d", static_mapinfo->version());
    }

    SystemDictionaryShared::print_shared_archive(tty);
    if (dynamic_mapinfo != nullptr) {
      tty->print_cr("\n\nDynamic archive name: %s", dynamic_mapinfo->full_path());
      tty->print_cr("Dynamic archive version %d", dynamic_mapinfo->version());
      SystemDictionaryShared::print_shared_archive(tty, false/*dynamic*/);
    }
    TrainingData::print_archived_training_data_on(tty);

    if (LoadCachedCode) {
      tty->print_cr("\n\nCached Code file: %s", CachedCodeFile);
      SCCache::print_on(tty);
    }

    // collect shared symbols and strings
    CountSharedSymbols cl;
    SymbolTable::shared_symbols_do(&cl);
    tty->print_cr("Number of shared symbols: %d", cl.total());
    tty->print_cr("Number of shared strings: %zu", StringTable::shared_entry_count());
    tty->print_cr("VM version: %s\r\n", static_mapinfo->vm_version());
    if (FileMapInfo::current_info() == nullptr || _archive_loading_failed) {
      tty->print_cr("archive is invalid");
      vm_exit(1);
    } else {
      tty->print_cr("archive is valid");
      vm_exit(0);
    }
  }
}

// JVM/TI RedefineClasses() support:
bool MetaspaceShared::remap_shared_readonly_as_readwrite() {
  assert(SafepointSynchronize::is_at_safepoint(), "must be at safepoint");

  if (CDSConfig::is_using_archive()) {
    // remap the shared readonly space to shared readwrite, private
    FileMapInfo* mapinfo = FileMapInfo::current_info();
    if (!mapinfo->remap_shared_readonly_as_readwrite()) {
      return false;
    }
    if (FileMapInfo::dynamic_info() != nullptr) {
      mapinfo = FileMapInfo::dynamic_info();
      if (!mapinfo->remap_shared_readonly_as_readwrite()) {
        return false;
      }
    }
    _remapped_readwrite = true;
  }
  return true;
}

void MetaspaceShared::print_on(outputStream* st) {
  if (CDSConfig::is_using_archive()) {
    st->print("CDS archive(s) mapped at: ");
    address base = (address)MetaspaceObj::shared_metaspace_base();
    address static_top = (address)_shared_metaspace_static_top;
    address top = (address)MetaspaceObj::shared_metaspace_top();
    st->print("[" PTR_FORMAT "-" PTR_FORMAT "-" PTR_FORMAT "), ", p2i(base), p2i(static_top), p2i(top));
    st->print("size " SIZE_FORMAT ", ", top - base);
    st->print("SharedBaseAddress: " PTR_FORMAT ", ArchiveRelocationMode: %d.", SharedBaseAddress, ArchiveRelocationMode);
  } else {
    st->print("CDS archive(s) not mapped");
  }
  st->cr();
}<|MERGE_RESOLUTION|>--- conflicted
+++ resolved
@@ -23,10 +23,7 @@
  */
 
 #include "precompiled.hpp"
-<<<<<<< HEAD
 #include "cds/aotClassInitializer.hpp"
-=======
->>>>>>> 41a2d49f
 #include "cds/aotClassLinker.hpp"
 #include "cds/aotConstantPoolResolver.hpp"
 #include "cds/aotLinkedClassBulkLoader.hpp"
@@ -482,11 +479,8 @@
   HeapShared::serialize_tables(soc);
   SystemDictionaryShared::serialize_dictionary_headers(soc);
   AOTLinkedClassBulkLoader::serialize(soc, true);
-<<<<<<< HEAD
   FinalImageRecipes::serialize(soc, true);
   TrainingData::serialize_training_data(soc);
-=======
->>>>>>> 41a2d49f
   InstanceMirrorKlass::serialize_offsets(soc);
 
   // Dump/restore well known classes (pointers)
@@ -610,14 +604,11 @@
 
   SystemDictionaryShared::write_to_archive();
   AOTClassLinker::write_to_archive();
-<<<<<<< HEAD
   if (CDSConfig::is_dumping_preimage_static_archive()) {
     FinalImageRecipes::record_recipes();
   }
   AOTLinkedClassBulkLoader::record_unregistered_classes();
   TrainingData::dump_training_data();
-=======
->>>>>>> 41a2d49f
   MetaspaceShared::write_method_handle_intrinsics();
 
   // Write lambform lines into archive
@@ -744,7 +735,7 @@
   return true;
 }
 
-<<<<<<< HEAD
+
 void MetaspaceShared::link_shared_classes(bool jcmd_request, TRAPS) {
   AOTClassLinker::initialize();
 
@@ -755,21 +746,6 @@
     // they will conflict with the resolved CONSTANT_Klass references that are stored
     // in the static archive. This is not easy to handle. Let's disable
     // it for dynamic archive for now.
-=======
-bool MetaspaceShared::link_class_for_cds(InstanceKlass* ik, TRAPS) {
-  // Link the class to cause the bytecodes to be rewritten and the
-  // cpcache to be created. Class verification is done according
-  // to -Xverify setting.
-  bool res = MetaspaceShared::try_link_class(THREAD, ik);
-  AOTConstantPoolResolver::dumptime_resolve_constants(ik, CHECK_(false));
-  return res;
-}
-
-void MetaspaceShared::link_shared_classes(bool jcmd_request, TRAPS) {
-  AOTClassLinker::initialize();
-
-  if (!jcmd_request) {
->>>>>>> 41a2d49f
     LambdaFormInvokers::regenerate_holder_classes(CHECK);
   }
 
@@ -1026,13 +1002,10 @@
       HeapShared::reset_archived_object_states(CHECK);
     }
 
-<<<<<<< HEAD
     if (ArchiveLoaderLookupCache) {
       SystemDictionaryShared::create_loader_positive_lookup_cache(CHECK);
     }
 
-=======
->>>>>>> 41a2d49f
     if (CDSConfig::is_dumping_invokedynamic()) {
       // This assert means that the MethodType and MethodTypeForm tables won't be
       // updated concurrently when we are saving their contents into a side table.
@@ -1948,13 +1921,6 @@
     dynamic_mapinfo->unmap_region(MetaspaceShared::bm);
   }
 
-<<<<<<< HEAD
-  log_info(cds)("Using AOT-linked classes: %s (%s%s)",
-                CDSConfig::is_using_aot_linked_classes() ? "true" : "false",
-                static_mapinfo->header()->has_aot_linked_classes() ? "static archive: true" : "static archive: false",
-                (dynamic_mapinfo == nullptr) ? "" :
-                   (dynamic_mapinfo->header()->has_aot_linked_classes() ? ", dynamic archive: true" : ", dynamic archive: false"));
-=======
   LogStreamHandle(Info, cds) lsh;
   if (lsh.is_enabled()) {
     lsh.print("Using AOT-linked classes: %s (static archive: %s aot-linked classes",
@@ -1966,7 +1932,6 @@
     }
     lsh.print_cr(")");
   }
->>>>>>> 41a2d49f
 
   // Set up LambdaFormInvokers::_lambdaform_lines for dynamic dump
   if (CDSConfig::is_dumping_dynamic_archive()) {
