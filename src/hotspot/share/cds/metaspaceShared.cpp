--- conflicted
+++ resolved
@@ -772,12 +772,7 @@
     // linked/verified at runtime.
     return false;
   }
-<<<<<<< HEAD
-
-  if (CDSConfig::is_dumping_dynamic_archive() && ik->is_shared_unregistered_class()) {
-=======
   if (CDSConfig::is_dumping_dynamic_archive() && ik->defined_by_other_loaders()) {
->>>>>>> 84024695
     // Linking of unregistered classes at this stage may cause more
     // classes to be resolved, resulting in calls to ClassLoader.loadClass()
     // that may not be expected by custom class loaders.
