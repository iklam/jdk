/*
 * Copyright (c) 2024, 2025, Oracle and/or its affiliates. All rights reserved.
 * DO NOT ALTER OR REMOVE COPYRIGHT NOTICES OR THIS FILE HEADER.
 *
 * This code is free software; you can redistribute it and/or modify it
 * under the terms of the GNU General Public License version 2 only, as
 * published by the Free Software Foundation.
 *
 * This code is distributed in the hope that it will be useful, but WITHOUT
 * ANY WARRANTY; without even the implied warranty of MERCHANTABILITY or
 * FITNESS FOR A PARTICULAR PURPOSE.  See the GNU General Public License
 * version 2 for more details (a copy is included in the LICENSE file that
 * accompanied this code).
 *
 * You should have received a copy of the GNU General Public License version
 * 2 along with this work; if not, write to the Free Software Foundation,
 * Inc., 51 Franklin St, Fifth Floor, Boston, MA 02110-1301 USA.
 *
 * Please contact Oracle, 500 Oracle Parkway, Redwood Shores, CA 94065 USA
 * or visit www.oracle.com if you need additional information or have any
 * questions.
 *
 */

#include "cds/aotClassLinker.hpp"
#include "cds/aotConstantPoolResolver.hpp"
#include "cds/aotLinkedClassTable.hpp"
#include "cds/archiveBuilder.hpp"
#include "cds/archiveUtils.inline.hpp"
#include "cds/cdsConfig.hpp"
#include "cds/heapShared.hpp"
#include "cds/lambdaFormInvokers.inline.hpp"
#include "classfile/classLoader.hpp"
#include "classfile/dictionary.hpp"
#include "classfile/systemDictionary.hpp"
#include "classfile/systemDictionaryShared.hpp"
#include "classfile/vmClasses.hpp"
#include "memory/resourceArea.hpp"
#include "oops/constantPool.inline.hpp"
#include "oops/instanceKlass.hpp"
#include "oops/klass.inline.hpp"
#include "runtime/handles.inline.hpp"

AOTClassLinker::ClassesTable* AOTClassLinker::_vm_classes = nullptr;
AOTClassLinker::ClassesTable* AOTClassLinker::_candidates = nullptr;
GrowableArrayCHeap<InstanceKlass*, mtClassShared>* AOTClassLinker::_sorted_candidates = nullptr;

#ifdef ASSERT
bool AOTClassLinker::is_initialized() {
  assert(CDSConfig::is_dumping_archive(), "AOTClassLinker is for CDS dumping only");
  return _vm_classes != nullptr;
}
#endif

void AOTClassLinker::initialize() {
  assert(!is_initialized(), "sanity");

  _vm_classes = new (mtClass)ClassesTable();
  _candidates = new (mtClass)ClassesTable();
  _sorted_candidates = new GrowableArrayCHeap<InstanceKlass*, mtClassShared>(1000);

  for (auto id : EnumRange<vmClassID>{}) {
    add_vm_class(vmClasses::klass_at(id));
  }

  assert(is_initialized(), "sanity");
}

void AOTClassLinker::dispose() {
  assert(is_initialized(), "sanity");

  delete _vm_classes;
  delete _candidates;
  delete _sorted_candidates;
  _vm_classes = nullptr;
  _candidates = nullptr;
  _sorted_candidates = nullptr;

  assert(!is_initialized(), "sanity");
}

bool AOTClassLinker::is_vm_class(InstanceKlass* ik) {
  assert(is_initialized(), "sanity");
  return (_vm_classes->get(ik) != nullptr);
}

void AOTClassLinker::add_vm_class(InstanceKlass* ik) {
  assert(is_initialized(), "sanity");
  bool created;
  _vm_classes->put_if_absent(ik, &created);
  if (created) {
    if (CDSConfig::is_dumping_aot_linked_classes()) {
      bool v = try_add_candidate(ik);
      assert(v, "must succeed for VM class");
    }
    InstanceKlass* super = ik->super();
    if (super != nullptr) {
      add_vm_class(super);
    }
    Array<InstanceKlass*>* ifs = ik->local_interfaces();
    for (int i = 0; i < ifs->length(); i++) {
      add_vm_class(ifs->at(i));
    }
  }
}

bool AOTClassLinker::is_candidate(InstanceKlass* ik) {
  return (_candidates->get(ik) != nullptr);
}

void AOTClassLinker::add_new_candidate(InstanceKlass* ik) {
  assert(!is_candidate(ik), "caller need to check");
  _candidates->put_when_absent(ik, true);
  _sorted_candidates->append(ik);

  if (log_is_enabled(Info, aot, link)) {
    ResourceMark rm;
    log_info(aot, link)("%s %s %p", class_category_name(ik), ik->external_name(), ik);
  }
}

// ik is a candidate for aot-linking; see if it can really work
// that way, and return success or failure. Not only must ik itself
// look like a class that can be aot-linked but its supers must also be
// aot-linkable.
bool AOTClassLinker::try_add_candidate(InstanceKlass* ik) {
  assert(is_initialized(), "sanity");
  assert(CDSConfig::is_dumping_aot_linked_classes(), "sanity");

  if (!SystemDictionaryShared::is_builtin(ik)) {
    // not loaded by a class loader which we know about
    return false;
  }

  if (is_candidate(ik)) { // already checked.
    return true;
  }

  if (ik->is_hidden()) {
    assert(!ik->defined_by_other_loaders(), "hidden classes are archived only for builtin loaders");
    if (!CDSConfig::is_dumping_method_handles()) {
      return false;
    }
    if (HeapShared::is_lambda_proxy_klass(ik)) {
      InstanceKlass* nest_host = ik->nest_host_not_null();
      if (!try_add_candidate(nest_host)) {
        ResourceMark rm;
        log_warning(aot, link)("%s cannot be aot-linked because it nest host is not aot-linked", ik->external_name());
        return false;
      }
    }
  }

  InstanceKlass* s = ik->super();
  if (s != nullptr && !try_add_candidate(s)) {
    return false;
  }

  Array<InstanceKlass*>* interfaces = ik->local_interfaces();
  int num_interfaces = interfaces->length();
  for (int index = 0; index < num_interfaces; index++) {
    InstanceKlass* intf = interfaces->at(index);
    if (!try_add_candidate(intf)) {
      return false;
    }
  }

  // There are no loops in the class hierarchy, and this function is always called single-threaded, so
  // we know ik has not been added yet.
  assert(CDSConfig::current_thread_is_vm_or_dumper(), "that's why we don't need locks");
  add_new_candidate(ik);

  return true;
}

void AOTClassLinker::add_candidates() {
  assert_at_safepoint();
  if (CDSConfig::is_dumping_aot_linked_classes()) {
    GrowableArray<Klass*>* klasses = ArchiveBuilder::current()->klasses();
    for (GrowableArrayIterator<Klass*> it = klasses->begin(); it != klasses->end(); ++it) {
      Klass* k = *it;
      if (k->is_instance_klass()) {
        try_add_candidate(InstanceKlass::cast(k));
      }
    }
  }
}

void AOTClassLinker::write_to_archive() {
  assert(is_initialized(), "sanity");
  assert_at_safepoint();

  if (CDSConfig::is_dumping_aot_linked_classes()) {
<<<<<<< HEAD
    AOTLinkedClassTable* table = AOTLinkedClassTable::get(CDSConfig::is_dumping_static_archive());
    table->set_boot1(write_classes(nullptr, true));
=======
    AOTLinkedClassTable* table = AOTLinkedClassTable::get();
    table->set_boot(write_classes(nullptr, true));
>>>>>>> 91a97943
    table->set_boot2(write_classes(nullptr, false));
    table->set_platform(write_classes(SystemDictionary::java_platform_loader(), false));
    table->set_app(write_classes(SystemDictionary::java_system_loader(), false));
  }
}

Array<InstanceKlass*>* AOTClassLinker::write_classes(oop class_loader, bool is_javabase) {
  ResourceMark rm;
  GrowableArray<InstanceKlass*> list;

  for (int i = 0; i < _sorted_candidates->length(); i++) {
    InstanceKlass* ik = _sorted_candidates->at(i);
    if (ik->class_loader() != class_loader) {
      continue;
    }
    if ((ik->module() == ModuleEntryTable::javabase_moduleEntry()) != is_javabase) {
      continue;
    }

    list.append(ArchiveBuilder::current()->get_buffered_addr(ik));
  }

  if (list.length() == 0) {
    return nullptr;
  } else {
    const char* category = class_category_name(list.at(0));
    log_info(aot, link)("wrote %d class(es) for category %s", list.length(), category);
    return ArchiveUtils::archive_array(&list);
  }
}

int AOTClassLinker::num_platform_initiated_classes() {
  if (CDSConfig::is_dumping_aot_linked_classes()) {
    // AOTLinkedClassBulkLoader will initiate loading of all public boot classes in the platform loader.
    return count_public_classes(nullptr);
  } else {
    return 0;
  }
}

int AOTClassLinker::num_app_initiated_classes() {
  if (CDSConfig::is_dumping_aot_linked_classes()) {
    // AOTLinkedClassBulkLoader will initiate loading of all public boot/platform classes in the app loader.
    return count_public_classes(nullptr) + count_public_classes(SystemDictionary::java_platform_loader());
  } else {
    return 0;
  }
}

int AOTClassLinker::count_public_classes(oop loader) {
  int n = 0;
  for (int i = 0; i < _sorted_candidates->length(); i++) {
    InstanceKlass* ik = _sorted_candidates->at(i);
    if (ik->is_public() && !ik->is_hidden() && ik->class_loader() == loader) {
      n++;
    }
  }

  return n;
}

// Used in logging: "boot1", "boot2", "plat", "app" and "unreg", or "array"
const char* AOTClassLinker::class_category_name(Klass* k) {
  if (ArchiveBuilder::is_active() && ArchiveBuilder::current()->is_in_buffer_space(k)) {
    k = ArchiveBuilder::current()->get_source_addr(k);
  }

  if (k->is_array_klass()) {
    return "array";
  } else {
    oop loader = k->class_loader();
    if (loader == nullptr) {
      if (k->module() != nullptr &&
          k->module()->name() != nullptr &&
          k->module()->name()->equals("java.base")) {
        return "boot1"; // boot classes in java.base are loaded in the 1st phase
      } else {
        return "boot2"; // boot classes outside of java.base are loaded in the 2nd phase phase
      }
    } else {
      if (loader == SystemDictionary::java_platform_loader()) {
        return "plat";
      } else if (loader == SystemDictionary::java_system_loader()) {
        return "app";
      } else {
        return "unreg";
      }
    }
  }
}

const char* AOTClassLinker::class_category_name(AOTLinkedClassCategory category) {
  switch (category) {
  case AOTLinkedClassCategory::BOOT1:
    return "boot1";
  case AOTLinkedClassCategory::BOOT2:
    return "boot2";
  case AOTLinkedClassCategory::PLATFORM:
    return "plat";
  case AOTLinkedClassCategory::APP:
    return "app";
  case AOTLinkedClassCategory::UNREGISTERED:
  default:
      return "unreg";
  }
}<|MERGE_RESOLUTION|>--- conflicted
+++ resolved
@@ -191,13 +191,8 @@
   assert_at_safepoint();
 
   if (CDSConfig::is_dumping_aot_linked_classes()) {
-<<<<<<< HEAD
-    AOTLinkedClassTable* table = AOTLinkedClassTable::get(CDSConfig::is_dumping_static_archive());
+    AOTLinkedClassTable* table = AOTLinkedClassTable::get();
     table->set_boot1(write_classes(nullptr, true));
-=======
-    AOTLinkedClassTable* table = AOTLinkedClassTable::get();
-    table->set_boot(write_classes(nullptr, true));
->>>>>>> 91a97943
     table->set_boot2(write_classes(nullptr, false));
     table->set_platform(write_classes(SystemDictionary::java_platform_loader(), false));
     table->set_app(write_classes(SystemDictionary::java_system_loader(), false));
