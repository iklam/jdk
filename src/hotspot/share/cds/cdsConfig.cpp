/*
 * Copyright (c) 2023, 2025, Oracle and/or its affiliates. All rights reserved.
 * DO NOT ALTER OR REMOVE COPYRIGHT NOTICES OR THIS FILE HEADER.
 *
 * This code is free software; you can redistribute it and/or modify it
 * under the terms of the GNU General Public License version 2 only, as
 * published by the Free Software Foundation.
 *
 * This code is distributed in the hope that it will be useful, but WITHOUT
 * ANY WARRANTY; without even the implied warranty of MERCHANTABILITY or
 * FITNESS FOR A PARTICULAR PURPOSE.  See the GNU General Public License
 * version 2 for more details (a copy is included in the LICENSE file that
 * accompanied this code).
 *
 * You should have received a copy of the GNU General Public License version
 * 2 along with this work; if not, write to the Free Software Foundation,
 * Inc., 51 Franklin St, Fifth Floor, Boston, MA 02110-1301 USA.
 *
 * Please contact Oracle, 500 Oracle Parkway, Redwood Shores, CA 94065 USA
 * or visit www.oracle.com if you need additional information or have any
 * questions.
 *
 */

#include "cds/aotLogging.hpp"
#include "cds/archiveHeapLoader.hpp"
#include "cds/cdsConfig.hpp"
#include "cds/classListWriter.hpp"
#include "cds/filemap.hpp"
#include "cds/heapShared.hpp"
#include "classfile/classLoaderDataShared.hpp"
#include "classfile/moduleEntry.hpp"
#include "include/jvm_io.h"
#include "logging/log.hpp"
#include "memory/universe.hpp"
#include "prims/jvmtiAgentList.hpp"
#include "runtime/arguments.hpp"
#include "runtime/globals_extension.hpp"
#include "runtime/java.hpp"
#include "runtime/vmThread.hpp"
#include "utilities/defaultStream.hpp"
#include "utilities/formatBuffer.hpp"

bool CDSConfig::_is_dumping_static_archive = false;
bool CDSConfig::_is_dumping_preimage_static_archive = false;
bool CDSConfig::_is_dumping_final_static_archive = false;
bool CDSConfig::_is_dumping_dynamic_archive = false;
bool CDSConfig::_is_using_optimized_module_handling = true;
bool CDSConfig::_is_dumping_full_module_graph = true;
bool CDSConfig::_is_using_full_module_graph = true;
bool CDSConfig::_has_aot_linked_classes = false;
bool CDSConfig::_is_single_command_training = false;
bool CDSConfig::_has_temp_aot_config_file = false;
bool CDSConfig::_old_cds_flags_used = false;
bool CDSConfig::_new_aot_flags_used = false;
bool CDSConfig::_disable_heap_dumping = false;

const char* CDSConfig::_default_archive_path = nullptr;
const char* CDSConfig::_input_static_archive_path = nullptr;
const char* CDSConfig::_input_dynamic_archive_path = nullptr;
const char* CDSConfig::_output_archive_path = nullptr;

JavaThread* CDSConfig::_dumper_thread = nullptr;

int CDSConfig::get_status() {
  assert(Universe::is_fully_initialized(), "status is finalized only after Universe is initialized");
  return (is_dumping_archive()              ? IS_DUMPING_ARCHIVE : 0) |
         (is_dumping_method_handles()       ? IS_DUMPING_METHOD_HANDLES : 0) |
         (is_dumping_static_archive()       ? IS_DUMPING_STATIC_ARCHIVE : 0) |
         (is_logging_lambda_form_invokers() ? IS_LOGGING_LAMBDA_FORM_INVOKERS : 0) |
         (is_using_archive()                ? IS_USING_ARCHIVE : 0);
}

DEBUG_ONLY(static bool _cds_ergo_initialize_started = false);

void CDSConfig::ergo_initialize() {
  DEBUG_ONLY(_cds_ergo_initialize_started = true);

  if (is_dumping_static_archive() && !is_dumping_final_static_archive()) {
    // Note: -Xshare and -XX:AOTMode flags are mutually exclusive.
    // - Classic workflow: -Xshare:on and -Xshare:dump cannot take effect at the same time.
    // - JEP 483 workflow: -XX:AOTMode:record and -XX:AOTMode=on cannot take effect at the same time.
    // So we can never come to here with RequireSharedSpaces==true.
    assert(!RequireSharedSpaces, "sanity");

    // If dumping the classic archive, or making an AOT training run (dumping a preimage archive),
    // for sanity, parse all classes from classfiles.
    // TODO: in the future, if we want to support re-training on top of an existing AOT cache, this
    // needs to be changed.
    UseSharedSpaces = false;
  }

  // Initialize shared archive paths which could include both base and dynamic archive paths
  // This must be after set_ergonomics_flags() called so flag UseCompressedOops is set properly.
  if (is_dumping_static_archive() || is_using_archive()) {
    if (new_aot_flags_used()) {
      ergo_init_aot_paths();
    } else {
      ergo_init_classic_archive_paths();
    }
  }

  if (!is_dumping_heap()) {
    _is_dumping_full_module_graph = false;
  }
}

const char* CDSConfig::default_archive_path() {
  // The path depends on UseCompressedOops, etc, which are set by GC ergonomics just
  // before CDSConfig::ergo_initialize() is called.
  assert(_cds_ergo_initialize_started, "sanity");
  if (_default_archive_path == nullptr) {
    char jvm_path[JVM_MAXPATHLEN];
    os::jvm_path(jvm_path, sizeof(jvm_path));
    char *end = strrchr(jvm_path, *os::file_separator());
    if (end != nullptr) *end = '\0';
    stringStream tmp;
    tmp.print("%s%sclasses", jvm_path, os::file_separator());
#ifdef _LP64
    if (!UseCompressedOops) {
      tmp.print_raw("_nocoops");
    }
    if (UseCompactObjectHeaders) {
      // Note that generation of xxx_coh.jsa variants require
      // --enable-cds-archive-coh at build time
      tmp.print_raw("_coh");
    }
#endif
    tmp.print_raw(".jsa");
    _default_archive_path = os::strdup(tmp.base());
  }
  return _default_archive_path;
}

int CDSConfig::num_archive_paths(const char* path_spec) {
  if (path_spec == nullptr) {
    return 0;
  }
  int npaths = 1;
  char* p = (char*)path_spec;
  while (*p != '\0') {
    if (*p == os::path_separator()[0]) {
      npaths++;
    }
    p++;
  }
  return npaths;
}

void CDSConfig::extract_archive_paths(const char* archive_path,
                                      const char** base_archive_path,
                                      const char** top_archive_path) {
  char* begin_ptr = (char*)archive_path;
  char* end_ptr = strchr((char*)archive_path, os::path_separator()[0]);
  if (end_ptr == nullptr || end_ptr == begin_ptr) {
    vm_exit_during_initialization("Base archive was not specified", archive_path);
  }
  size_t len = end_ptr - begin_ptr;
  char* cur_path = NEW_C_HEAP_ARRAY(char, len + 1, mtInternal);
  strncpy(cur_path, begin_ptr, len);
  cur_path[len] = '\0';
  *base_archive_path = cur_path;

  begin_ptr = ++end_ptr;
  if (*begin_ptr == '\0') {
    vm_exit_during_initialization("Top archive was not specified", archive_path);
  }
  end_ptr = strchr(begin_ptr, '\0');
  assert(end_ptr != nullptr, "sanity");
  len = end_ptr - begin_ptr;
  cur_path = NEW_C_HEAP_ARRAY(char, len + 1, mtInternal);
  strncpy(cur_path, begin_ptr, len + 1);
  *top_archive_path = cur_path;
}

void CDSConfig::ergo_init_classic_archive_paths() {
  assert(_cds_ergo_initialize_started, "sanity");
  if (ArchiveClassesAtExit != nullptr) {
    assert(!RecordDynamicDumpInfo, "already checked");
    if (is_dumping_static_archive()) {
      vm_exit_during_initialization("-XX:ArchiveClassesAtExit cannot be used with -Xshare:dump");
    }
    check_unsupported_dumping_module_options();

    if (os::same_files(default_archive_path(), ArchiveClassesAtExit)) {
      vm_exit_during_initialization(
        "Cannot specify the default CDS archive for -XX:ArchiveClassesAtExit", default_archive_path());
    }
  }

  if (SharedArchiveFile == nullptr) {
    _input_static_archive_path = default_archive_path();
    if (is_dumping_static_archive()) {
      _output_archive_path = _input_static_archive_path;
    }
  } else {
    int num_archives = num_archive_paths(SharedArchiveFile);
    assert(num_archives > 0, "must be");

    if (is_dumping_archive() && num_archives > 1) {
      vm_exit_during_initialization(
        "Cannot have more than 1 archive file specified in -XX:SharedArchiveFile during CDS dumping");
    }

    if (is_dumping_static_archive()) {
      assert(num_archives == 1, "just checked above");
      // Static dump is simple: only one archive is allowed in SharedArchiveFile. This file
      // will be overwritten regardless of its contents
      _output_archive_path = SharedArchiveFile;
    } else {
      // SharedArchiveFile may specify one or two files. In case (c), the path for base.jsa
      // is read from top.jsa
      //    (a) 1 file:  -XX:SharedArchiveFile=base.jsa
      //    (b) 2 files: -XX:SharedArchiveFile=base.jsa:top.jsa
      //    (c) 2 files: -XX:SharedArchiveFile=top.jsa
      //
      // However, if either RecordDynamicDumpInfo or ArchiveClassesAtExit is used, we do not
      // allow cases (b) and (c). Case (b) is already checked above.

      if (num_archives > 2) {
        vm_exit_during_initialization(
          "Cannot have more than 2 archive files specified in the -XX:SharedArchiveFile option");
      }

      if (num_archives == 1) {
        const char* base_archive_path = nullptr;
        bool success =
          FileMapInfo::get_base_archive_name_from_header(SharedArchiveFile, &base_archive_path);
        if (!success) {
          // If +AutoCreateSharedArchive and the specified shared archive does not exist,
          // regenerate the dynamic archive base on default archive.
          if (AutoCreateSharedArchive && !os::file_exists(SharedArchiveFile)) {
            enable_dumping_dynamic_archive(SharedArchiveFile);
            FLAG_SET_ERGO(ArchiveClassesAtExit, SharedArchiveFile);
            _input_static_archive_path = default_archive_path();
            FLAG_SET_ERGO(SharedArchiveFile, nullptr);
         } else {
            if (AutoCreateSharedArchive) {
              warning("-XX:+AutoCreateSharedArchive is unsupported when base CDS archive is not loaded. Run with -Xlog:cds for more info.");
              AutoCreateSharedArchive = false;
            }
            aot_log_error(aot)("Not a valid %s (%s)", type_of_archive_being_loaded(), SharedArchiveFile);
            Arguments::no_shared_spaces("invalid archive");
          }
        } else if (base_archive_path == nullptr) {
          // User has specified a single archive, which is a static archive.
          _input_static_archive_path = SharedArchiveFile;
        } else {
          // User has specified a single archive, which is a dynamic archive.
          _input_dynamic_archive_path = SharedArchiveFile;
          _input_static_archive_path = base_archive_path; // has been c-heap allocated.
        }
      } else {
        extract_archive_paths(SharedArchiveFile,
                              &_input_static_archive_path, &_input_dynamic_archive_path);
        if (_input_static_archive_path == nullptr) {
          assert(_input_dynamic_archive_path == nullptr, "must be");
          Arguments::no_shared_spaces("invalid archive");
        }
      }

      if (_input_dynamic_archive_path != nullptr) {
        // Check for case (c)
        if (RecordDynamicDumpInfo) {
          vm_exit_during_initialization("-XX:+RecordDynamicDumpInfo is unsupported when a dynamic CDS archive is specified in -XX:SharedArchiveFile",
                                        SharedArchiveFile);
        }
        if (ArchiveClassesAtExit != nullptr) {
          vm_exit_during_initialization("-XX:ArchiveClassesAtExit is unsupported when a dynamic CDS archive is specified in -XX:SharedArchiveFile",
                                        SharedArchiveFile);
        }
      }

      if (ArchiveClassesAtExit != nullptr && os::same_files(SharedArchiveFile, ArchiveClassesAtExit)) {
          vm_exit_during_initialization(
            "Cannot have the same archive file specified for -XX:SharedArchiveFile and -XX:ArchiveClassesAtExit",
            SharedArchiveFile);
      }
    }
  }
}

void CDSConfig::check_internal_module_property(const char* key, const char* value) {
  if (Arguments::is_incompatible_cds_internal_module_property(key)) {
    stop_using_optimized_module_handling();
    aot_log_info(aot)("optimized module handling: disabled due to incompatible property: %s=%s", key, value);
  }
}

void CDSConfig::check_incompatible_property(const char* key, const char* value) {
  static const char* incompatible_properties[] = {
    "java.system.class.loader",
    "jdk.module.showModuleResolution",
    "jdk.module.validation"
  };

  for (const char* property : incompatible_properties) {
    if (strcmp(key, property) == 0) {
      stop_dumping_full_module_graph();
      stop_using_full_module_graph();
      aot_log_info(aot)("full module graph: disabled due to incompatible property: %s=%s", key, value);
      break;
    }
  }

}

// Returns any JVM command-line option, such as "--patch-module", that's not supported by CDS.
static const char* find_any_unsupported_module_option() {
  // Note that arguments.cpp has translated the command-line options into properties. If we find an
  // unsupported property, translate it back to its command-line option for better error reporting.

  // The following properties are checked by Arguments::is_internal_module_property() and cannot be
  // directly specified in the command-line.
  static const char* unsupported_module_properties[] = {
    "jdk.module.limitmods",
    "jdk.module.upgrade.path",
    "jdk.module.patch.0"
  };
  static const char* unsupported_module_options[] = {
    "--limit-modules",
    "--upgrade-module-path",
    "--patch-module"
  };

  assert(ARRAY_SIZE(unsupported_module_properties) == ARRAY_SIZE(unsupported_module_options), "must be");
  SystemProperty* sp = Arguments::system_properties();
  while (sp != nullptr) {
    for (uint i = 0; i < ARRAY_SIZE(unsupported_module_properties); i++) {
      if (strcmp(sp->key(), unsupported_module_properties[i]) == 0) {
        return unsupported_module_options[i];
      }
    }
    sp = sp->next();
  }

  return nullptr; // not found
}

void CDSConfig::check_unsupported_dumping_module_options() {
  assert(is_dumping_archive(), "this function is only used with CDS dump time");
  const char* option = find_any_unsupported_module_option();
  if (option != nullptr) {
    vm_exit_during_initialization("Cannot use the following option when dumping the shared archive", option);
  }
  // Check for an exploded module build in use with -Xshare:dump.
  if (!Arguments::has_jimage()) {
    vm_exit_during_initialization("Dumping the shared archive is not supported with an exploded module build");
  }
}

bool CDSConfig::has_unsupported_runtime_module_options() {
  assert(is_using_archive(), "this function is only used with -Xshare:{on,auto}");
  if (ArchiveClassesAtExit != nullptr) {
    // dynamic dumping, just return false for now.
    // check_unsupported_dumping_properties() will be called later to check the same set of
    // properties, and will exit the VM with the correct error message if the unsupported properties
    // are used.
    return false;
  }
  const char* option = find_any_unsupported_module_option();
  if (option != nullptr) {
    if (RequireSharedSpaces) {
      warning("CDS is disabled when the %s option is specified.", option);
    } else {
      if (new_aot_flags_used()) {
        aot_log_warning(aot)("AOT cache is disabled when the %s option is specified.", option);
      } else {
        aot_log_info(aot)("CDS is disabled when the %s option is specified.", option);
      }
    }
    return true;
  }
  return false;
}

#define CHECK_NEW_FLAG(f) check_new_flag(FLAG_IS_DEFAULT(f), #f)

void CDSConfig::check_new_flag(bool new_flag_is_default, const char* new_flag_name) {
  if (old_cds_flags_used() && !new_flag_is_default) {
    vm_exit_during_initialization(err_msg("Option %s cannot be used at the same time with "
                                          "-Xshare:on, -Xshare:auto, -Xshare:off, -Xshare:dump, "
                                          "DumpLoadedClassList, SharedClassListFile, or SharedArchiveFile",
                                          new_flag_name));
  }
}

#define CHECK_SINGLE_PATH(f) check_flag_single_path(#f, f)

void CDSConfig::check_flag_single_path(const char* flag_name, const char* value) {
  if (value != nullptr && num_archive_paths(value) != 1) {
    vm_exit_during_initialization(err_msg("Option %s must specify a single file name", flag_name));
  }
}

void CDSConfig::check_aot_flags() {
  if (!FLAG_IS_DEFAULT(DumpLoadedClassList) ||
      !FLAG_IS_DEFAULT(SharedClassListFile) ||
      !FLAG_IS_DEFAULT(SharedArchiveFile)) {
    _old_cds_flags_used = true;
  }

  // "New" AOT flags must not be mixed with "classic" CDS flags such as -Xshare:dump
  CHECK_NEW_FLAG(AOTCache);
  CHECK_NEW_FLAG(AOTCacheOutput);
  CHECK_NEW_FLAG(AOTConfiguration);
  CHECK_NEW_FLAG(AOTMode);

  CHECK_SINGLE_PATH(AOTCache);
  CHECK_SINGLE_PATH(AOTCacheOutput);
  CHECK_SINGLE_PATH(AOTConfiguration);

  if (FLAG_IS_DEFAULT(AOTCache) && AOTAdapterCaching) {
    log_debug(aot,codecache,init)("AOTCache is not specified - AOTAdapterCaching is ignored");
  }
  if (FLAG_IS_DEFAULT(AOTCache) && AOTStubCaching) {
    log_debug(aot,codecache,init)("AOTCache is not specified - AOTStubCaching is ignored");
  }

<<<<<<< HEAD
  bool has_cache = !FLAG_IS_DEFAULT(AOTCache);
  bool has_cache_output = !FLAG_IS_DEFAULT(AOTCacheOutput);
  bool has_config = !FLAG_IS_DEFAULT(AOTConfiguration);
  bool has_mode = !FLAG_IS_DEFAULT(AOTMode);

  if (!has_cache && !has_cache_output && !has_config && !has_mode) {
    // AOT flags are not used. Use classic CDS workflow
=======
  if (FLAG_IS_DEFAULT(AOTCache) && FLAG_IS_DEFAULT(AOTConfiguration) && FLAG_IS_DEFAULT(AOTMode)) {
    // AOTCache/AOTConfiguration/AOTMode not used -> using the "classic CDS" workflow.
>>>>>>> fdda7661
    return;
  }

  if (has_cache && has_cache_output) {
    vm_exit_during_initialization("Only one of AOTCache or AOTCacheOutput can be specified");
  }

  if (!has_cache && (!has_mode || strcmp(AOTMode, "auto") == 0)) {
    if (has_cache_output) {
      // If AOTCacheOutput has been set, effective mode is "record".
      // Default value for AOTConfiguration, if necessary, will be assigned in check_aotmode_record().
      log_info(cds)("Selected AOTMode=record because AOTCacheOutput is specified");
      FLAG_SET_ERGO(AOTMode, "record");
    }
  }

  // At least one AOT flag has been used
  _new_aot_flags_used = true;

  if (FLAG_IS_DEFAULT(AOTMode) || strcmp(AOTMode, "auto") == 0 || strcmp(AOTMode, "on") == 0) {
    check_aotmode_auto_or_on();
  } else if (strcmp(AOTMode, "off") == 0) {
    check_aotmode_off();
  } else if (strcmp(AOTMode, "record") == 0) {
    check_aotmode_record();
  } else {
    assert(strcmp(AOTMode, "create") == 0, "checked by AOTModeConstraintFunc");
    check_aotmode_create();
  }

  // This is an old flag used by CDS regression testing only. It doesn't apply
  // to the AOT workflow.
  FLAG_SET_ERGO(AllowArchivingWithJavaAgent, false);
}

void CDSConfig::check_aotmode_off() {
  UseSharedSpaces = false;
  RequireSharedSpaces = false;
}

void CDSConfig::check_aotmode_auto_or_on() {
  if (!FLAG_IS_DEFAULT(AOTConfiguration)) {
    vm_exit_during_initialization(err_msg("AOTConfiguration can only be used with when AOTMode is record or create (selected AOTMode = %s)",
                                          FLAG_IS_DEFAULT(AOTMode) ? "auto" : AOTMode));
  }

  UseSharedSpaces = true;
  if (FLAG_IS_DEFAULT(AOTMode) || (strcmp(AOTMode, "auto") == 0)) {
    RequireSharedSpaces = false;
  } else {
    assert(strcmp(AOTMode, "on") == 0, "already checked");
    RequireSharedSpaces = true;
  }
}

// %p substitution in AOTCache, AOTCacheOutput and AOTCacheConfiguration
static void substitute_aot_filename(JVMFlagsEnum flag_enum) {
  JVMFlag* flag = JVMFlag::flag_from_enum(flag_enum);
  const char* filename = flag->read<const char*>();
  assert(filename != nullptr, "must not have default value");

  // For simplicity, we don't allow %p/%t to be specified twice, because make_log_name()
  // substitutes only the first occurrence. Otherwise, if we run with
  //     java -XX:AOTCacheOutput=%p%p.aot
 // it will end up with both the pid of the training process and the assembly process.
  const char* first_p = strstr(filename, "%p");
  if (first_p != nullptr && strstr(first_p + 2, "%p") != nullptr) {
    vm_exit_during_initialization(err_msg("%s cannot contain more than one %%p", flag->name()));
  }
  const char* first_t = strstr(filename, "%t");
  if (first_t != nullptr && strstr(first_t + 2, "%t") != nullptr) {
    vm_exit_during_initialization(err_msg("%s cannot contain more than one %%t", flag->name()));
  }

  // Note: with single-command training, %p will be the pid of the training process, not the
  // assembly process.
  const char* new_filename = make_log_name(filename, nullptr);
  if (strcmp(filename, new_filename) != 0) {
    JVMFlag::Error err = JVMFlagAccess::set_ccstr(flag, &new_filename, JVMFlagOrigin::ERGONOMIC);
    assert(err == JVMFlag::SUCCESS, "must never fail");
  }
  FREE_C_HEAP_ARRAY(char, new_filename);
}

void CDSConfig::check_aotmode_record() {
  bool has_config = !FLAG_IS_DEFAULT(AOTConfiguration);
  bool has_output = !FLAG_IS_DEFAULT(AOTCacheOutput);

  if (!has_output && !has_config) {
      vm_exit_during_initialization("At least one of AOTCacheOutput and AOTConfiguration must be specified when using -XX:AOTMode=record");
  }

  if (has_output) {
    _is_single_command_training = true;
    substitute_aot_filename(FLAG_MEMBER_ENUM(AOTCacheOutput));
    if (!has_config) {
      // Too early; can't use resource allocation yet.
      size_t len = strlen(AOTCacheOutput) + 10;
      char* temp = AllocateHeap(len, mtArguments);
      jio_snprintf(temp, len, "%s.config", AOTCacheOutput);
      FLAG_SET_ERGO(AOTConfiguration, temp);
      FreeHeap(temp);
      _has_temp_aot_config_file = true;
    }
  }

  if (!FLAG_IS_DEFAULT(AOTCache)) {
    vm_exit_during_initialization("AOTCache must not be specified when using -XX:AOTMode=record");
  }

  substitute_aot_filename(FLAG_MEMBER_ENUM(AOTConfiguration));

  UseSharedSpaces = false;
  RequireSharedSpaces = false;
  _is_dumping_static_archive = true;
  _is_dumping_preimage_static_archive = true;

  // At VM exit, the module graph may be contaminated with program states.
  // We will rebuild the module graph when dumping the CDS final image.
  disable_heap_dumping();
}

void CDSConfig::check_aotmode_create() {
  if (FLAG_IS_DEFAULT(AOTConfiguration)) {
    vm_exit_during_initialization("AOTConfiguration must be specified when using -XX:AOTMode=create");
  }

  bool has_cache = !FLAG_IS_DEFAULT(AOTCache);
  bool has_cache_output = !FLAG_IS_DEFAULT(AOTCacheOutput);

  assert(!(has_cache && has_cache_output), "already checked");

  if (!has_cache && !has_cache_output) {
    vm_exit_during_initialization("AOTCache or AOTCacheOutput must be specified when using -XX:AOTMode=create");
  }

  if (!has_cache) {
    precond(has_cache_output);
    FLAG_SET_ERGO(AOTCache, AOTCacheOutput);
  }
  // No need to check for (!has_cache_output), as we don't look at AOTCacheOutput after here.

  substitute_aot_filename(FLAG_MEMBER_ENUM(AOTCache));

  _is_dumping_final_static_archive = true;
  UseSharedSpaces = true;
  RequireSharedSpaces = true;

  if (!FileMapInfo::is_preimage_static_archive(AOTConfiguration)) {
    vm_exit_during_initialization("Must be a valid AOT configuration generated by the current JVM", AOTConfiguration);
  }

  CDSConfig::enable_dumping_static_archive();

  // We don't load any agents in the assembly phase, so we can ensure that the agents
  // cannot affect the contents of the AOT cache. E.g., we don't want the agents to
  // redefine any cached classes. We also don't want the agents to modify heap objects that
  // are cached.
  //
  // Since application is not executed in the assembly phase, there's no need to load
  // the agents anyway -- no one will notice that the agents are not loaded.
  JvmtiAgentList::disable_agent_list();
}

void CDSConfig::ergo_init_aot_paths() {
  assert(_cds_ergo_initialize_started, "sanity");
  if (is_dumping_static_archive()) {
    if (is_dumping_preimage_static_archive()) {
      _output_archive_path = AOTConfiguration;
    } else {
      assert(is_dumping_final_static_archive(), "must be");
      _input_static_archive_path = AOTConfiguration;
      _output_archive_path = AOTCache;
    }
  } else if (is_using_archive()) {
    if (FLAG_IS_DEFAULT(AOTCache)) {
      // Only -XX:AOTMode={auto,on} is specified
      _input_static_archive_path = default_archive_path();
    } else {
      _input_static_archive_path = AOTCache;
    }
  }
}

bool CDSConfig::check_vm_args_consistency(bool patch_mod_javabase, bool mode_flag_cmd_line) {
  assert(!_cds_ergo_initialize_started, "This is called earlier than CDSConfig::ergo_initialize()");

  check_aot_flags();

  if (!FLAG_IS_DEFAULT(AOTMode)) {
    // Using any form of the new AOTMode switch enables enhanced optimizations.
    FLAG_SET_ERGO_IF_DEFAULT(AOTClassLinking, true);
  }

  if (AOTClassLinking) {
    // If AOTClassLinking is specified, enable all AOT optimizations by default.
    FLAG_SET_ERGO_IF_DEFAULT(AOTInvokeDynamicLinking, true);
  } else {
    // AOTInvokeDynamicLinking depends on AOTClassLinking.
    FLAG_SET_ERGO(AOTInvokeDynamicLinking, false);
  }

  if (is_dumping_static_archive()) {
    if (is_dumping_preimage_static_archive() || is_dumping_final_static_archive()) {
      // Don't tweak execution mode
    } else if (!mode_flag_cmd_line) {
      // By default, -Xshare:dump runs in interpreter-only mode, which is required for deterministic archive.
      //
      // If your classlist is large and you don't care about deterministic dumping, you can use
      // -Xshare:dump -Xmixed to improve dumping speed.
      Arguments::set_mode_flags(Arguments::_int);
    } else if (Arguments::mode() == Arguments::_comp) {
      // -Xcomp may use excessive CPU for the test tiers. Also, -Xshare:dump runs a small and fixed set of
      // Java code, so there's not much benefit in running -Xcomp.
      aot_log_info(aot)("reduced -Xcomp to -Xmixed for static dumping");
      Arguments::set_mode_flags(Arguments::_mixed);
    }

    // String deduplication may cause CDS to iterate the strings in different order from one
    // run to another which resulting in non-determinstic CDS archives.
    // Disable UseStringDeduplication while dumping CDS archive.
    UseStringDeduplication = false;
  }

  // RecordDynamicDumpInfo is not compatible with ArchiveClassesAtExit
  if (ArchiveClassesAtExit != nullptr && RecordDynamicDumpInfo) {
    jio_fprintf(defaultStream::output_stream(),
                "-XX:+RecordDynamicDumpInfo cannot be used with -XX:ArchiveClassesAtExit.\n");
    return false;
  }

  if (ArchiveClassesAtExit == nullptr && !RecordDynamicDumpInfo) {
    disable_dumping_dynamic_archive();
  } else {
    enable_dumping_dynamic_archive(ArchiveClassesAtExit);
  }

  if (AutoCreateSharedArchive) {
    if (SharedArchiveFile == nullptr) {
      aot_log_warning(aot)("-XX:+AutoCreateSharedArchive requires -XX:SharedArchiveFile");
      return false;
    }
    if (ArchiveClassesAtExit != nullptr) {
      aot_log_warning(aot)("-XX:+AutoCreateSharedArchive does not work with ArchiveClassesAtExit");
      return false;
    }
  }

  if (is_using_archive() && patch_mod_javabase) {
    Arguments::no_shared_spaces("CDS is disabled when " JAVA_BASE_NAME " module is patched.");
  }
  if (is_using_archive() && has_unsupported_runtime_module_options()) {
    UseSharedSpaces = false;
  }

  if (is_dumping_archive()) {
    // Always verify non-system classes during CDS dump
    if (!BytecodeVerificationRemote) {
      BytecodeVerificationRemote = true;
      aot_log_info(aot)("All non-system classes will be verified (-Xverify:remote) during CDS dump time.");
    }
  }

  return true;
}

void CDSConfig::prepare_for_dumping() {
  assert(CDSConfig::is_dumping_archive(), "sanity");

  if (is_dumping_dynamic_archive() && !is_using_archive()) {
    assert(!is_dumping_static_archive(), "cannot be dumping both static and dynamic archives");

    // This could happen if SharedArchiveFile has failed to load:
    // - -Xshare:off was specified
    // - SharedArchiveFile points to an non-existent file.
    // - SharedArchiveFile points to an archive that has failed CRC check
    // - SharedArchiveFile is not specified and the VM doesn't have a compatible default archive

#define __THEMSG " is unsupported when base CDS archive is not loaded. Run with -Xlog:cds for more info."
    if (RecordDynamicDumpInfo) {
      aot_log_error(aot)("-XX:+RecordDynamicDumpInfo%s", __THEMSG);
      MetaspaceShared::unrecoverable_loading_error();
    } else {
      assert(ArchiveClassesAtExit != nullptr, "sanity");
      aot_log_warning(aot)("-XX:ArchiveClassesAtExit" __THEMSG);
    }
#undef __THEMSG
    disable_dumping_dynamic_archive();
    return;
  }

  check_unsupported_dumping_module_options();
}

bool CDSConfig::is_dumping_classic_static_archive() {
  return _is_dumping_static_archive &&
    !is_dumping_preimage_static_archive() &&
    !is_dumping_final_static_archive();
}

bool CDSConfig::is_dumping_preimage_static_archive() {
  return _is_dumping_preimage_static_archive;
}

bool CDSConfig::is_dumping_final_static_archive() {
  return _is_dumping_final_static_archive;
}

void CDSConfig::enable_dumping_dynamic_archive(const char* output_path) {
  _is_dumping_dynamic_archive = true;
  if (output_path == nullptr) {
    // output_path can be null when the VM is started with -XX:+RecordDynamicDumpInfo
    // in anticipation of "jcmd VM.cds dynamic_dump", which will provide the actual
    // output path.
    _output_archive_path = nullptr;
  } else {
    _output_archive_path = os::strdup_check_oom(output_path, mtArguments);
  }
}

bool CDSConfig::allow_only_single_java_thread() {
  // See comments in JVM_StartThread()
  return is_dumping_classic_static_archive() || is_dumping_final_static_archive();
}

bool CDSConfig::is_using_archive() {
  return UseSharedSpaces;
}

bool CDSConfig::is_using_only_default_archive() {
  return is_using_archive() &&
         input_static_archive_path() != nullptr &&
         default_archive_path() != nullptr &&
         strcmp(input_static_archive_path(), default_archive_path()) == 0 &&
         input_dynamic_archive_path() == nullptr;
}

bool CDSConfig::is_logging_lambda_form_invokers() {
  return ClassListWriter::is_enabled() || is_dumping_dynamic_archive();
}

bool CDSConfig::is_dumping_regenerated_lambdaform_invokers() {
  if (is_dumping_final_static_archive()) {
    // No need to regenerate -- the lambda form invokers should have been regenerated
    // in the preimage archive (if allowed)
    return false;
  } else if (is_dumping_dynamic_archive() && is_using_aot_linked_classes()) {
    // The base archive has aot-linked classes that may have AOT-resolved CP references
    // that point to the lambda form invokers in the base archive. Such pointers will
    // be invalid if lambda form invokers are regenerated in the dynamic archive.
    return false;
  } else if (CDSConfig::is_dumping_method_handles()) {
    // Work around JDK-8310831, as some methods in lambda form holder classes may not get generated.
    return false;
  } else {
    return is_dumping_archive();
  }
}

void CDSConfig::stop_using_optimized_module_handling() {
  _is_using_optimized_module_handling = false;
  _is_dumping_full_module_graph = false; // This requires is_using_optimized_module_handling()
  _is_using_full_module_graph = false; // This requires is_using_optimized_module_handling()
}


CDSConfig::DumperThreadMark::DumperThreadMark(JavaThread* current) {
  assert(_dumper_thread == nullptr, "sanity");
  _dumper_thread = current;
}

CDSConfig::DumperThreadMark::~DumperThreadMark() {
  assert(_dumper_thread != nullptr, "sanity");
  _dumper_thread = nullptr;
}

bool CDSConfig::current_thread_is_vm_or_dumper() {
  Thread* t = Thread::current();
  return t != nullptr && (t->is_VM_thread() || t == _dumper_thread);
}

const char* CDSConfig::type_of_archive_being_loaded() {
  if (is_dumping_final_static_archive()) {
    return "AOT configuration file";
  } else if (new_aot_flags_used()) {
    return "AOT cache";
  } else {
    return "shared archive file";
  }
}

const char* CDSConfig::type_of_archive_being_written() {
  if (is_dumping_preimage_static_archive()) {
    return "AOT configuration file";
  } else if (new_aot_flags_used()) {
    return "AOT cache";
  } else {
    return "shared archive file";
  }
}

// If an incompatible VM options is found, return a text message that explains why
static const char* check_options_incompatible_with_dumping_heap() {
#if INCLUDE_CDS_JAVA_HEAP
  if (!UseCompressedClassPointers) {
    return "UseCompressedClassPointers must be true";
  }

  // Almost all GCs support heap region dump, except ZGC (so far).
  if (UseZGC) {
    return "ZGC is not supported";
  }

  return nullptr;
#else
  return "JVM not configured for writing Java heap objects";
#endif
}

void CDSConfig::log_reasons_for_not_dumping_heap() {
  const char* reason;

  assert(!is_dumping_heap(), "sanity");

  if (_disable_heap_dumping) {
    reason = "Programmatically disabled";
  } else {
    reason = check_options_incompatible_with_dumping_heap();
  }

  assert(reason != nullptr, "sanity");
  aot_log_info(aot)("Archived java heap is not supported: %s", reason);
}

// This is *Legacy* optimization for lambdas before JEP 483. May be removed in the future.
bool CDSConfig::is_dumping_lambdas_in_legacy_mode() {
  return !is_dumping_method_handles();
}

#if INCLUDE_CDS_JAVA_HEAP
bool CDSConfig::are_vm_options_incompatible_with_dumping_heap() {
  return check_options_incompatible_with_dumping_heap() != nullptr;
}

bool CDSConfig::is_dumping_heap() {
  if (!(is_dumping_classic_static_archive() || is_dumping_final_static_archive())
      || are_vm_options_incompatible_with_dumping_heap()
      || _disable_heap_dumping) {
    return false;
  }
  return true;
}

bool CDSConfig::is_loading_heap() {
  return ArchiveHeapLoader::is_in_use();
}

bool CDSConfig::is_using_full_module_graph() {
  if (ClassLoaderDataShared::is_full_module_graph_loaded()) {
    return true;
  }

  if (!_is_using_full_module_graph) {
    return false;
  }

  if (is_using_archive() && ArchiveHeapLoader::can_use()) {
    // Classes used by the archived full module graph are loaded in JVMTI early phase.
    assert(!(JvmtiExport::should_post_class_file_load_hook() && JvmtiExport::has_early_class_hook_env()),
           "CDS should be disabled if early class hooks are enabled");
    return true;
  } else {
    _is_using_full_module_graph = false;
    return false;
  }
}

void CDSConfig::stop_dumping_full_module_graph(const char* reason) {
  if (_is_dumping_full_module_graph) {
    _is_dumping_full_module_graph = false;
    if (reason != nullptr) {
      aot_log_info(aot)("full module graph cannot be dumped: %s", reason);
    }
  }
}

void CDSConfig::stop_using_full_module_graph(const char* reason) {
  assert(!ClassLoaderDataShared::is_full_module_graph_loaded(), "you call this function too late!");
  if (_is_using_full_module_graph) {
    _is_using_full_module_graph = false;
    if (reason != nullptr) {
      aot_log_info(aot)("full module graph cannot be loaded: %s", reason);
    }
  }
}

bool CDSConfig::is_dumping_aot_linked_classes() {
  if (is_dumping_preimage_static_archive()) {
    return false;
  } else if (is_dumping_dynamic_archive()) {
    return is_using_full_module_graph() && AOTClassLinking;
  } else if (is_dumping_static_archive()) {
    return is_dumping_full_module_graph() && AOTClassLinking;
  } else {
    return false;
  }
}

bool CDSConfig::is_using_aot_linked_classes() {
  // Make sure we have the exact same module graph as in the assembly phase, or else
  // some aot-linked classes may not be visible so cannot be loaded.
  return is_using_full_module_graph() && _has_aot_linked_classes;
}

void CDSConfig::set_has_aot_linked_classes(bool has_aot_linked_classes) {
  _has_aot_linked_classes |= has_aot_linked_classes;
}

bool CDSConfig::is_initing_classes_at_dump_time() {
  return is_dumping_heap() && is_dumping_aot_linked_classes();
}

bool CDSConfig::is_dumping_invokedynamic() {
  // Requires is_dumping_aot_linked_classes(). Otherwise the classes of some archived heap
  // objects used by the archive indy callsites may be replaced at runtime.
  return AOTInvokeDynamicLinking && is_dumping_aot_linked_classes() && is_dumping_heap();
}

// When we are dumping aot-linked classes and we are able to write archived heap objects, we automatically
// enable the archiving of MethodHandles. This will in turn enable the archiving of MethodTypes and hidden
// classes that are used in the implementation of MethodHandles.
// Archived MethodHandles are required for higher-level optimizations such as AOT resolution of invokedynamic
// and dynamic proxies.
bool CDSConfig::is_dumping_method_handles() {
  return is_initing_classes_at_dump_time();
}

#endif // INCLUDE_CDS_JAVA_HEAP

// AOT code generation and its archiving is disabled by default.
// We enable it only in the final image dump after the metadata and heap are dumped.
// This affects only JITed code because it may have embedded oops and metadata pointers
// which AOT code encodes as offsets in final CDS archive regions.

static bool _is_dumping_aot_code = false;

bool CDSConfig::is_dumping_aot_code() {
  return _is_dumping_aot_code;
}

void CDSConfig::disable_dumping_aot_code() {
  _is_dumping_aot_code = false;
}

void CDSConfig::enable_dumping_aot_code() {
  _is_dumping_aot_code = true;
}

bool CDSConfig::is_dumping_adapters() {
  return (AOTAdapterCaching && is_dumping_final_static_archive());
}<|MERGE_RESOLUTION|>--- conflicted
+++ resolved
@@ -417,7 +417,6 @@
     log_debug(aot,codecache,init)("AOTCache is not specified - AOTStubCaching is ignored");
   }
 
-<<<<<<< HEAD
   bool has_cache = !FLAG_IS_DEFAULT(AOTCache);
   bool has_cache_output = !FLAG_IS_DEFAULT(AOTCacheOutput);
   bool has_config = !FLAG_IS_DEFAULT(AOTConfiguration);
@@ -425,10 +424,6 @@
 
   if (!has_cache && !has_cache_output && !has_config && !has_mode) {
     // AOT flags are not used. Use classic CDS workflow
-=======
-  if (FLAG_IS_DEFAULT(AOTCache) && FLAG_IS_DEFAULT(AOTConfiguration) && FLAG_IS_DEFAULT(AOTMode)) {
-    // AOTCache/AOTConfiguration/AOTMode not used -> using the "classic CDS" workflow.
->>>>>>> fdda7661
     return;
   }
 
@@ -440,7 +435,7 @@
     if (has_cache_output) {
       // If AOTCacheOutput has been set, effective mode is "record".
       // Default value for AOTConfiguration, if necessary, will be assigned in check_aotmode_record().
-      log_info(cds)("Selected AOTMode=record because AOTCacheOutput is specified");
+      log_info(aot)("Selected AOTMode=record because AOTCacheOutput is specified");
       FLAG_SET_ERGO(AOTMode, "record");
     }
   }
