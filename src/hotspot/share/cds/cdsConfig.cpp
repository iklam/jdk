--- conflicted
+++ resolved
@@ -25,10 +25,7 @@
 #include "precompiled.hpp"
 #include "cds/archiveHeapLoader.hpp"
 #include "cds/cdsConfig.hpp"
-<<<<<<< HEAD
 #include "cds/cds_globals.hpp"
-=======
->>>>>>> 243cb098
 #include "cds/classListWriter.hpp"
 #include "cds/heapShared.hpp"
 #include "cds/metaspaceShared.hpp"
@@ -37,11 +34,8 @@
 #include "classfile/systemDictionaryShared.hpp"
 #include "include/jvm_io.h"
 #include "logging/log.hpp"
-<<<<<<< HEAD
 #include "prims/jvmtiExport.hpp"
-=======
 #include "memory/universe.hpp"
->>>>>>> 243cb098
 #include "runtime/arguments.hpp"
 #include "runtime/globals_extension.hpp"
 #include "runtime/java.hpp"
@@ -49,20 +43,11 @@
 
 bool CDSConfig::_is_dumping_static_archive = false;
 bool CDSConfig::_is_dumping_dynamic_archive = false;
-<<<<<<< HEAD
-
-// The ability to dump the FMG depends on many factors checked by
-// is_dumping_full_module_graph(), but can be unconditionally disabled by
-// _dumping_full_module_graph_disabled. (Ditto for loading the FMG).
-bool CDSConfig::_dumping_full_module_graph_disabled = false;
-bool CDSConfig::_loading_full_module_graph_disabled = false;
-bool CDSConfig::_has_preloaded_classes;
-bool CDSConfig::_is_loading_invokedynamic = false;
-=======
 bool CDSConfig::_is_using_optimized_module_handling = true;
 bool CDSConfig::_is_dumping_full_module_graph = true;
 bool CDSConfig::_is_using_full_module_graph = true;
->>>>>>> 243cb098
+bool CDSConfig::_has_preloaded_classes = false;
+bool CDSConfig::_is_loading_invokedynamic = false;
 
 char* CDSConfig::_default_archive_path = nullptr;
 char* CDSConfig::_static_archive_path = nullptr;
@@ -73,12 +58,14 @@
   return (is_dumping_archive()              ? IS_DUMPING_ARCHIVE : 0) |
          (is_dumping_static_archive()       ? IS_DUMPING_STATIC_ARCHIVE : 0) |
          (is_logging_lambda_form_invokers() ? IS_LOGGING_LAMBDA_FORM_INVOKERS : 0) |
-         (is_using_archive()                ? IS_USING_ARCHIVE : 0);
+         (is_using_archive()                ? IS_USING_ARCHIVE : 0) |
+         (is_dumping_heap()                 ? IS_DUMPING_HEAP : 0) |
+         (is_tracing_dynamic_proxy()        ? IS_LOGGING_DYNAMIC_PROXIES : 0);
 }
 
 
 void CDSConfig::initialize() {
-  if (is_dumping_static_archive() && !CDSConfig::is_dumping_final_static_archive()) {
+  if (is_dumping_static_archive() && !is_dumping_final_static_archive()) {
     if (RequireSharedSpaces) {
       warning("Cannot dump shared archive while using shared archive");
     }
@@ -383,7 +370,7 @@
         jio_snprintf(preimage, len, "%s.preimage", CacheDataStore);
 
         UseSharedSpaces = false;
-        CDSConfig::enable_dumping_static_archive();
+        enable_dumping_static_archive();
         SharedArchiveFile = preimage;
         log_info(cds)("CacheDataStore needs to be updated. Writing %s file", SharedArchiveFile);
 
@@ -391,7 +378,7 @@
         // module graph when dumping the CDS final image.
         log_info(cds)("full module graph: disabled when writing CDS preimage");
         HeapShared::disable_writing();
-        CDSConfig::disable_dumping_full_module_graph();
+        stop_dumping_full_module_graph();
         ArchiveInvokeDynamic = false;
 
         FLAG_SET_ERGO_IF_DEFAULT(RecordTraining, true);
@@ -414,7 +401,7 @@
       if (StoreCachedCode && FLAG_IS_DEFAULT(CachedCodeFile)) {
         set_new_workflow_default_CachedCodeFile();
         // Cannot dump cached code until metadata and heap are dumped.
-        CDSConfig::disable_dumping_cached_code();
+        disable_dumping_cached_code();
       }
     }
   } else {
@@ -501,8 +488,8 @@
     }
   }
 
-  if (!CDSConfig::is_dumping_static_archive() || !PreloadSharedClasses) {
-    // FIXME -- CDSConfig::is_dumping_heap() is not yet callable from here, as UseG1GC is not yet set by ergo!
+  if (!is_dumping_static_archive() || !PreloadSharedClasses) {
+    // FIXME -- is_dumping_heap() is not yet callable from here, as UseG1GC is not yet set by ergo!
     //
     // These optimizations require heap dumping and PreloadSharedClasses, or else
     // the classes of some archived heap objects may be replaced at runtime.
@@ -562,7 +549,7 @@
 }
 
 bool CDSConfig::is_logging_lambda_form_invokers() {
-  return ClassListWriter::is_enabled() || is_dumping_dynamic_archive();
+  return ClassListWriter::is_enabled() || is_dumping_dynamic_archive() || is_dumping_preimage_static_archive();
 }
 
 void CDSConfig::stop_using_optimized_module_handling() {
