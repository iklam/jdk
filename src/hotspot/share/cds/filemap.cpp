--- conflicted
+++ resolved
@@ -924,11 +924,7 @@
                    " crc 0x%08x",
                    region_name(region), region, size, p2i(requested_base), _file_offset, crc);
   } else {
-<<<<<<< HEAD
-    log_info(cds)("Shared file region (%s) %d: %8zu"
-=======
-     aot_log_info(aot)("Shared file region (%s) %d: %8zu"
->>>>>>> cedd1a53
+    aot_log_info(aot)("Shared file region (%s) %d: %8zu"
                    " bytes", region_name(region), region, size);
   }
 
@@ -1329,12 +1325,8 @@
     assert(mapped_base == requested_base, "must be");
     r->set_mapped_from_file(true);
     r->set_mapped_base(mapped_base);
-<<<<<<< HEAD
     relocate_pointers_in_aot_code_region();
-    log_info(cds)("Mapped static  region #%d at base " INTPTR_FORMAT " top " INTPTR_FORMAT " (%s)",
-=======
     aot_log_info(aot)("Mapped static  region #%d at base " INTPTR_FORMAT " top " INTPTR_FORMAT " (%s)",
->>>>>>> cedd1a53
                   MetaspaceShared::ac, p2i(r->mapped_base()), p2i(r->mapped_end()),
                   shared_region_name[MetaspaceShared::ac]);
     return true;
