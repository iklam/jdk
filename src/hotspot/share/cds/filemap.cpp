/*
 * Copyright (c) 2003, 2024, Oracle and/or its affiliates. All rights reserved.
 * DO NOT ALTER OR REMOVE COPYRIGHT NOTICES OR THIS FILE HEADER.
 *
 * This code is free software; you can redistribute it and/or modify it
 * under the terms of the GNU General Public License version 2 only, as
 * published by the Free Software Foundation.
 *
 * This code is distributed in the hope that it will be useful, but WITHOUT
 * ANY WARRANTY; without even the implied warranty of MERCHANTABILITY or
 * FITNESS FOR A PARTICULAR PURPOSE.  See the GNU General Public License
 * version 2 for more details (a copy is included in the LICENSE file that
 * accompanied this code).
 *
 * You should have received a copy of the GNU General Public License version
 * 2 along with this work; if not, write to the Free Software Foundation,
 * Inc., 51 Franklin St, Fifth Floor, Boston, MA 02110-1301 USA.
 *
 * Please contact Oracle, 500 Oracle Parkway, Redwood Shores, CA 94065 USA
 * or visit www.oracle.com if you need additional information or have any
 * questions.
 *
 */

#include "precompiled.hpp"
#include "cds/archiveBuilder.hpp"
#include "cds/archiveHeapLoader.inline.hpp"
#include "cds/archiveHeapWriter.hpp"
#include "cds/archiveUtils.inline.hpp"
#include "cds/cds_globals.hpp"
#include "cds/cdsConfig.hpp"
#include "cds/dynamicArchive.hpp"
#include "cds/filemap.hpp"
#include "cds/heapShared.hpp"
#include "cds/metaspaceShared.hpp"
#include "classfile/altHashing.hpp"
#include "classfile/classFileStream.hpp"
#include "classfile/classLoader.hpp"
#include "classfile/classLoader.inline.hpp"
#include "classfile/classLoaderData.inline.hpp"
#include "classfile/classLoaderExt.hpp"
#include "classfile/symbolTable.hpp"
#include "classfile/systemDictionaryShared.hpp"
#include "classfile/vmClasses.hpp"
#include "classfile/vmSymbols.hpp"
#include "jvm.h"
#include "logging/log.hpp"
#include "logging/logMessage.hpp"
#include "logging/logStream.hpp"
#include "memory/iterator.inline.hpp"
#include "memory/metadataFactory.hpp"
#include "memory/metaspaceClosure.hpp"
#include "memory/oopFactory.hpp"
#include "memory/universe.hpp"
#include "nmt/memTracker.hpp"
#include "oops/compressedOops.hpp"
#include "oops/compressedOops.inline.hpp"
#include "oops/compressedKlass.hpp"
#include "oops/objArrayOop.hpp"
#include "oops/oop.inline.hpp"
#include "prims/jvmtiExport.hpp"
#include "runtime/arguments.hpp"
#include "runtime/globals_extension.hpp"
#include "runtime/java.hpp"
#include "runtime/mutexLocker.hpp"
#include "runtime/os.hpp"
#include "runtime/vm_version.hpp"
#include "utilities/align.hpp"
#include "utilities/bitMap.inline.hpp"
#include "utilities/classpathStream.hpp"
#include "utilities/defaultStream.hpp"
#include "utilities/ostream.hpp"
#if INCLUDE_G1GC
#include "gc/g1/g1CollectedHeap.hpp"
#include "gc/g1/g1HeapRegion.hpp"
#endif

# include <sys/stat.h>
# include <errno.h>

#ifndef O_BINARY       // if defined (Win32) use binary files.
#define O_BINARY 0     // otherwise do nothing.
#endif

// Fill in the fileMapInfo structure with data about this VM instance.

// This method copies the vm version info into header_version.  If the version is too
// long then a truncated version, which has a hash code appended to it, is copied.
//
// Using a template enables this method to verify that header_version is an array of
// length JVM_IDENT_MAX.  This ensures that the code that writes to the CDS file and
// the code that reads the CDS file will both use the same size buffer.  Hence, will
// use identical truncation.  This is necessary for matching of truncated versions.
template <int N> static void get_header_version(char (&header_version) [N]) {
  assert(N == JVM_IDENT_MAX, "Bad header_version size");

  const char *vm_version = VM_Version::internal_vm_info_string();
  const int version_len = (int)strlen(vm_version);

  memset(header_version, 0, JVM_IDENT_MAX);

  if (version_len < (JVM_IDENT_MAX-1)) {
    strcpy(header_version, vm_version);

  } else {
    // Get the hash value.  Use a static seed because the hash needs to return the same
    // value over multiple jvm invocations.
    uint32_t hash = AltHashing::halfsiphash_32(8191, (const uint8_t*)vm_version, version_len);

    // Truncate the ident, saving room for the 8 hex character hash value.
    strncpy(header_version, vm_version, JVM_IDENT_MAX-9);

    // Append the hash code as eight hex digits.
    os::snprintf_checked(&header_version[JVM_IDENT_MAX-9], 9, "%08x", hash);
    header_version[JVM_IDENT_MAX-1] = 0;  // Null terminate.
  }

  assert(header_version[JVM_IDENT_MAX-1] == 0, "must be");
}

FileMapInfo::FileMapInfo(const char* full_path, bool is_static) :
  _is_static(is_static), _file_open(false), _is_mapped(false), _fd(-1), _file_offset(0),
  _full_path(full_path), _base_archive_name(nullptr), _header(nullptr) {
  if (_is_static) {
    assert(_current_info == nullptr, "must be singleton"); // not thread safe
    _current_info = this;
  } else {
    assert(_dynamic_archive_info == nullptr, "must be singleton"); // not thread safe
    _dynamic_archive_info = this;
  }
}

FileMapInfo::~FileMapInfo() {
  if (_is_static) {
    assert(_current_info == this, "must be singleton"); // not thread safe
    _current_info = nullptr;
  } else {
    assert(_dynamic_archive_info == this, "must be singleton"); // not thread safe
    _dynamic_archive_info = nullptr;
  }

  if (_header != nullptr) {
    os::free(_header);
  }

  if (_file_open) {
    ::close(_fd);
  }
}

void FileMapInfo::populate_header(size_t core_region_alignment) {
  assert(_header == nullptr, "Sanity check");
  size_t c_header_size;
  size_t header_size;
  size_t base_archive_name_size = 0;
  size_t base_archive_name_offset = 0;
  size_t longest_common_prefix_size = 0;
  if (is_static()) {
    c_header_size = sizeof(FileMapHeader);
    header_size = c_header_size;
  } else {
    // dynamic header including base archive name for non-default base archive
    c_header_size = sizeof(DynamicArchiveHeader);
    header_size = c_header_size;

    const char* default_base_archive_name = CDSConfig::default_archive_path();
    const char* current_base_archive_name = CDSConfig::static_archive_path();
    if (!os::same_files(current_base_archive_name, default_base_archive_name)) {
      base_archive_name_size = strlen(current_base_archive_name) + 1;
      header_size += base_archive_name_size;
      base_archive_name_offset = c_header_size;
    }
  }
  ResourceMark rm;
  GrowableArray<const char*>* app_cp_array = create_dumptime_app_classpath_array();
  int len = app_cp_array->length();
  longest_common_prefix_size = longest_common_app_classpath_prefix_len(len, app_cp_array);
  _header = (FileMapHeader*)os::malloc(header_size, mtInternal);
  memset((void*)_header, 0, header_size);
  _header->populate(this,
                    core_region_alignment,
                    header_size,
                    base_archive_name_size,
                    base_archive_name_offset,
                    longest_common_prefix_size);
}

void FileMapHeader::populate(FileMapInfo *info, size_t core_region_alignment,
                             size_t header_size, size_t base_archive_name_size,
                             size_t base_archive_name_offset, size_t common_app_classpath_prefix_size) {
  // 1. We require _generic_header._magic to be at the beginning of the file
  // 2. FileMapHeader also assumes that _generic_header is at the beginning of the file
  assert(offset_of(FileMapHeader, _generic_header) == 0, "must be");
  set_header_size((unsigned int)header_size);
  set_base_archive_name_offset((unsigned int)base_archive_name_offset);
  set_base_archive_name_size((unsigned int)base_archive_name_size);
  set_common_app_classpath_prefix_size((unsigned int)common_app_classpath_prefix_size);
  set_magic(CDSConfig::is_dumping_dynamic_archive() ? CDS_DYNAMIC_ARCHIVE_MAGIC : CDS_ARCHIVE_MAGIC);
  set_version(CURRENT_CDS_ARCHIVE_VERSION);

  if (!info->is_static() && base_archive_name_size != 0) {
    // copy base archive name
    copy_base_archive_name(CDSConfig::static_archive_path());
  }
  _core_region_alignment = core_region_alignment;
  _obj_alignment = ObjectAlignmentInBytes;
  _compact_strings = CompactStrings;
  _compact_headers = UseCompactObjectHeaders;
  if (CDSConfig::is_dumping_heap()) {
    _narrow_oop_mode = CompressedOops::mode();
    _narrow_oop_base = CompressedOops::base();
    _narrow_oop_shift = CompressedOops::shift();
  }
  _compressed_oops = UseCompressedOops;
  _compressed_class_ptrs = UseCompressedClassPointers;
  if (UseCompressedClassPointers) {
#ifdef _LP64
    _narrow_klass_pointer_bits = CompressedKlassPointers::narrow_klass_pointer_bits();
    _narrow_klass_shift = ArchiveBuilder::precomputed_narrow_klass_shift();
#endif
  } else {
    _narrow_klass_pointer_bits = _narrow_klass_shift = -1;
  }
  _max_heap_size = MaxHeapSize;
  _use_optimized_module_handling = CDSConfig::is_using_optimized_module_handling();
  _has_aot_linked_classes = CDSConfig::is_dumping_aot_linked_classes();
  _has_full_module_graph = CDSConfig::is_dumping_full_module_graph();
  _has_archived_invokedynamic = CDSConfig::is_dumping_invokedynamic();
<<<<<<< HEAD
  _has_archived_packages = CDSConfig::is_dumping_packages();
  _has_archived_protection_domains = CDSConfig::is_dumping_protection_domains();
  _gc_kind = (int)Universe::heap()->kind();
  jio_snprintf(_gc_name, sizeof(_gc_name), Universe::heap()->name());
=======
>>>>>>> 41a2d49f

  // The following fields are for sanity checks for whether this archive
  // will function correctly with this JVM and the bootclasspath it's
  // invoked with.

  // JVM version string ... changes on each build.
  get_header_version(_jvm_ident);

  _app_class_paths_start_index = ClassLoaderExt::app_class_paths_start_index();
  _app_module_paths_start_index = ClassLoaderExt::app_module_paths_start_index();
  _max_used_path_index = ClassLoaderExt::max_used_path_index();
  _num_module_paths = ClassLoader::num_module_path_entries();

  _verify_local = BytecodeVerificationLocal;
  _verify_remote = BytecodeVerificationRemote;
  _has_platform_or_app_classes = ClassLoaderExt::has_platform_or_app_classes();
  _has_non_jar_in_classpath = ClassLoaderExt::has_non_jar_in_classpath();
  _requested_base_address = (char*)SharedBaseAddress;
  _mapped_base_address = (char*)SharedBaseAddress;
  _allow_archiving_with_java_agent = AllowArchivingWithJavaAgent;

  if (!CDSConfig::is_dumping_dynamic_archive()) {
    set_shared_path_table(info->_shared_path_table);
  }
}

void FileMapHeader::copy_base_archive_name(const char* archive) {
  assert(base_archive_name_size() != 0, "_base_archive_name_size not set");
  assert(base_archive_name_offset() != 0, "_base_archive_name_offset not set");
  assert(header_size() > sizeof(*this), "_base_archive_name_size not included in header size?");
  memcpy((char*)this + base_archive_name_offset(), archive, base_archive_name_size());
}

void FileMapHeader::print(outputStream* st) {
  ResourceMark rm;

  st->print_cr("- magic:                          0x%08x", magic());
  st->print_cr("- crc:                            0x%08x", crc());
  st->print_cr("- version:                        0x%x", version());
  st->print_cr("- header_size:                    " UINT32_FORMAT, header_size());
  st->print_cr("- common_app_classpath_size:      " UINT32_FORMAT, common_app_classpath_prefix_size());
  st->print_cr("- base_archive_name_offset:       " UINT32_FORMAT, base_archive_name_offset());
  st->print_cr("- base_archive_name_size:         " UINT32_FORMAT, base_archive_name_size());

  for (int i = 0; i < NUM_CDS_REGIONS; i++) {
    FileMapRegion* r = region_at(i);
    r->print(st, i);
  }
  st->print_cr("============ end regions ======== ");

  st->print_cr("- core_region_alignment:          " SIZE_FORMAT, _core_region_alignment);
  st->print_cr("- obj_alignment:                  %d", _obj_alignment);
  st->print_cr("- narrow_oop_base:                " INTPTR_FORMAT, p2i(_narrow_oop_base));
  st->print_cr("- narrow_oop_shift                %d", _narrow_oop_shift);
  st->print_cr("- compact_strings:                %d", _compact_strings);
  st->print_cr("- compact_headers:                %d", _compact_headers);
  st->print_cr("- max_heap_size:                  " UINTX_FORMAT, _max_heap_size);
  st->print_cr("- narrow_oop_mode:                %d", _narrow_oop_mode);
  st->print_cr("- compressed_oops:                %d", _compressed_oops);
  st->print_cr("- compressed_class_ptrs:          %d", _compressed_class_ptrs);
  st->print_cr("- narrow_klass_pointer_bits:      %d", _narrow_klass_pointer_bits);
  st->print_cr("- narrow_klass_shift:             %d", _narrow_klass_shift);
  st->print_cr("- cloned_vtables_offset:          " SIZE_FORMAT_X, _cloned_vtables_offset);
  st->print_cr("- early_serialized_data_offset:   " SIZE_FORMAT_X, _early_serialized_data_offset);
  st->print_cr("- serialized_data_offset:         " SIZE_FORMAT_X, _serialized_data_offset);
  st->print_cr("- jvm_ident:                      %s", _jvm_ident);
  st->print_cr("- shared_path_table_offset:       " SIZE_FORMAT_X, _shared_path_table_offset);
  st->print_cr("- app_class_paths_start_index:    %d", _app_class_paths_start_index);
  st->print_cr("- app_module_paths_start_index:   %d", _app_module_paths_start_index);
  st->print_cr("- num_module_paths:               %d", _num_module_paths);
  st->print_cr("- max_used_path_index:            %d", _max_used_path_index);
  st->print_cr("- verify_local:                   %d", _verify_local);
  st->print_cr("- verify_remote:                  %d", _verify_remote);
  st->print_cr("- has_platform_or_app_classes:    %d", _has_platform_or_app_classes);
  st->print_cr("- has_non_jar_in_classpath:       %d", _has_non_jar_in_classpath);
  st->print_cr("- requested_base_address:         " INTPTR_FORMAT, p2i(_requested_base_address));
  st->print_cr("- mapped_base_address:            " INTPTR_FORMAT, p2i(_mapped_base_address));
  st->print_cr("- heap_root_segments.roots_count: %d" , _heap_root_segments.roots_count());
  st->print_cr("- heap_root_segments.base_offset: " SIZE_FORMAT_X, _heap_root_segments.base_offset());
  st->print_cr("- heap_root_segments.count:       " SIZE_FORMAT, _heap_root_segments.count());
  st->print_cr("- heap_root_segments.max_size_elems: %d", _heap_root_segments.max_size_in_elems());
  st->print_cr("- heap_root_segments.max_size_bytes: %d", _heap_root_segments.max_size_in_bytes());
  st->print_cr("- _heap_oopmap_start_pos:         " SIZE_FORMAT, _heap_oopmap_start_pos);
  st->print_cr("- _heap_ptrmap_start_pos:         " SIZE_FORMAT, _heap_ptrmap_start_pos);
  st->print_cr("- _rw_ptrmap_start_pos:           " SIZE_FORMAT, _rw_ptrmap_start_pos);
  st->print_cr("- _ro_ptrmap_start_pos:           " SIZE_FORMAT, _ro_ptrmap_start_pos);
  st->print_cr("- allow_archiving_with_java_agent:%d", _allow_archiving_with_java_agent);
  st->print_cr("- use_optimized_module_handling:  %d", _use_optimized_module_handling);
  st->print_cr("- has_full_module_graph           %d", _has_full_module_graph);
  st->print_cr("- has_aot_linked_classes          %d", _has_aot_linked_classes);
  st->print_cr("- has_archived_invokedynamic      %d", _has_archived_invokedynamic);
<<<<<<< HEAD
  st->print_cr("- has_archived_packages           %d", _has_archived_packages);
  st->print_cr("- has_archived_protection_domains %d", _has_archived_protection_domains);
  st->print_cr("- ptrmap_size_in_bits:            " SIZE_FORMAT, _ptrmap_size_in_bits);
=======
>>>>>>> 41a2d49f
}

void SharedClassPathEntry::init_as_non_existent(const char* path, TRAPS) {
  _type = non_existent_entry;
  set_name(path, CHECK);
}

void SharedClassPathEntry::init(bool is_modules_image,
                                bool is_module_path,
                                ClassPathEntry* cpe, TRAPS) {
  assert(CDSConfig::is_dumping_archive(), "sanity");
  _timestamp = 0;
  _filesize  = 0;
  _from_class_path_attr = false;

  struct stat st;
  if (os::stat(cpe->name(), &st) == 0) {
    if ((st.st_mode & S_IFMT) == S_IFDIR) {
      _type = dir_entry;
    } else {
      // The timestamp of the modules_image is not checked at runtime.
      if (is_modules_image) {
        _type = modules_image_entry;
      } else {
        _type = jar_entry;
        _timestamp = st.st_mtime;
        _from_class_path_attr = cpe->from_class_path_attr();
      }
      _filesize = st.st_size;
      _is_module_path = is_module_path;
    }
  } else {
    // The file/dir must exist, or it would not have been added
    // into ClassLoader::classpath_entry().
    //
    // If we can't access a jar file in the boot path, then we can't
    // make assumptions about where classes get loaded from.
    log_error(cds)("Unable to open file %s.", cpe->name());
    MetaspaceShared::unrecoverable_loading_error();
  }

  // No need to save the name of the module file, as it will be computed at run time
  // to allow relocation of the JDK directory.
  const char* name = is_modules_image  ? "" : cpe->name();
  set_name(name, CHECK);
}

void SharedClassPathEntry::set_name(const char* name, TRAPS) {
  size_t len = strlen(name) + 1;
  _name = MetadataFactory::new_array<char>(ClassLoaderData::the_null_class_loader_data(), (int)len, CHECK);
  strcpy(_name->data(), name);
}

void SharedClassPathEntry::copy_from(SharedClassPathEntry* ent, ClassLoaderData* loader_data, TRAPS) {
  assert(ent != nullptr, "sanity");
  _type = ent->_type;
  _is_module_path = ent->_is_module_path;
  _timestamp = ent->_timestamp;
  _filesize = ent->_filesize;
  _from_class_path_attr = ent->_from_class_path_attr;
  set_name(ent->name(), CHECK);

  if (ent->is_jar() && ent->manifest() != nullptr) {
    Array<u1>* buf = MetadataFactory::new_array<u1>(loader_data,
                                                    ent->manifest_size(),
                                                    CHECK);
    char* p = (char*)(buf->data());
    memcpy(p, ent->manifest(), ent->manifest_size());
    set_manifest(buf);
  }
}

const char* SharedClassPathEntry::name() const {
  if (CDSConfig::is_using_archive() && is_modules_image()) {
    // In order to validate the runtime modules image file size against the archived
    // size information, we need to obtain the runtime modules image path. The recorded
    // dump time modules image path in the archive may be different from the runtime path
    // if the JDK image has beed moved after generating the archive.
    return ClassLoader::get_jrt_entry()->name();
  } else {
    return _name->data();
  }
}

bool SharedClassPathEntry::validate(bool is_class_path) const {
  assert(CDSConfig::is_using_archive(), "runtime only");

  struct stat st;
  const char* name = this->name();

  bool ok = true;
  log_info(class, path)("checking shared classpath entry: %s", name);
  if (os::stat(name, &st) != 0 && is_class_path) {
    // If the archived module path entry does not exist at runtime, it is not fatal
    // (no need to invalid the shared archive) because the shared runtime visibility check
    // filters out any archived module classes that do not have a matching runtime
    // module path location.
    log_warning(cds)("Required classpath entry does not exist: %s", name);
    ok = false;
  } else if (is_dir()) {
    if (!os::dir_is_empty(name)) {
      log_warning(cds)("directory is not empty: %s", name);
      ok = false;
    }
  } else {
    bool size_differs = _filesize != st.st_size;
    bool time_differs = has_timestamp() && _timestamp != st.st_mtime;
    if (time_differs || size_differs) {
      ok = false;
      if (PrintSharedArchiveAndExit) {
        log_warning(cds)(time_differs ? "Timestamp mismatch" : "File size mismatch");
      } else {
        const char* bad_file_msg = "This file is not the one used while building the shared archive file:";
        log_warning(cds)("%s %s", bad_file_msg, name);
        if (!log_is_enabled(Info, cds)) {
          log_warning(cds)("%s %s", bad_file_msg, name);
        }
        if (time_differs) {
          log_warning(cds)("%s timestamp has changed.", name);
        }
        if (size_differs) {
          log_warning(cds)("%s size has changed.", name);
        }
      }
    }
  }

  if (PrintSharedArchiveAndExit && !ok) {
    // If PrintSharedArchiveAndExit is enabled, don't report failure to the
    // caller. Please see above comments for more details.
    ok = true;
    MetaspaceShared::set_archive_loading_failed();
  }
  return ok;
}

bool SharedClassPathEntry::check_non_existent() const {
  assert(_type == non_existent_entry, "must be");
  log_info(class, path)("should be non-existent: %s", name());
  struct stat st;
  if (os::stat(name(), &st) != 0) {
    log_info(class, path)("ok");
    return true; // file doesn't exist
  } else {
    return false;
  }
}

void SharedClassPathEntry::metaspace_pointers_do(MetaspaceClosure* it) {
  it->push(&_name);
  it->push(&_manifest);
}

void SharedPathTable::metaspace_pointers_do(MetaspaceClosure* it) {
  it->push(&_entries);
}

void SharedPathTable::dumptime_init(ClassLoaderData* loader_data, TRAPS) {
  const int num_entries =
    ClassLoader::num_boot_classpath_entries() +
    ClassLoader::num_app_classpath_entries() +
    ClassLoader::num_module_path_entries() +
    FileMapInfo::num_non_existent_class_paths();
  _entries = MetadataFactory::new_array<SharedClassPathEntry*>(loader_data, num_entries, CHECK);
  for (int i = 0; i < num_entries; i++) {
    SharedClassPathEntry* ent =
      new (loader_data, SharedClassPathEntry::size(), MetaspaceObj::SharedClassPathEntryType, THREAD) SharedClassPathEntry;
    _entries->at_put(i, ent);
  }
}

void FileMapInfo::allocate_shared_path_table(TRAPS) {
  assert(CDSConfig::is_dumping_archive(), "sanity");

  ClassLoaderData* loader_data = ClassLoaderData::the_null_class_loader_data();
  ClassPathEntry* jrt = ClassLoader::get_jrt_entry();

  assert(jrt != nullptr,
         "No modular java runtime image present when allocating the CDS classpath entry table");

  _shared_path_table.dumptime_init(loader_data, CHECK);

  // 1. boot class path
  int i = 0;
  i = add_shared_classpaths(i, "boot",   jrt, CHECK);
  i = add_shared_classpaths(i, "app",    ClassLoader::app_classpath_entries(), CHECK);
  i = add_shared_classpaths(i, "module", ClassLoader::module_path_entries(), CHECK);

  for (int x = 0; x < num_non_existent_class_paths(); x++, i++) {
    const char* path = _non_existent_class_paths->at(x);
    shared_path(i)->init_as_non_existent(path, CHECK);
  }

  assert(i == _shared_path_table.size(), "number of shared path entry mismatch");
}

int FileMapInfo::add_shared_classpaths(int i, const char* which, ClassPathEntry *cpe, TRAPS) {
  while (cpe != nullptr) {
    bool is_jrt = (cpe == ClassLoader::get_jrt_entry());
    bool is_module_path = i >= ClassLoaderExt::app_module_paths_start_index();
    const char* type = (is_jrt ? "jrt" : (cpe->is_jar_file() ? "jar" : "dir"));
    log_info(class, path)("add %s shared path (%s) %s", which, type, cpe->name());
    SharedClassPathEntry* ent = shared_path(i);
    ent->init(is_jrt, is_module_path, cpe, CHECK_0);
    if (cpe->is_jar_file()) {
      update_jar_manifest(cpe, ent, CHECK_0);
    }
    if (is_jrt) {
      cpe = ClassLoader::get_next_boot_classpath_entry(cpe);
    } else {
      cpe = cpe->next();
    }
    i++;
  }

  return i;
}

void FileMapInfo::check_nonempty_dir_in_shared_path_table() {
  assert(CDSConfig::is_dumping_archive(), "sanity");

  bool has_nonempty_dir = false;

  int last = _shared_path_table.size() - 1;
  if (last > ClassLoaderExt::max_used_path_index()) {
     // no need to check any path beyond max_used_path_index
     last = ClassLoaderExt::max_used_path_index();
  }

  for (int i = 0; i <= last; i++) {
    SharedClassPathEntry *e = shared_path(i);
    if (e->is_dir()) {
      const char* path = e->name();
      if (!os::dir_is_empty(path)) {
        log_error(cds)("Error: non-empty directory '%s'", path);
        has_nonempty_dir = true;
      }
    }
  }

  if (has_nonempty_dir) {
    ClassLoader::exit_with_path_failure("Cannot have non-empty directory in paths", nullptr);
  }
}

void FileMapInfo::record_non_existent_class_path_entry(const char* path) {
  assert(CDSConfig::is_dumping_archive(), "sanity");
  log_info(class, path)("non-existent Class-Path entry %s", path);
  if (_non_existent_class_paths == nullptr) {
    _non_existent_class_paths = new (mtClass) GrowableArray<const char*>(10, mtClass);
  }
  _non_existent_class_paths->append(os::strdup(path));
}

int FileMapInfo::num_non_existent_class_paths() {
  assert(CDSConfig::is_dumping_archive(), "sanity");
  if (_non_existent_class_paths != nullptr) {
    return _non_existent_class_paths->length();
  } else {
    return 0;
  }
}

int FileMapInfo::get_module_shared_path_index(Symbol* location) {
  if (location == nullptr) {
    return 0; // Used by java/lang/reflect/Proxy$ProxyBuilder
  }
  if (location->starts_with("jrt:", 4) && get_number_of_shared_paths() > 0) {
    assert(shared_path(0)->is_modules_image(), "first shared_path must be the modules image");
    return 0;
  }

  if (ClassLoaderExt::app_module_paths_start_index() >= get_number_of_shared_paths()) {
    // The archive(s) were created without --module-path option
    return -1;
  }

  if (!location->starts_with("file:", 5)) {
    return -1;
  }

  // skip_uri_protocol was also called during dump time -- see ClassLoaderExt::process_module_table()
  ResourceMark rm;
  const char* file = ClassLoader::uri_to_path(location->as_C_string());
  for (int i = ClassLoaderExt::app_module_paths_start_index(); i < get_number_of_shared_paths(); i++) {
    SharedClassPathEntry* ent = shared_path(i);
    if (!ent->is_non_existent()) {
      assert(ent->in_named_module(), "must be");
      bool cond = strcmp(file, ent->name()) == 0;
      log_debug(class, path)("get_module_shared_path_index (%d) %s : %s = %s", i,
                             location->as_C_string(), ent->name(), cond ? "same" : "different");
      if (cond) {
        return i;
      }
    }
  }

  return -1;
}

class ManifestStream: public ResourceObj {
  private:
  u1*   _buffer_start; // Buffer bottom
  u1*   _buffer_end;   // Buffer top (one past last element)
  u1*   _current;      // Current buffer position

 public:
  // Constructor
  ManifestStream(u1* buffer, int length) : _buffer_start(buffer),
                                           _current(buffer) {
    _buffer_end = buffer + length;
  }

  static bool is_attr(u1* attr, const char* name) {
    return strncmp((const char*)attr, name, strlen(name)) == 0;
  }

  static char* copy_attr(u1* value, size_t len) {
    char* buf = NEW_RESOURCE_ARRAY(char, len + 1);
    strncpy(buf, (char*)value, len);
    buf[len] = 0;
    return buf;
  }
};

void FileMapInfo::update_jar_manifest(ClassPathEntry *cpe, SharedClassPathEntry* ent, TRAPS) {
  ClassLoaderData* loader_data = ClassLoaderData::the_null_class_loader_data();
  ResourceMark rm(THREAD);
  jint manifest_size;

  assert(cpe->is_jar_file() && ent->is_jar(), "the shared class path entry is not a JAR file");
  char* manifest = ClassLoaderExt::read_manifest(THREAD, cpe, &manifest_size);
  if (manifest != nullptr) {
    ManifestStream* stream = new ManifestStream((u1*)manifest,
                                                manifest_size);
    // Copy the manifest into the shared archive
    manifest = ClassLoaderExt::read_raw_manifest(THREAD, cpe, &manifest_size);
    Array<u1>* buf = MetadataFactory::new_array<u1>(loader_data,
                                                    manifest_size,
                                                    CHECK);
    char* p = (char*)(buf->data());
    memcpy(p, manifest, manifest_size);
    ent->set_manifest(buf);
  }
}

char* FileMapInfo::skip_first_path_entry(const char* path) {
  size_t path_sep_len = strlen(os::path_separator());
  char* p = strstr((char*)path, os::path_separator());
  if (p != nullptr) {
    debug_only( {
      size_t image_name_len = strlen(MODULES_IMAGE_NAME);
      assert(strncmp(p - image_name_len, MODULES_IMAGE_NAME, image_name_len) == 0,
             "first entry must be the modules image");
    } );
    p += path_sep_len;
  } else {
    debug_only( {
      assert(ClassLoader::string_ends_with(path, MODULES_IMAGE_NAME),
             "first entry must be the modules image");
    } );
  }
  return p;
}

int FileMapInfo::num_paths(const char* path) {
  if (path == nullptr) {
    return 0;
  }
  int npaths = 1;
  char* p = (char*)path;
  while (p != nullptr) {
    char* prev = p;
    p = strstr((char*)p, os::path_separator());
    if (p != nullptr) {
      p++;
      // don't count empty path
      if ((p - prev) > 1) {
       npaths++;
      }
    }
  }
  return npaths;
}

// Returns true if a path within the paths exists and has non-zero size.
bool FileMapInfo::check_paths_existence(const char* paths) {
  ClasspathStream cp_stream(paths);
  bool exist = false;
  struct stat st;
  while (cp_stream.has_next()) {
    const char* path = cp_stream.get_next();
    if (os::stat(path, &st) == 0 && st.st_size > 0) {
      exist = true;
      break;
    }
  }
  return exist;
}

GrowableArray<const char*>* FileMapInfo::create_dumptime_app_classpath_array() {
  assert(CDSConfig::is_dumping_archive(), "sanity");
  GrowableArray<const char*>* path_array = new GrowableArray<const char*>(10);
  ClassPathEntry* cpe = ClassLoader::app_classpath_entries();
  while (cpe != nullptr) {
    path_array->append(cpe->name());
    cpe = cpe->next();
  }
  return path_array;
}

GrowableArray<const char*>* FileMapInfo::create_path_array(const char* paths) {
  GrowableArray<const char*>* path_array = new GrowableArray<const char*>(10);
  JavaThread* current = JavaThread::current();
  ClasspathStream cp_stream(paths);
  bool non_jar_in_cp = header()->has_non_jar_in_classpath();
  while (cp_stream.has_next()) {
    const char* path = cp_stream.get_next();
    if (!non_jar_in_cp) {
      struct stat st;
      if (os::stat(path, &st) == 0) {
        path_array->append(path);
      }
    } else {
      const char* canonical_path = ClassLoader::get_canonical_path(path, current);
      if (canonical_path != nullptr) {
        char* error_msg = nullptr;
        jzfile* zip = ClassLoader::open_zip_file(canonical_path, &error_msg, current);
        if (zip != nullptr && error_msg == nullptr) {
          path_array->append(path);
        }
      }
    }
  }
  return path_array;
}

bool FileMapInfo::classpath_failure(const char* msg, const char* name) {
  ClassLoader::trace_class_path(msg, name);
  if (PrintSharedArchiveAndExit) {
    MetaspaceShared::set_archive_loading_failed();
  }
  return false;
}

unsigned int FileMapInfo::longest_common_app_classpath_prefix_len(int num_paths,
                                                                  GrowableArray<const char*>* rp_array) {
  if (num_paths == 0) {
    return 0;
  }
  unsigned int pos;
  for (pos = 0; ; pos++) {
    for (int i = 0; i < num_paths; i++) {
      if (rp_array->at(i)[pos] != '\0' && rp_array->at(i)[pos] == rp_array->at(0)[pos]) {
        continue;
      }
      // search backward for the pos before the file separator char
      while (pos > 0) {
        if (rp_array->at(0)[--pos] == *os::file_separator()) {
          return pos + 1;
        }
      }
      return 0;
    }
  }
  return 0;
}

bool FileMapInfo::check_paths(int shared_path_start_idx, int num_paths, GrowableArray<const char*>* rp_array,
                              unsigned int dumptime_prefix_len, unsigned int runtime_prefix_len) {
  int i = 0;
  int j = shared_path_start_idx;
  while (i < num_paths) {
    while (shared_path(j)->from_class_path_attr()) {
      // shared_path(j) was expanded from the JAR file attribute "Class-Path:"
      // during dump time. It's not included in the -classpath VM argument.
      j++;
    }
    assert(strlen(shared_path(j)->name()) > (size_t)dumptime_prefix_len, "sanity");
    const char* dumptime_path = shared_path(j)->name() + dumptime_prefix_len;
    assert(strlen(rp_array->at(i)) > (size_t)runtime_prefix_len, "sanity");
    const char* runtime_path = rp_array->at(i)  + runtime_prefix_len;
    if (!os::same_files(dumptime_path, runtime_path)) {
      return false;
    }
    i++;
    j++;
  }
  return true;
}

bool FileMapInfo::validate_boot_class_paths() {
  //
  // - Archive contains boot classes only - relaxed boot path check:
  //   Extra path elements appended to the boot path at runtime are allowed.
  //
  // - Archive contains application or platform classes - strict boot path check:
  //   Validate the entire runtime boot path, which must be compatible
  //   with the dump time boot path. Appending boot path at runtime is not
  //   allowed.
  //

  // The first entry in boot path is the modules_image (guaranteed by
  // ClassLoader::setup_boot_search_path()). Skip the first entry. The
  // path of the runtime modules_image may be different from the dump
  // time path (e.g. the JDK image is copied to a different location
  // after generating the shared archive), which is acceptable. For most
  // common cases, the dump time boot path might contain modules_image only.
  char* runtime_boot_path = Arguments::get_boot_class_path();
  char* rp = skip_first_path_entry(runtime_boot_path);
  assert(shared_path(0)->is_modules_image(), "first shared_path must be the modules image");
  int dp_len = header()->app_class_paths_start_index() - 1; // ignore the first path to the module image
  bool match = true;

  bool relaxed_check = !header()->has_platform_or_app_classes();
  if (dp_len == 0 && rp == nullptr) {
    return true;   // ok, both runtime and dump time boot paths have modules_images only
  } else if (dp_len == 0 && rp != nullptr) {
    if (relaxed_check) {
      return true;   // ok, relaxed check, runtime has extra boot append path entries
    } else {
      ResourceMark rm;
      if (check_paths_existence(rp)) {
        // If a path exists in the runtime boot paths, it is considered a mismatch
        // since there's no boot path specified during dump time.
        match = false;
      }
    }
  } else if (dp_len > 0 && rp != nullptr) {
    int num;
    ResourceMark rm;
    GrowableArray<const char*>* rp_array = create_path_array(rp);
    int rp_len = rp_array->length();
    if (rp_len >= dp_len) {
      if (relaxed_check) {
        // only check the leading entries in the runtime boot path, up to
        // the length of the dump time boot path
        num = dp_len;
      } else {
        // check the full runtime boot path, must match with dump time
        num = rp_len;
      }
      match = check_paths(1, num, rp_array, 0, 0);
    } else {
      // create_path_array() ignores non-existing paths. Although the dump time and runtime boot classpath lengths
      // are the same initially, after the call to create_path_array(), the runtime boot classpath length could become
      // shorter. We consider boot classpath mismatch in this case.
      match = false;
    }
  }

  if (!match) {
    // The paths are different
    return classpath_failure("[BOOT classpath mismatch, actual =", runtime_boot_path);
  }
  return true;
}

bool FileMapInfo::validate_app_class_paths(int shared_app_paths_len) {
  const char *appcp = Arguments::get_appclasspath();
  assert(appcp != nullptr, "null app classpath");
  int rp_len = num_paths(appcp);
  bool match = false;
  if (rp_len < shared_app_paths_len) {
    return classpath_failure("Run time APP classpath is shorter than the one at dump time: ", appcp);
  }
  if (shared_app_paths_len != 0 && rp_len != 0) {
    // Prefix is OK: E.g., dump with -cp foo.jar, but run with -cp foo.jar:bar.jar.
    ResourceMark rm;
    GrowableArray<const char*>* rp_array = create_path_array(appcp);
    if (rp_array->length() == 0) {
      // None of the jar file specified in the runtime -cp exists.
      return classpath_failure("None of the jar file specified in the runtime -cp exists: -Djava.class.path=", appcp);
    }
    if (rp_array->length() < shared_app_paths_len) {
      // create_path_array() ignores non-existing paths. Although the dump time and runtime app classpath lengths
      // are the same initially, after the call to create_path_array(), the runtime app classpath length could become
      // shorter. We consider app classpath mismatch in this case.
      return classpath_failure("[APP classpath mismatch, actual: -Djava.class.path=", appcp);
    }

    // Handling of non-existent entries in the classpath: we eliminate all the non-existent
    // entries from both the dump time classpath (ClassLoader::update_class_path_entry_list)
    // and the runtime classpath (FileMapInfo::create_path_array), and check the remaining
    // entries. E.g.:
    //
    // dump : -cp a.jar:NE1:NE2:b.jar  -> a.jar:b.jar -> recorded in archive.
    // run 1: -cp NE3:a.jar:NE4:b.jar  -> a.jar:b.jar -> matched
    // run 2: -cp x.jar:NE4:b.jar      -> x.jar:b.jar -> mismatched

    int j = header()->app_class_paths_start_index();
    match = check_paths(j, shared_app_paths_len, rp_array, 0, 0);
    if (!match) {
      // To facilitate app deployment, we allow the JAR files to be moved *together* to
      // a different location, as long as they are still stored under the same directory
      // structure. E.g., the following is OK.
      //     java -Xshare:dump -cp /a/Foo.jar:/a/b/Bar.jar  ...
      //     java -Xshare:auto -cp /x/y/Foo.jar:/x/y/b/Bar.jar  ...
      unsigned int dumptime_prefix_len = header()->common_app_classpath_prefix_size();
      unsigned int runtime_prefix_len = longest_common_app_classpath_prefix_len(shared_app_paths_len, rp_array);
      if (dumptime_prefix_len != 0 || runtime_prefix_len != 0) {
        log_info(class, path)("LCP length for app classpath (dumptime: %u, runtime: %u)",
                              dumptime_prefix_len, runtime_prefix_len);
        match = check_paths(j, shared_app_paths_len, rp_array,
                               dumptime_prefix_len, runtime_prefix_len);
      }
      if (!match) {
        return classpath_failure("[APP classpath mismatch, actual: -Djava.class.path=", appcp);
      }
    }
  }
  return true;
}

void FileMapInfo::log_paths(const char* msg, int start_idx, int end_idx) {
  LogTarget(Info, class, path) lt;
  if (lt.is_enabled()) {
    LogStream ls(lt);
    ls.print("%s", msg);
    const char* prefix = "";
    for (int i = start_idx; i < end_idx; i++) {
      ls.print("%s%s", prefix, shared_path(i)->name());
      prefix = os::path_separator();
    }
    ls.cr();
  }
}

void FileMapInfo::extract_module_paths(const char* runtime_path, GrowableArray<const char*>* module_paths) {
  GrowableArray<const char*>* path_array = create_path_array(runtime_path);
  int num_paths = path_array->length();
  for (int i = 0; i < num_paths; i++) {
    const char* name = path_array->at(i);
    ClassLoaderExt::extract_jar_files_from_path(name, module_paths);
  }
  // module paths are stored in sorted order in the CDS archive.
  module_paths->sort(ClassLoaderExt::compare_module_names);
}

bool FileMapInfo::check_module_paths() {
  const char* runtime_path = Arguments::get_property("jdk.module.path");
  int archived_num_module_paths = header()->num_module_paths();
  if (runtime_path == nullptr && archived_num_module_paths == 0) {
    return true;
  }
  if ((runtime_path == nullptr && archived_num_module_paths > 0) ||
      (runtime_path != nullptr && archived_num_module_paths == 0)) {
    return false;
  }
  ResourceMark rm;
  GrowableArray<const char*>* module_paths = new GrowableArray<const char*>(3);
  extract_module_paths(runtime_path, module_paths);
  int num_paths = module_paths->length();
  if (num_paths != archived_num_module_paths) {
    return false;
  }
  return check_paths(header()->app_module_paths_start_index(), num_paths, module_paths, 0, 0);
}

bool FileMapInfo::validate_shared_path_table() {
  assert(CDSConfig::is_using_archive(), "runtime only");

  _validating_shared_path_table = true;

  // Load the shared path table info from the archive header
  _shared_path_table = header()->shared_path_table();

  bool matched_module_paths = true;
  if (CDSConfig::is_dumping_dynamic_archive() || header()->has_full_module_graph()) {
    matched_module_paths = check_module_paths();
  }
  if (header()->has_full_module_graph() && !matched_module_paths) {
    CDSConfig::stop_using_optimized_module_handling();
    log_info(cds)("optimized module handling: disabled because of mismatched module paths");
  }

  if (CDSConfig::is_dumping_dynamic_archive()) {
    // Only support dynamic dumping with the usage of the default CDS archive
    // or a simple base archive.
    // If the base layer archive contains additional path component besides
    // the runtime image and the -cp, dynamic dumping is disabled.
    //
    // When dynamic archiving is enabled, the _shared_path_table is overwritten
    // to include the application path and stored in the top layer archive.
    assert(shared_path(0)->is_modules_image(), "first shared_path must be the modules image");
    if (header()->app_class_paths_start_index() > 1) {
      CDSConfig::disable_dumping_dynamic_archive();
      log_warning(cds)(
        "Dynamic archiving is disabled because base layer archive has appended boot classpath");
    }
    if (header()->num_module_paths() > 0) {
      if (!matched_module_paths) {
        CDSConfig::disable_dumping_dynamic_archive();
        log_warning(cds)(
          "Dynamic archiving is disabled because base layer archive has a different module path");
      }
    }
  }

  log_paths("Expecting BOOT path=", 0, header()->app_class_paths_start_index());
  log_paths("Expecting -Djava.class.path=", header()->app_class_paths_start_index(), header()->app_module_paths_start_index());

  int module_paths_start_index = header()->app_module_paths_start_index();
  int shared_app_paths_len = 0;

  // validate the path entries up to the _max_used_path_index
  for (int i=0; i < header()->max_used_path_index() + 1; i++) {
    if (i < module_paths_start_index) {
      if (shared_path(i)->validate()) {
        // Only count the app class paths not from the "Class-path" attribute of a jar manifest.
        if (!shared_path(i)->from_class_path_attr() && i >= header()->app_class_paths_start_index()) {
          shared_app_paths_len++;
        }
        log_info(class, path)("ok");
      } else {
        if (_dynamic_archive_info != nullptr && _dynamic_archive_info->_is_static) {
          assert(!CDSConfig::is_using_archive(), "UseSharedSpaces should be disabled");
        }
        return false;
      }
    } else if (i >= module_paths_start_index) {
      if (shared_path(i)->validate(false /* not a class path entry */)) {
        log_info(class, path)("ok");
      } else {
        if (_dynamic_archive_info != nullptr && _dynamic_archive_info->_is_static) {
          assert(!CDSConfig::is_using_archive(), "UseSharedSpaces should be disabled");
        }
        return false;
      }
    }
  }

  if (header()->max_used_path_index() == 0) {
    // default archive only contains the module image in the bootclasspath
    assert(shared_path(0)->is_modules_image(), "first shared_path must be the modules image");
  } else {
    if (!validate_boot_class_paths() || !validate_app_class_paths(shared_app_paths_len)) {
      const char* mismatch_msg = "shared class paths mismatch";
      const char* hint_msg = log_is_enabled(Info, class, path) ?
          "" : " (hint: enable -Xlog:class+path=info to diagnose the failure)";
      if (RequireSharedSpaces) {
        log_error(cds)("%s%s", mismatch_msg, hint_msg);
        MetaspaceShared::unrecoverable_loading_error();
      } else {
        log_warning(cds)("%s%s", mismatch_msg, hint_msg);
      }
      return false;
    }
  }

  if (!validate_non_existent_class_paths()) {
    return false;
  }

  _validating_shared_path_table = false;

#if INCLUDE_JVMTI
  if (_classpath_entries_for_jvmti != nullptr) {
    os::free(_classpath_entries_for_jvmti);
  }
  size_t sz = sizeof(ClassPathEntry*) * get_number_of_shared_paths();
  _classpath_entries_for_jvmti = (ClassPathEntry**)os::malloc(sz, mtClass);
  memset((void*)_classpath_entries_for_jvmti, 0, sz);
#endif

  return true;
}

bool FileMapInfo::validate_non_existent_class_paths() {
  // All of the recorded non-existent paths came from the Class-Path: attribute from the JAR
  // files on the app classpath. If any of these are found to exist during runtime,
  // it will change how classes are loading for the app loader. For safety, disable
  // loading of archived platform/app classes (currently there's no way to disable just the
  // app classes).

  assert(CDSConfig::is_using_archive(), "runtime only");
  for (int i = header()->app_module_paths_start_index() + header()->num_module_paths();
       i < get_number_of_shared_paths();
       i++) {
    SharedClassPathEntry* ent = shared_path(i);
    if (!ent->check_non_existent()) {
      if (header()->has_aot_linked_classes()) {
        log_error(cds)("CDS archive has aot-linked classes. It cannot be used because the "
                       "file %s exists", ent->name());
        return false;
      } else {
        log_warning(cds)("Archived non-system classes are disabled because the "
                         "file %s exists", ent->name());
        header()->set_has_platform_or_app_classes(false);
      }
    }
  }

  return true;
}

// A utility class for reading/validating the GenericCDSFileMapHeader portion of
// a CDS archive's header. The file header of all CDS archives with versions from
// CDS_GENERIC_HEADER_SUPPORTED_MIN_VERSION (12) are guaranteed to always start
// with GenericCDSFileMapHeader. This makes it possible to read important information
// from a CDS archive created by a different version of HotSpot, so that we can
// automatically regenerate the archive as necessary (JDK-8261455).
class FileHeaderHelper {
  int _fd;
  bool _is_valid;
  bool _is_static;
  GenericCDSFileMapHeader* _header;
  const char* _archive_name;
  const char* _base_archive_name;

public:
  FileHeaderHelper(const char* archive_name, bool is_static) {
    _fd = -1;
    _is_valid = false;
    _header = nullptr;
    _base_archive_name = nullptr;
    _archive_name = archive_name;
    _is_static = is_static;
  }

  ~FileHeaderHelper() {
    if (_header != nullptr) {
      FREE_C_HEAP_ARRAY(char, _header);
    }
    if (_fd != -1) {
      ::close(_fd);
    }
  }

  bool initialize() {
    assert(_archive_name != nullptr, "Archive name is null");
    _fd = os::open(_archive_name, O_RDONLY | O_BINARY, 0);
    if (_fd < 0) {
      log_info(cds)("Specified shared archive not found (%s)", _archive_name);
      return false;
    }
    return initialize(_fd);
  }

  // for an already opened file, do not set _fd
  bool initialize(int fd) {
    assert(_archive_name != nullptr, "Archive name is null");
    assert(fd != -1, "Archive must be opened already");
    // First read the generic header so we know the exact size of the actual header.
    GenericCDSFileMapHeader gen_header;
    size_t size = sizeof(GenericCDSFileMapHeader);
    os::lseek(fd, 0, SEEK_SET);
    size_t n = ::read(fd, (void*)&gen_header, (unsigned int)size);
    if (n != size) {
      log_warning(cds)("Unable to read generic CDS file map header from shared archive");
      return false;
    }

    if (gen_header._magic != CDS_ARCHIVE_MAGIC &&
        gen_header._magic != CDS_DYNAMIC_ARCHIVE_MAGIC) {
      log_warning(cds)("The shared archive file has a bad magic number: %#x", gen_header._magic);
      return false;
    }

    if (gen_header._version < CDS_GENERIC_HEADER_SUPPORTED_MIN_VERSION) {
      log_warning(cds)("Cannot handle shared archive file version 0x%x. Must be at least 0x%x.",
                                 gen_header._version, CDS_GENERIC_HEADER_SUPPORTED_MIN_VERSION);
      return false;
    }

    if (gen_header._version !=  CURRENT_CDS_ARCHIVE_VERSION) {
      log_warning(cds)("The shared archive file version 0x%x does not match the required version 0x%x.",
                                 gen_header._version, CURRENT_CDS_ARCHIVE_VERSION);
    }

    size_t filelen = os::lseek(fd, 0, SEEK_END);
    if (gen_header._header_size >= filelen) {
      log_warning(cds)("Archive file header larger than archive file");
      return false;
    }

    // Read the actual header and perform more checks
    size = gen_header._header_size;
    _header = (GenericCDSFileMapHeader*)NEW_C_HEAP_ARRAY(char, size, mtInternal);
    os::lseek(fd, 0, SEEK_SET);
    n = ::read(fd, (void*)_header, (unsigned int)size);
    if (n != size) {
      log_warning(cds)("Unable to read actual CDS file map header from shared archive");
      return false;
    }

    if (!check_header_crc()) {
      return false;
    }

    if (!check_and_init_base_archive_name()) {
      return false;
    }

    // All fields in the GenericCDSFileMapHeader has been validated.
    _is_valid = true;
    return true;
  }

  GenericCDSFileMapHeader* get_generic_file_header() {
    assert(_header != nullptr && _is_valid, "must be a valid archive file");
    return _header;
  }

  const char* base_archive_name() {
    assert(_header != nullptr && _is_valid, "must be a valid archive file");
    return _base_archive_name;
  }

 private:
  bool check_header_crc() const {
    if (VerifySharedSpaces) {
      FileMapHeader* header = (FileMapHeader*)_header;
      int actual_crc = header->compute_crc();
      if (actual_crc != header->crc()) {
        log_info(cds)("_crc expected: %d", header->crc());
        log_info(cds)("       actual: %d", actual_crc);
        log_warning(cds)("Header checksum verification failed.");
        return false;
      }
    }
    return true;
  }

  bool check_and_init_base_archive_name() {
    unsigned int name_offset = _header->_base_archive_name_offset;
    unsigned int name_size   = _header->_base_archive_name_size;
    unsigned int header_size = _header->_header_size;

    if (name_offset + name_size < name_offset) {
      log_warning(cds)("base_archive_name offset/size overflow: " UINT32_FORMAT "/" UINT32_FORMAT,
                                 name_offset, name_size);
      return false;
    }
    if (_header->_magic == CDS_ARCHIVE_MAGIC) {
      if (name_offset != 0) {
        log_warning(cds)("static shared archive must have zero _base_archive_name_offset");
        return false;
      }
      if (name_size != 0) {
        log_warning(cds)("static shared archive must have zero _base_archive_name_size");
        return false;
      }
    } else {
      assert(_header->_magic == CDS_DYNAMIC_ARCHIVE_MAGIC, "must be");
      if ((name_size == 0 && name_offset != 0) ||
          (name_size != 0 && name_offset == 0)) {
        // If either is zero, both must be zero. This indicates that we are using the default base archive.
        log_warning(cds)("Invalid base_archive_name offset/size: " UINT32_FORMAT "/" UINT32_FORMAT,
                                   name_offset, name_size);
        return false;
      }
      if (name_size > 0) {
        if (name_offset + name_size > header_size) {
          log_warning(cds)("Invalid base_archive_name offset/size (out of range): "
                                     UINT32_FORMAT " + " UINT32_FORMAT " > " UINT32_FORMAT ,
                                     name_offset, name_size, header_size);
          return false;
        }
        const char* name = ((const char*)_header) + _header->_base_archive_name_offset;
        if (name[name_size - 1] != '\0' || strlen(name) != name_size - 1) {
          log_warning(cds)("Base archive name is damaged");
          return false;
        }
        if (!os::file_exists(name)) {
          log_warning(cds)("Base archive %s does not exist", name);
          return false;
        }
        _base_archive_name = name;
      }
    }

    return true;
  }
};

// Return value:
// false:
//      <archive_name> is not a valid archive. *base_archive_name is set to null.
// true && (*base_archive_name) == nullptr:
//      <archive_name> is a valid static archive.
// true && (*base_archive_name) != nullptr:
//      <archive_name> is a valid dynamic archive.
bool FileMapInfo::get_base_archive_name_from_header(const char* archive_name,
                                                    char** base_archive_name) {
  FileHeaderHelper file_helper(archive_name, false);
  *base_archive_name = nullptr;

  if (!file_helper.initialize()) {
    return false;
  }
  GenericCDSFileMapHeader* header = file_helper.get_generic_file_header();
  if (header->_magic != CDS_DYNAMIC_ARCHIVE_MAGIC) {
    assert(header->_magic == CDS_ARCHIVE_MAGIC, "must be");
    if (AutoCreateSharedArchive) {
     log_warning(cds)("AutoCreateSharedArchive is ignored because %s is a static archive", archive_name);
    }
    return true;
  }

  const char* base = file_helper.base_archive_name();
  if (base == nullptr) {
    *base_archive_name = CDSConfig::default_archive_path();
  } else {
    *base_archive_name = os::strdup_check_oom(base);
  }

  return true;
}

// Read the FileMapInfo information from the file.

bool FileMapInfo::init_from_file(int fd) {
  FileHeaderHelper file_helper(_full_path, _is_static);
  if (!file_helper.initialize(fd)) {
    log_warning(cds)("Unable to read the file header.");
    return false;
  }
  GenericCDSFileMapHeader* gen_header = file_helper.get_generic_file_header();

  if (_is_static) {
    if (gen_header->_magic != CDS_ARCHIVE_MAGIC) {
      log_warning(cds)("Not a base shared archive: %s", _full_path);
      return false;
    }
  } else {
    if (gen_header->_magic != CDS_DYNAMIC_ARCHIVE_MAGIC) {
      log_warning(cds)("Not a top shared archive: %s", _full_path);
      return false;
    }
  }

  _header = (FileMapHeader*)os::malloc(gen_header->_header_size, mtInternal);
  os::lseek(fd, 0, SEEK_SET); // reset to begin of the archive
  size_t size = gen_header->_header_size;
  size_t n = ::read(fd, (void*)_header, (unsigned int)size);
  if (n != size) {
    log_warning(cds)("Failed to read file header from the top archive file\n");
    return false;
  }

  if (header()->version() != CURRENT_CDS_ARCHIVE_VERSION) {
    log_info(cds)("_version expected: 0x%x", CURRENT_CDS_ARCHIVE_VERSION);
    log_info(cds)("           actual: 0x%x", header()->version());
    log_warning(cds)("The shared archive file has the wrong version.");
    return false;
  }

  int common_path_size = header()->common_app_classpath_prefix_size();
  if (common_path_size < 0) {
      log_warning(cds)("common app classpath prefix len < 0");
      return false;
  }

  unsigned int base_offset = header()->base_archive_name_offset();
  unsigned int name_size = header()->base_archive_name_size();
  unsigned int header_size = header()->header_size();
  if (base_offset != 0 && name_size != 0) {
    if (header_size != base_offset + name_size) {
      log_info(cds)("_header_size: " UINT32_FORMAT, header_size);
      log_info(cds)("common_app_classpath_size: " UINT32_FORMAT, header()->common_app_classpath_prefix_size());
      log_info(cds)("base_archive_name_size: " UINT32_FORMAT, header()->base_archive_name_size());
      log_info(cds)("base_archive_name_offset: " UINT32_FORMAT, header()->base_archive_name_offset());
      log_warning(cds)("The shared archive file has an incorrect header size.");
      return false;
    }
  }

  const char* actual_ident = header()->jvm_ident();

  if (actual_ident[JVM_IDENT_MAX-1] != 0) {
    log_warning(cds)("JVM version identifier is corrupted.");
    return false;
  }

  char expected_ident[JVM_IDENT_MAX];
  get_header_version(expected_ident);
  if (strncmp(actual_ident, expected_ident, JVM_IDENT_MAX-1) != 0) {
    log_info(cds)("_jvm_ident expected: %s", expected_ident);
    log_info(cds)("             actual: %s", actual_ident);
    log_warning(cds)("The shared archive file was created by a different"
                  " version or build of HotSpot");
    return false;
  }

  _file_offset = header()->header_size(); // accounts for the size of _base_archive_name

  size_t len = os::lseek(fd, 0, SEEK_END);

  for (int i = 0; i < MetaspaceShared::n_regions; i++) {
    FileMapRegion* r = region_at(i);
    if (r->file_offset() > len || len - r->file_offset() < r->used()) {
      log_warning(cds)("The shared archive file has been truncated.");
      return false;
    }
  }

  return true;
}

void FileMapInfo::seek_to_position(size_t pos) {
  if (os::lseek(_fd, (long)pos, SEEK_SET) < 0) {
    log_error(cds)("Unable to seek to position " SIZE_FORMAT, pos);
    MetaspaceShared::unrecoverable_loading_error();
  }
}

// Read the FileMapInfo information from the file.
bool FileMapInfo::open_for_read() {
  if (_file_open) {
    return true;
  }
  log_info(cds)("trying to map %s", _full_path);
  int fd = os::open(_full_path, O_RDONLY | O_BINARY, 0);
  if (fd < 0) {
    if (errno == ENOENT) {
      log_info(cds)("Specified shared archive not found (%s)", _full_path);
    } else {
      log_warning(cds)("Failed to open shared archive file (%s)",
                    os::strerror(errno));
    }
    return false;
  } else {
    log_info(cds)("Opened archive %s.", _full_path);
  }

  _fd = fd;
  _file_open = true;
  return true;
}

// Write the FileMapInfo information to the file.

void FileMapInfo::open_for_write() {
  LogMessage(cds) msg;
  if (msg.is_info()) {
    msg.info("Dumping shared data to file: ");
    msg.info("   %s", _full_path);
  }

#ifdef _WINDOWS  // On Windows, need WRITE permission to remove the file.
    chmod(_full_path, _S_IREAD | _S_IWRITE);
#endif

  // Use remove() to delete the existing file because, on Unix, this will
  // allow processes that have it open continued access to the file.
  remove(_full_path);
  int fd = os::open(_full_path, O_RDWR | O_CREAT | O_TRUNC | O_BINARY, 0444);
  if (fd < 0) {
    log_error(cds)("Unable to create shared archive file %s: (%s).", _full_path,
                   os::strerror(errno));
    MetaspaceShared::writing_error();
    return;
  }
  _fd = fd;
  _file_open = true;

  // Seek past the header. We will write the header after all regions are written
  // and their CRCs computed.
  size_t header_bytes = header()->header_size();

  header_bytes = align_up(header_bytes, MetaspaceShared::core_region_alignment());
  _file_offset = header_bytes;
  seek_to_position(_file_offset);
}

// Write the header to the file, seek to the next allocation boundary.

void FileMapInfo::write_header() {
  _file_offset = 0;
  seek_to_position(_file_offset);
  assert(is_file_position_aligned(), "must be");
  write_bytes(header(), header()->header_size());
}

size_t FileMapRegion::used_aligned() const {
  return align_up(used(), MetaspaceShared::core_region_alignment());
}

void FileMapRegion::init(int region_index, size_t mapping_offset, size_t size, bool read_only,
                         bool allow_exec, int crc) {
  _is_heap_region = HeapShared::is_heap_region(region_index);
  _is_bitmap_region = (region_index == MetaspaceShared::bm);
  _mapping_offset = mapping_offset;
  _used = size;
  _read_only = read_only;
  _allow_exec = allow_exec;
  _crc = crc;
  _mapped_from_file = false;
  _mapped_base = nullptr;
}

void FileMapRegion::init_oopmap(size_t offset, size_t size_in_bits) {
  _oopmap_offset = offset;
  _oopmap_size_in_bits = size_in_bits;
}

void FileMapRegion::init_ptrmap(size_t offset, size_t size_in_bits) {
  _ptrmap_offset = offset;
  _ptrmap_size_in_bits = size_in_bits;
}

bool FileMapRegion::check_region_crc(char* base) const {
  // This function should be called after the region has been properly
  // loaded into memory via FileMapInfo::map_region() or FileMapInfo::read_region().
  // I.e., this->mapped_base() must be valid.
  size_t sz = used();
  if (sz == 0) {
    return true;
  }

  assert(base != nullptr, "must be initialized");
  int crc = ClassLoader::crc32(0, base, (jint)sz);
  if (crc != this->crc()) {
    log_warning(cds)("Checksum verification failed.");
    return false;
  }
  return true;
}

static const char* region_name(int region_index) {
  static const char* names[] = {
    "rw", "ro", "bm", "hp", "cc",
  };
  const int num_regions = sizeof(names)/sizeof(names[0]);
  assert(0 <= region_index && region_index < num_regions, "sanity");

  return names[region_index];
}

BitMapView FileMapInfo::bitmap_view(int region_index, bool is_oopmap) {
  FileMapRegion* r = region_at(region_index);
  char* bitmap_base = is_static() ? FileMapInfo::current_info()->map_bitmap_region() : FileMapInfo::dynamic_info()->map_bitmap_region();
  bitmap_base += is_oopmap ? r->oopmap_offset() : r->ptrmap_offset();
  size_t size_in_bits = is_oopmap ? r->oopmap_size_in_bits() : r->ptrmap_size_in_bits();

  log_debug(cds, reloc)("mapped %s relocation %smap @ " INTPTR_FORMAT " (" SIZE_FORMAT " bits)",
                        region_name(region_index), is_oopmap ? "oop" : "ptr",
                        p2i(bitmap_base), size_in_bits);

  return BitMapView((BitMap::bm_word_t*)(bitmap_base), size_in_bits);
}

BitMapView FileMapInfo::oopmap_view(int region_index) {
    return bitmap_view(region_index, /*is_oopmap*/true);
  }

BitMapView FileMapInfo::ptrmap_view(int region_index) {
  return bitmap_view(region_index, /*is_oopmap*/false);
}

void FileMapRegion::print(outputStream* st, int region_index) {
  st->print_cr("============ region ============= %d \"%s\"", region_index, region_name(region_index));
  st->print_cr("- crc:                            0x%08x", _crc);
  st->print_cr("- read_only:                      %d", _read_only);
  st->print_cr("- allow_exec:                     %d", _allow_exec);
  st->print_cr("- is_heap_region:                 %d", _is_heap_region);
  st->print_cr("- is_bitmap_region:               %d", _is_bitmap_region);
  st->print_cr("- mapped_from_file:               %d", _mapped_from_file);
  st->print_cr("- file_offset:                    " SIZE_FORMAT_X, _file_offset);
  st->print_cr("- mapping_offset:                 " SIZE_FORMAT_X, _mapping_offset);
  st->print_cr("- used:                           " SIZE_FORMAT, _used);
  st->print_cr("- oopmap_offset:                  " SIZE_FORMAT_X, _oopmap_offset);
  st->print_cr("- oopmap_size_in_bits:            " SIZE_FORMAT, _oopmap_size_in_bits);
  st->print_cr("- ptrmap_offset:                  " SIZE_FORMAT_X, _ptrmap_offset);
  st->print_cr("- ptrmap_size_in_bits:            " SIZE_FORMAT, _ptrmap_size_in_bits);
  st->print_cr("- mapped_base:                    " INTPTR_FORMAT, p2i(_mapped_base));
}

void FileMapInfo::write_region(int region, char* base, size_t size,
                               bool read_only, bool allow_exec) {
  assert(CDSConfig::is_dumping_archive(), "sanity");

  FileMapRegion* r = region_at(region);
  char* requested_base;
  size_t mapping_offset = 0;

  if (region == MetaspaceShared::bm) {
    requested_base = nullptr; // always null for bm region
  } else if (size == 0) {
    // This is an unused region (e.g., a heap region when !INCLUDE_CDS_JAVA_HEAP)
    requested_base = nullptr;
  } else if (HeapShared::is_heap_region(region)) {
    assert(HeapShared::can_write(), "sanity");
#if INCLUDE_CDS_JAVA_HEAP
    assert(!CDSConfig::is_dumping_dynamic_archive(), "must be");
    requested_base = (char*)ArchiveHeapWriter::requested_address();
    if (UseCompressedOops) {
      mapping_offset = (size_t)((address)requested_base - CompressedOops::base());
      assert((mapping_offset >> CompressedOops::shift()) << CompressedOops::shift() == mapping_offset, "must be");
    } else {
      mapping_offset = 0; // not used with !UseCompressedOops
    }
#endif // INCLUDE_CDS_JAVA_HEAP
  } else {
    char* requested_SharedBaseAddress = (char*)MetaspaceShared::requested_base_address();
    requested_base = ArchiveBuilder::current()->to_requested(base);
    assert(requested_base >= requested_SharedBaseAddress, "must be");
    mapping_offset = requested_base - requested_SharedBaseAddress;
  }

  r->set_file_offset(_file_offset);
  int crc = ClassLoader::crc32(0, base, (jint)size);
  if (size > 0) {
    log_info(cds)("Shared file region (%s) %d: " SIZE_FORMAT_W(8)
                   " bytes, addr " INTPTR_FORMAT " file offset 0x%08" PRIxPTR
                   " crc 0x%08x",
                   region_name(region), region, size, p2i(requested_base), _file_offset, crc);
  } else {
    log_info(cds)("Shared file region (%s) %d: " SIZE_FORMAT_W(8)
                  " bytes", region_name(region), region, size);
  }

  r->init(region, mapping_offset, size, read_only, allow_exec, crc);

  if (base != nullptr) {
    write_bytes_aligned(base, size);
  }
}

static size_t write_bitmap(const CHeapBitMap* map, char* output, size_t offset) {
  size_t size_in_bytes = map->size_in_bytes();
  map->write_to((BitMap::bm_word_t*)(output + offset), size_in_bytes);
  return offset + size_in_bytes;
}

// The sorting code groups the objects with non-null oop/ptrs together.
// Relevant bitmaps then have lots of leading and trailing zeros, which
// we do not have to store.
size_t FileMapInfo::remove_bitmap_zeros(CHeapBitMap* map) {
  BitMap::idx_t first_set = map->find_first_set_bit(0);
  BitMap::idx_t last_set  = map->find_last_set_bit(0);
  size_t old_size = map->size();

  // Slice and resize bitmap
  map->truncate(first_set, last_set + 1);

  assert(map->at(0), "First bit should be set");
  assert(map->at(map->size() - 1), "Last bit should be set");
  assert(map->size() <= old_size, "sanity");

  return first_set;
}

char* FileMapInfo::write_bitmap_region(CHeapBitMap* rw_ptrmap, CHeapBitMap* ro_ptrmap,
                                       CHeapBitMap* cc_ptrmap,
                                       ArchiveHeapInfo* heap_info,
                                       size_t &size_in_bytes) {
  size_t removed_rw_leading_zeros = remove_bitmap_zeros(rw_ptrmap);
  size_t removed_ro_leading_zeros = remove_bitmap_zeros(ro_ptrmap);
  header()->set_rw_ptrmap_start_pos(removed_rw_leading_zeros);
  header()->set_ro_ptrmap_start_pos(removed_ro_leading_zeros);
  size_in_bytes = rw_ptrmap->size_in_bytes() + ro_ptrmap->size_in_bytes() + cc_ptrmap->size_in_bytes();

  if (heap_info->is_used()) {
    // Remove leading and trailing zeros
    size_t removed_oop_leading_zeros = remove_bitmap_zeros(heap_info->oopmap());
    size_t removed_ptr_leading_zeros = remove_bitmap_zeros(heap_info->ptrmap());
    header()->set_heap_oopmap_start_pos(removed_oop_leading_zeros);
    header()->set_heap_ptrmap_start_pos(removed_ptr_leading_zeros);

    size_in_bytes += heap_info->oopmap()->size_in_bytes();
    size_in_bytes += heap_info->ptrmap()->size_in_bytes();
  }

  // The bitmap region contains up to 4 parts:
  // rw_ptrmap:           metaspace pointers inside the read-write region
  // ro_ptrmap:           metaspace pointers inside the read-only region
  // heap_info->oopmap(): Java oop pointers in the heap region
  // heap_info->ptrmap(): metaspace pointers in the heap region
  char* buffer = NEW_C_HEAP_ARRAY(char, size_in_bytes, mtClassShared);
  size_t written = 0;

  region_at(MetaspaceShared::rw)->init_ptrmap(0, rw_ptrmap->size());
  written = write_bitmap(rw_ptrmap, buffer, written);

  region_at(MetaspaceShared::ro)->init_ptrmap(written, ro_ptrmap->size());
  written = write_bitmap(ro_ptrmap, buffer, written);

  region_at(MetaspaceShared::cc)->init_ptrmap(written, cc_ptrmap->size());
  written = write_bitmap(cc_ptrmap, buffer, written);

  if (heap_info->is_used()) {
    FileMapRegion* r = region_at(MetaspaceShared::hp);

    r->init_oopmap(written, heap_info->oopmap()->size());
    written = write_bitmap(heap_info->oopmap(), buffer, written);

    r->init_ptrmap(written, heap_info->ptrmap()->size());
    written = write_bitmap(heap_info->ptrmap(), buffer, written);
  }

  write_region(MetaspaceShared::bm, (char*)buffer, size_in_bytes, /*read_only=*/true, /*allow_exec=*/false);
  return buffer;
}

size_t FileMapInfo::write_heap_region(ArchiveHeapInfo* heap_info) {
  char* buffer_start = heap_info->buffer_start();
  size_t buffer_size = heap_info->buffer_byte_size();
  write_region(MetaspaceShared::hp, buffer_start, buffer_size, false, false);
  header()->set_heap_root_segments(heap_info->heap_root_segments());
  return buffer_size;
}

// Dump bytes to file -- at the current file position.

void FileMapInfo::write_bytes(const void* buffer, size_t nbytes) {
  assert(_file_open, "must be");
  if (!os::write(_fd, buffer, nbytes)) {
    // If the shared archive is corrupted, close it and remove it.
    close();
    remove(_full_path);
    MetaspaceShared::writing_error("Unable to write to shared archive file.");
  }
  _file_offset += nbytes;
}

bool FileMapInfo::is_file_position_aligned() const {
  return _file_offset == align_up(_file_offset,
                                  MetaspaceShared::core_region_alignment());
}

// Align file position to an allocation unit boundary.

void FileMapInfo::align_file_position() {
  assert(_file_open, "must be");
  size_t new_file_offset = align_up(_file_offset,
                                    MetaspaceShared::core_region_alignment());
  if (new_file_offset != _file_offset) {
    _file_offset = new_file_offset;
    // Seek one byte back from the target and write a byte to insure
    // that the written file is the correct length.
    _file_offset -= 1;
    seek_to_position(_file_offset);
    char zero = 0;
    write_bytes(&zero, 1);
  }
}


// Dump bytes to file -- at the current file position.

void FileMapInfo::write_bytes_aligned(const void* buffer, size_t nbytes) {
  align_file_position();
  write_bytes(buffer, nbytes);
  align_file_position();
}

// Close the shared archive file.  This does NOT unmap mapped regions.

void FileMapInfo::close() {
  if (_file_open) {
    if (::close(_fd) < 0) {
      MetaspaceShared::unrecoverable_loading_error("Unable to close the shared archive file.");
    }
    _file_open = false;
    _fd = -1;
  }
}

/*
 * Same as os::map_memory() but also pretouches if AlwaysPreTouch is enabled.
 */
static char* map_memory(int fd, const char* file_name, size_t file_offset,
                        char *addr, size_t bytes, bool read_only,
                        bool allow_exec, MemTag mem_tag = mtNone) {
  char* mem = os::map_memory(fd, file_name, file_offset, addr, bytes,
                             AlwaysPreTouch ? false : read_only,
                             allow_exec, mem_tag);
  if (mem != nullptr && AlwaysPreTouch) {
    os::pretouch_memory(mem, mem + bytes);
  }
  return mem;
}

// JVM/TI RedefineClasses() support:
// Remap the shared readonly space to shared readwrite, private.
bool FileMapInfo::remap_shared_readonly_as_readwrite() {
  int idx = MetaspaceShared::ro;
  FileMapRegion* r = region_at(idx);
  if (!r->read_only()) {
    // the space is already readwrite so we are done
    return true;
  }
  size_t size = r->used_aligned();
  if (!open_for_read()) {
    return false;
  }
  char *addr = r->mapped_base();
  // This path should not be reached for Windows; see JDK-8222379.
  assert(WINDOWS_ONLY(false) NOT_WINDOWS(true), "Don't call on Windows");
  // Replace old mapping with new one that is writable.
  char *base = os::map_memory(_fd, _full_path, r->file_offset(),
                              addr, size, false /* !read_only */,
                              r->allow_exec());
  close();
  // These have to be errors because the shared region is now unmapped.
  if (base == nullptr) {
    log_error(cds)("Unable to remap shared readonly space (errno=%d).", errno);
    vm_exit(1);
  }
  if (base != addr) {
    log_error(cds)("Unable to remap shared readonly space (errno=%d).", errno);
    vm_exit(1);
  }
  r->set_read_only(false);
  return true;
}

// Memory map a region in the address space.
static const char* shared_region_name[] = { "ReadWrite", "ReadOnly", "Bitmap", "Heap", "Code" };

MapArchiveResult FileMapInfo::map_regions(int regions[], int num_regions, char* mapped_base_address, ReservedSpace rs) {
  DEBUG_ONLY(FileMapRegion* last_region = nullptr);
  intx addr_delta = mapped_base_address - header()->requested_base_address();

  // Make sure we don't attempt to use header()->mapped_base_address() unless
  // it's been successfully mapped.
  DEBUG_ONLY(header()->set_mapped_base_address((char*)(uintptr_t)0xdeadbeef);)

  for (int i = 0; i < num_regions; i++) {
    int idx = regions[i];
    MapArchiveResult result = map_region(idx, addr_delta, mapped_base_address, rs);
    if (result != MAP_ARCHIVE_SUCCESS) {
      return result;
    }
    FileMapRegion* r = region_at(idx);
    DEBUG_ONLY(if (last_region != nullptr) {
        // Ensure that the OS won't be able to allocate new memory spaces between any mapped
        // regions, or else it would mess up the simple comparison in MetaspaceObj::is_shared().
        assert(r->mapped_base() == last_region->mapped_end(), "must have no gaps");
      }
      last_region = r;)
    log_info(cds)("Mapped %s region #%d at base " INTPTR_FORMAT " top " INTPTR_FORMAT " (%s)", is_static() ? "static " : "dynamic",
                  idx, p2i(r->mapped_base()), p2i(r->mapped_end()),
                  shared_region_name[idx]);

  }

  header()->set_mapped_base_address(header()->requested_base_address() + addr_delta);
  if (addr_delta != 0 && !relocate_pointers_in_core_regions(addr_delta)) {
    return MAP_ARCHIVE_OTHER_FAILURE;
  }

  return MAP_ARCHIVE_SUCCESS;
}

bool FileMapInfo::read_region(int i, char* base, size_t size, bool do_commit) {
  FileMapRegion* r = region_at(i);
  if (do_commit) {
    log_info(cds)("Commit %s region #%d at base " INTPTR_FORMAT " top " INTPTR_FORMAT " (%s)%s",
                  is_static() ? "static " : "dynamic", i, p2i(base), p2i(base + size),
                  shared_region_name[i], r->allow_exec() ? " exec" : "");
    if (!os::commit_memory(base, size, r->allow_exec())) {
      log_error(cds)("Failed to commit %s region #%d (%s)", is_static() ? "static " : "dynamic",
                     i, shared_region_name[i]);
      return false;
    }
  }
  if (os::lseek(_fd, (long)r->file_offset(), SEEK_SET) != (int)r->file_offset() ||
      read_bytes(base, size) != size) {
    return false;
  }

  if (VerifySharedSpaces && !r->check_region_crc(base)) {
    return false;
  }

  r->set_mapped_from_file(false);
  r->set_mapped_base(base);

  return true;
}

MapArchiveResult FileMapInfo::map_region(int i, intx addr_delta, char* mapped_base_address, ReservedSpace rs) {
  assert(!HeapShared::is_heap_region(i), "sanity");
  FileMapRegion* r = region_at(i);
  size_t size = r->used_aligned();
  char *requested_addr = mapped_base_address + r->mapping_offset();
  assert(r->mapped_base() == nullptr, "must be not mapped yet");
  assert(requested_addr != nullptr, "must be specified");

  r->set_mapped_from_file(false);

  if (MetaspaceShared::use_windows_memory_mapping()) {
    // Windows cannot remap read-only shared memory to read-write when required for
    // RedefineClasses, which is also used by JFR.  Always map windows regions as RW.
    r->set_read_only(false);
  } else if (JvmtiExport::can_modify_any_class() || JvmtiExport::can_walk_any_space() ||
             Arguments::has_jfr_option()) {
    // If a tool agent is in use (debugging enabled), or JFR, we must map the address space RW
    r->set_read_only(false);
  } else if (addr_delta != 0) {
    r->set_read_only(false); // Need to patch the pointers
  }

  if (MetaspaceShared::use_windows_memory_mapping() && rs.is_reserved()) {
    // This is the second time we try to map the archive(s). We have already created a ReservedSpace
    // that covers all the FileMapRegions to ensure all regions can be mapped. However, Windows
    // can't mmap into a ReservedSpace, so we just ::read() the data. We're going to patch all the
    // regions anyway, so there's no benefit for mmap anyway.
    if (!read_region(i, requested_addr, size, /* do_commit = */ true)) {
      log_info(cds)("Failed to read %s shared space into reserved space at " INTPTR_FORMAT,
                    shared_region_name[i], p2i(requested_addr));
      return MAP_ARCHIVE_OTHER_FAILURE; // oom or I/O error.
    } else {
      assert(r->mapped_base() != nullptr, "must be initialized");
      return MAP_ARCHIVE_SUCCESS;
    }
  } else {
    // Note that this may either be a "fresh" mapping into unreserved address
    // space (Windows, first mapping attempt), or a mapping into pre-reserved
    // space (Posix). See also comment in MetaspaceShared::map_archives().
    bool read_only = r->read_only() && !CDSConfig::is_dumping_final_static_archive();
    char* base = map_memory(_fd, _full_path, r->file_offset(),
                            requested_addr, size, read_only,
                            r->allow_exec(), mtClassShared);
    if (base != requested_addr) {
      log_info(cds)("Unable to map %s shared space at " INTPTR_FORMAT,
                    shared_region_name[i], p2i(requested_addr));
      _memory_mapping_failed = true;
      return MAP_ARCHIVE_MMAP_FAILURE;
    }

    if (VerifySharedSpaces && !r->check_region_crc(requested_addr)) {
      return MAP_ARCHIVE_OTHER_FAILURE;
    }

    r->set_mapped_from_file(true);
    r->set_mapped_base(requested_addr);

    return MAP_ARCHIVE_SUCCESS;
  }
}

// The return value is the location of the archive relocation bitmap.
char* FileMapInfo::map_bitmap_region() {
  FileMapRegion* r = region_at(MetaspaceShared::bm);
  if (r->mapped_base() != nullptr) {
    return r->mapped_base();
  }
  bool read_only = true, allow_exec = false;
  char* requested_addr = nullptr; // allow OS to pick any location
  char* bitmap_base = map_memory(_fd, _full_path, r->file_offset(),
                                 requested_addr, r->used_aligned(), read_only, allow_exec, mtClassShared);
  if (bitmap_base == nullptr) {
    log_info(cds)("failed to map relocation bitmap");
    return nullptr;
  }

  if (VerifySharedSpaces && !r->check_region_crc(bitmap_base)) {
    log_error(cds)("relocation bitmap CRC error");
    if (!os::unmap_memory(bitmap_base, r->used_aligned())) {
      fatal("os::unmap_memory of relocation bitmap failed");
    }
    return nullptr;
  }

  r->set_mapped_from_file(true);
  r->set_mapped_base(bitmap_base);
  log_info(cds)("Mapped %s region #%d at base " INTPTR_FORMAT " top " INTPTR_FORMAT " (%s)",
                is_static() ? "static " : "dynamic",
                MetaspaceShared::bm, p2i(r->mapped_base()), p2i(r->mapped_end()),
                shared_region_name[MetaspaceShared::bm]);
  return bitmap_base;
}

bool FileMapInfo::map_cached_code_region(ReservedSpace rs) {
  FileMapRegion* r = region_at(MetaspaceShared::cc);
  assert(r->used() > 0 && rs.size(), "must be");

  bool read_only = false, allow_exec = true;
  char* requested_base = rs.base();
  char* mapped_base = map_memory(_fd, _full_path, r->file_offset(),
                                 requested_base, r->used_aligned(), read_only, allow_exec, mtClassShared);
  if (mapped_base == nullptr) {
    log_info(cds)("failed to map cached code region");
    return false;
  } else {
    assert(mapped_base == requested_base, "must be");
    r->set_mapped_from_file(true);
    r->set_mapped_base(mapped_base);
    relocate_pointers_in_cached_code_region();
    log_info(cds)("Mapped static region #%d at base " INTPTR_FORMAT " top " INTPTR_FORMAT " (%s)",
                  MetaspaceShared::bm, p2i(r->mapped_base()), p2i(r->mapped_end()),
                  shared_region_name[MetaspaceShared::cc]);
    return true;
  }
}

class CachedCodeRelocator: public BitMapClosure {
  address _code_requested_base;
  address* _patch_base;
  intx _code_delta;
  intx _metadata_delta;

public:
  CachedCodeRelocator(address code_requested_base, address code_mapped_base,
                      intx metadata_delta) {
    _code_requested_base = code_requested_base;
    _patch_base = (address*)code_mapped_base;
    _code_delta = code_mapped_base - code_requested_base;
    _metadata_delta = metadata_delta;
  }
  
  bool do_bit(size_t offset) {
    address* p = _patch_base + offset;
    address requested_ptr = *p;
    if (requested_ptr < _code_requested_base) {
      *p = requested_ptr + _metadata_delta;
    } else {
      *p = requested_ptr + _code_delta;
    }
    return true; // keep iterating
  }
};

void FileMapInfo::relocate_pointers_in_cached_code_region() {
  FileMapRegion* r = region_at(MetaspaceShared::cc);
  char* bitmap_base = map_bitmap_region();

  BitMapView cc_ptrmap = ptrmap_view(MetaspaceShared::cc);
  if (cc_ptrmap.size() == 0) {
    return;
  }

  address core_regions_requested_base = (address)header()->requested_base_address();
  address core_regions_mapped_base = (address)header()->mapped_base_address();
  address cc_region_requested_base = core_regions_requested_base + r->mapping_offset();
  address cc_region_mapped_base = (address)r->mapped_base();

  size_t max_bits_for_core_regions = pointer_delta(mapped_end(), mapped_base(), // FIXME - renamed to core_regions_mapped_base(), etc
                                                   sizeof(address));

  CachedCodeRelocator patcher(cc_region_requested_base, cc_region_mapped_base,
                              core_regions_mapped_base - core_regions_requested_base);
  cc_ptrmap.iterate(&patcher);
}

// This is called when we cannot map the archive at the requested[ base address (usually 0x800000000).
// We relocate all pointers in the 2 core regions (ro, rw).
bool FileMapInfo::relocate_pointers_in_core_regions(intx addr_delta) {
  log_debug(cds, reloc)("runtime archive relocation start");
  char* bitmap_base = map_bitmap_region();

  if (bitmap_base == nullptr) {
    return false; // OOM, or CRC check failure
  } else {
    BitMapView rw_ptrmap = ptrmap_view(MetaspaceShared::rw);
    BitMapView ro_ptrmap = ptrmap_view(MetaspaceShared::ro);

    FileMapRegion* rw_region = first_core_region();
    FileMapRegion* ro_region = last_core_region();

    // Patch all pointers inside the RW region
    address rw_patch_base = (address)rw_region->mapped_base();
    address rw_patch_end  = (address)rw_region->mapped_end();

    // Patch all pointers inside the RO region
    address ro_patch_base = (address)ro_region->mapped_base();
    address ro_patch_end  = (address)ro_region->mapped_end();

    // the current value of the pointers to be patched must be within this
    // range (i.e., must be between the requested base address and the address of the current archive).
    // Note: top archive may point to objects in the base archive, but not the other way around.
    address valid_old_base = (address)header()->requested_base_address();
    address valid_old_end  = valid_old_base + mapping_end_offset();

    // after patching, the pointers must point inside this range
    // (the requested location of the archive, as mapped at runtime).
    address valid_new_base = (address)header()->mapped_base_address();
    address valid_new_end  = (address)mapped_end();

    SharedDataRelocator rw_patcher((address*)rw_patch_base + header()->rw_ptrmap_start_pos(), (address*)rw_patch_end, valid_old_base, valid_old_end,
                                valid_new_base, valid_new_end, addr_delta);
    SharedDataRelocator ro_patcher((address*)ro_patch_base + header()->ro_ptrmap_start_pos(), (address*)ro_patch_end, valid_old_base, valid_old_end,
                                valid_new_base, valid_new_end, addr_delta);
    rw_ptrmap.iterate(&rw_patcher);
    ro_ptrmap.iterate(&ro_patcher);

    // The MetaspaceShared::bm region will be unmapped in MetaspaceShared::initialize_shared_spaces().

    log_debug(cds, reloc)("runtime archive relocation done");
    return true;
  }
}

size_t FileMapInfo::read_bytes(void* buffer, size_t count) {
  assert(_file_open, "Archive file is not open");
  size_t n = ::read(_fd, buffer, (unsigned int)count);
  if (n != count) {
    // Close the file if there's a problem reading it.
    close();
    return 0;
  }
  _file_offset += count;
  return count;
}

// Get the total size in bytes of a read only region
size_t FileMapInfo::readonly_total() {
  size_t total = 0;
  if (current_info() != nullptr) {
    FileMapRegion* r = FileMapInfo::current_info()->region_at(MetaspaceShared::ro);
    if (r->read_only()) total += r->used();
  }
  if (dynamic_info() != nullptr) {
    FileMapRegion* r = FileMapInfo::dynamic_info()->region_at(MetaspaceShared::ro);
    if (r->read_only()) total += r->used();
  }
  return total;
}

#if INCLUDE_CDS_JAVA_HEAP
MemRegion FileMapInfo::_mapped_heap_memregion;

bool FileMapInfo::has_heap_region() {
  return (region_at(MetaspaceShared::hp)->used() > 0);
}

// Returns the address range of the archived heap region computed using the
// current oop encoding mode. This range may be different than the one seen at
// dump time due to encoding mode differences. The result is used in determining
// if/how these regions should be relocated at run time.
MemRegion FileMapInfo::get_heap_region_requested_range() {
  FileMapRegion* r = region_at(MetaspaceShared::hp);
  size_t size = r->used();
  assert(size > 0, "must have non-empty heap region");

  address start = heap_region_requested_address();
  address end = start + size;
  log_info(cds)("Requested heap region [" INTPTR_FORMAT " - " INTPTR_FORMAT "] = "  SIZE_FORMAT_W(8) " bytes",
                p2i(start), p2i(end), size);

  return MemRegion((HeapWord*)start, (HeapWord*)end);
}

void FileMapInfo::map_or_load_heap_region() {
  bool success = false;

  if (can_use_heap_region()) {
    if (ArchiveHeapLoader::can_map()) {
      success = map_heap_region();
    } else if (ArchiveHeapLoader::can_load()) {
      success = ArchiveHeapLoader::load_heap_region(this);
    } else {
      if (!UseCompressedOops && !ArchiveHeapLoader::can_map()) {
        log_info(cds)("Cannot use CDS heap data. Selected GC not compatible -XX:-UseCompressedOops");
      } else {
        log_info(cds)("Cannot use CDS heap data. UseEpsilonGC, UseG1GC, UseSerialGC, UseParallelGC, or UseShenandoahGC are required.");
      }
    }
  }

  if (!success) {
    if (CDSConfig::is_using_aot_linked_classes()) {
      // It's too late to recover -- we have already committed to use the archived metaspace objects, but
      // the archived heap objects cannot be loaded, so we don't have the archived FMG to guarantee that
      // all AOT-linked classes are visible.
      //
      // We get here because the heap is too small. The app will fail anyway. So let's quit.
      MetaspaceShared::unrecoverable_loading_error("CDS archive has aot-linked classes but the archived "
                                                   "heap objects cannot be loaded. Try increasing your heap size.");
    }
    CDSConfig::stop_using_full_module_graph("archive heap loading failed");
  }
}

bool FileMapInfo::can_use_heap_region() {
  if (!has_heap_region()) {
    return false;
  }
  if (JvmtiExport::should_post_class_file_load_hook() && JvmtiExport::has_early_class_hook_env()) {
    ShouldNotReachHere(); // CDS should have been disabled.
    // The archived objects are mapped at JVM start-up, but we don't know if
    // j.l.String or j.l.Class might be replaced by the ClassFileLoadHook,
    // which would make the archived String or mirror objects invalid. Let's be safe and not
    // use the archived objects. These 2 classes are loaded during the JVMTI "early" stage.
    //
    // If JvmtiExport::has_early_class_hook_env() is false, the classes of some objects
    // in the archived subgraphs may be replaced by the ClassFileLoadHook. But that's OK
    // because we won't install an archived object subgraph if the klass of any of the
    // referenced objects are replaced. See HeapShared::initialize_from_archived_subgraph().
  }

  // We pre-compute narrow Klass IDs with the runtime mapping start intended to be the base, and a shift of
  // ArchiveBuilder::precomputed_narrow_klass_shift. We enforce this encoding at runtime (see
  // CompressedKlassPointers::initialize_for_given_encoding()). Therefore, the following assertions must
  // hold:
  address archive_narrow_klass_base = (address)header()->mapped_base_address();
  const int archive_narrow_klass_pointer_bits = header()->narrow_klass_pointer_bits();
  const int archive_narrow_klass_shift = header()->narrow_klass_shift();

  log_info(cds)("CDS archive was created with max heap size = " SIZE_FORMAT "M, and the following configuration:",
                max_heap_size()/M);
  log_info(cds)("    narrow_klass_base at mapping start address, narrow_klass_pointer_bits = %d, narrow_klass_shift = %d",
                archive_narrow_klass_pointer_bits, archive_narrow_klass_shift);
  log_info(cds)("    narrow_oop_mode = %d, narrow_oop_base = " PTR_FORMAT ", narrow_oop_shift = %d",
                narrow_oop_mode(), p2i(narrow_oop_base()), narrow_oop_shift());
  log_info(cds)("The current max heap size = " SIZE_FORMAT "M, G1HeapRegion::GrainBytes = " SIZE_FORMAT,
                MaxHeapSize/M, G1HeapRegion::GrainBytes);
  log_info(cds)("    narrow_klass_base = " PTR_FORMAT ", arrow_klass_pointer_bits = %d, narrow_klass_shift = %d",
                p2i(CompressedKlassPointers::base()), CompressedKlassPointers::narrow_klass_pointer_bits(), CompressedKlassPointers::shift());
  log_info(cds)("    narrow_oop_mode = %d, narrow_oop_base = " PTR_FORMAT ", narrow_oop_shift = %d",
                CompressedOops::mode(), p2i(CompressedOops::base()), CompressedOops::shift());
  log_info(cds)("    heap range = [" PTR_FORMAT " - "  PTR_FORMAT "]",
                UseCompressedOops ? p2i(CompressedOops::begin()) :
                                    UseG1GC ? p2i((address)G1CollectedHeap::heap()->reserved().start()) : 0L,
                UseCompressedOops ? p2i(CompressedOops::end()) :
                                    UseG1GC ? p2i((address)G1CollectedHeap::heap()->reserved().end()) : 0L);

  int err = 0;
  if ( archive_narrow_klass_base != CompressedKlassPointers::base() ||
       (err = 1, archive_narrow_klass_pointer_bits != CompressedKlassPointers::narrow_klass_pointer_bits()) ||
       (err = 2, archive_narrow_klass_shift != CompressedKlassPointers::shift()) ) {
    stringStream ss;
    switch (err) {
    case 0:
      ss.print("Unexpected encoding base encountered (" PTR_FORMAT ", expected " PTR_FORMAT ")",
               p2i(CompressedKlassPointers::base()), p2i(archive_narrow_klass_base));
      break;
    case 1:
      ss.print("Unexpected narrow Klass bit length encountered (%d, expected %d)",
               CompressedKlassPointers::narrow_klass_pointer_bits(), archive_narrow_klass_pointer_bits);
      break;
    case 2:
      ss.print("Unexpected narrow Klass shift encountered (%d, expected %d)",
               CompressedKlassPointers::shift(), archive_narrow_klass_shift);
      break;
    default:
      ShouldNotReachHere();
    };
    LogTarget(Info, cds) lt;
    if (lt.is_enabled()) {
      LogStream ls(lt);
      ls.print_raw(ss.base());
      header()->print(&ls);
    }
    assert(false, "%s", ss.base());
  }

  return true;
}

// The actual address of this region during dump time.
address FileMapInfo::heap_region_dumptime_address() {
  FileMapRegion* r = region_at(MetaspaceShared::hp);
  assert(CDSConfig::is_using_archive(), "runtime only");
  assert(is_aligned(r->mapping_offset(), sizeof(HeapWord)), "must be");
  if (UseCompressedOops) {
    return /*dumptime*/ narrow_oop_base() + r->mapping_offset();
  } else {
    return heap_region_requested_address();
  }
}

// The address where this region can be mapped into the runtime heap without
// patching any of the pointers that are embedded in this region.
address FileMapInfo::heap_region_requested_address() {
  assert(CDSConfig::is_using_archive(), "runtime only");
  FileMapRegion* r = region_at(MetaspaceShared::hp);
  assert(is_aligned(r->mapping_offset(), sizeof(HeapWord)), "must be");
  assert(ArchiveHeapLoader::can_use(), "GC must support mapping or loading");
  if (UseCompressedOops) {
    // We can avoid relocation if each region's offset from the runtime CompressedOops::base()
    // is the same as its offset from the CompressedOops::base() during dumptime.
    // Note that CompressedOops::base() may be different between dumptime and runtime.
    //
    // Example:
    // Dumptime base = 0x1000 and shift is 0. We have a region at address 0x2000. There's a
    // narrowOop P stored in this region that points to an object at address 0x2200.
    // P's encoded value is 0x1200.
    //
    // Runtime base = 0x4000 and shift is also 0. If we map this region at 0x5000, then
    // the value P can remain 0x1200. The decoded address = (0x4000 + (0x1200 << 0)) = 0x5200,
    // which is the runtime location of the referenced object.
    return /*runtime*/ CompressedOops::base() + r->mapping_offset();
  } else {
    // This was the hard-coded requested base address used at dump time. With uncompressed oops,
    // the heap range is assigned by the OS so we will most likely have to relocate anyway, no matter
    // what base address was picked at duump time.
    return (address)ArchiveHeapWriter::NOCOOPS_REQUESTED_BASE;
  }
}

bool FileMapInfo::map_heap_region() {
  if (map_heap_region_impl()) {
#ifdef ASSERT
    // The "old" regions must be parsable -- we cannot have any unused space
    // at the start of the lowest G1 region that contains archived objects.
    assert(is_aligned(_mapped_heap_memregion.start(), G1HeapRegion::GrainBytes), "must be");

    // Make sure we map at the very top of the heap - see comments in
    // init_heap_region_relocation().
    MemRegion heap_range = G1CollectedHeap::heap()->reserved();
    assert(heap_range.contains(_mapped_heap_memregion), "must be");

    address heap_end = (address)heap_range.end();
    address mapped_heap_region_end = (address)_mapped_heap_memregion.end();
    assert(heap_end >= mapped_heap_region_end, "must be");
    assert(heap_end - mapped_heap_region_end < (intx)(G1HeapRegion::GrainBytes),
           "must be at the top of the heap to avoid fragmentation");
#endif

    ArchiveHeapLoader::set_mapped();
    return true;
  } else {
    return false;
  }
}

bool FileMapInfo::map_heap_region_impl() {
  assert(UseG1GC, "the following code assumes G1");

  FileMapRegion* r = region_at(MetaspaceShared::hp);
  size_t size = r->used();
  if (size == 0) {
    return false; // no archived java heap data
  }

  size_t word_size = size / HeapWordSize;
  address requested_start = heap_region_requested_address();

  log_info(cds)("Preferred address to map heap data (to avoid relocation) is " INTPTR_FORMAT, p2i(requested_start));

  // allocate from java heap
  HeapWord* start = G1CollectedHeap::heap()->alloc_archive_region(word_size, (HeapWord*)requested_start);
  if (start == nullptr) {
    log_info(cds)("UseSharedSpaces: Unable to allocate java heap region for archive heap.");
    return false;
  }

  _mapped_heap_memregion = MemRegion(start, word_size);

  // Map the archived heap data. No need to call MemTracker::record_virtual_memory_tag()
  // for mapped region as it is part of the reserved java heap, which is already recorded.
  char* addr = (char*)_mapped_heap_memregion.start();
  char* base;

  if (MetaspaceShared::use_windows_memory_mapping()) {
    if (!read_region(MetaspaceShared::hp, addr,
                     align_up(_mapped_heap_memregion.byte_size(), os::vm_page_size()),
                     /* do_commit = */ true)) {
      dealloc_heap_region();
      log_error(cds)("Failed to read archived heap region into " INTPTR_FORMAT, p2i(addr));
      return false;
    }
    // Checks for VerifySharedSpaces is already done inside read_region()
    base = addr;
  } else {
    base = map_memory(_fd, _full_path, r->file_offset(),
                      addr, _mapped_heap_memregion.byte_size(), r->read_only(),
                      r->allow_exec());
    if (base == nullptr || base != addr) {
      dealloc_heap_region();
      log_info(cds)("UseSharedSpaces: Unable to map at required address in java heap. "
                    INTPTR_FORMAT ", size = " SIZE_FORMAT " bytes",
                    p2i(addr), _mapped_heap_memregion.byte_size());
      return false;
    }

    if (VerifySharedSpaces && !r->check_region_crc(base)) {
      dealloc_heap_region();
      log_info(cds)("UseSharedSpaces: mapped heap region is corrupt");
      return false;
    }
  }

  r->set_mapped_base(base);

  // If the requested range is different from the range allocated by GC, then
  // the pointers need to be patched.
  address mapped_start = (address) _mapped_heap_memregion.start();
  ptrdiff_t delta = mapped_start - requested_start;
  if (UseCompressedOops &&
      (narrow_oop_mode() != CompressedOops::mode() ||
       narrow_oop_shift() != CompressedOops::shift())) {
    _heap_pointers_need_patching = true;
  }
  if (delta != 0) {
    _heap_pointers_need_patching = true;
  }
  ArchiveHeapLoader::init_mapped_heap_info(mapped_start, delta, narrow_oop_shift());

  if (_heap_pointers_need_patching) {
    char* bitmap_base = map_bitmap_region();
    if (bitmap_base == nullptr) {
      log_info(cds)("CDS heap cannot be used because bitmap region cannot be mapped");
      dealloc_heap_region();
      unmap_region(MetaspaceShared::hp);
      _heap_pointers_need_patching = false;
      return false;
    }
  }
  log_info(cds)("Heap data mapped at " INTPTR_FORMAT ", size = " SIZE_FORMAT_W(8) " bytes",
                p2i(mapped_start), _mapped_heap_memregion.byte_size());
  log_info(cds)("CDS heap data relocation delta = " INTX_FORMAT " bytes", delta);
  return true;
}

narrowOop FileMapInfo::encoded_heap_region_dumptime_address() {
  assert(CDSConfig::is_using_archive(), "runtime only");
  assert(UseCompressedOops, "sanity");
  FileMapRegion* r = region_at(MetaspaceShared::hp);
  return CompressedOops::narrow_oop_cast(r->mapping_offset() >> narrow_oop_shift());
}

void FileMapInfo::patch_heap_embedded_pointers() {
  if (!ArchiveHeapLoader::is_mapped() || !_heap_pointers_need_patching) {
    return;
  }

  char* bitmap_base = map_bitmap_region();
  assert(bitmap_base != nullptr, "must have already been mapped");

  FileMapRegion* r = region_at(MetaspaceShared::hp);
  ArchiveHeapLoader::patch_embedded_pointers(
      this, _mapped_heap_memregion,
      (address)(region_at(MetaspaceShared::bm)->mapped_base()) + r->oopmap_offset(),
      r->oopmap_size_in_bits());
}

void FileMapInfo::fixup_mapped_heap_region() {
  if (ArchiveHeapLoader::is_mapped()) {
    assert(!_mapped_heap_memregion.is_empty(), "sanity");

    // Populate the archive regions' G1BlockOffsetTables. That ensures
    // fast G1BlockOffsetTable::block_start operations for any given address
    // within the archive regions when trying to find start of an object
    // (e.g. during card table scanning).
    G1CollectedHeap::heap()->populate_archive_regions_bot(_mapped_heap_memregion);
  }
}

// dealloc the archive regions from java heap
void FileMapInfo::dealloc_heap_region() {
  G1CollectedHeap::heap()->dealloc_archive_regions(_mapped_heap_memregion);
}
#endif // INCLUDE_CDS_JAVA_HEAP

void FileMapInfo::unmap_regions(int regions[], int num_regions) {
  for (int r = 0; r < num_regions; r++) {
    int idx = regions[r];
    unmap_region(idx);
  }
}

// Unmap a memory region in the address space.

void FileMapInfo::unmap_region(int i) {
  FileMapRegion* r = region_at(i);
  char* mapped_base = r->mapped_base();
  size_t size = r->used_aligned();

  if (mapped_base != nullptr) {
    if (size > 0 && r->mapped_from_file()) {
      log_info(cds)("Unmapping region #%d at base " INTPTR_FORMAT " (%s)", i, p2i(mapped_base),
                    shared_region_name[i]);
      if (!os::unmap_memory(mapped_base, size)) {
        fatal("os::unmap_memory failed");
      }
    }
    r->set_mapped_base(nullptr);
  }
}

void FileMapInfo::assert_mark(bool check) {
  if (!check) {
    MetaspaceShared::unrecoverable_loading_error("Mark mismatch while restoring from shared file.");
  }
}

FileMapInfo* FileMapInfo::_current_info = nullptr;
FileMapInfo* FileMapInfo::_dynamic_archive_info = nullptr;
bool FileMapInfo::_heap_pointers_need_patching = false;
SharedPathTable FileMapInfo::_shared_path_table;
bool FileMapInfo::_validating_shared_path_table = false;
bool FileMapInfo::_memory_mapping_failed = false;
GrowableArray<const char*>* FileMapInfo::_non_existent_class_paths = nullptr;

// Open the shared archive file, read and validate the header
// information (version, boot classpath, etc.). If initialization
// fails, shared spaces are disabled and the file is closed.
//
// Validation of the archive is done in two steps:
//
// [1] validate_header() - done here.
// [2] validate_shared_path_table - this is done later, because the table is in the RW
//     region of the archive, which is not mapped yet.
bool FileMapInfo::initialize() {
  assert(CDSConfig::is_using_archive(), "UseSharedSpaces expected.");
  assert(Arguments::has_jimage(), "The shared archive file cannot be used with an exploded module build.");

  if (JvmtiExport::should_post_class_file_load_hook() && JvmtiExport::has_early_class_hook_env()) {
    // CDS assumes that no classes resolved in vmClasses::resolve_all()
    // are replaced at runtime by JVMTI ClassFileLoadHook. All of those classes are resolved
    // during the JVMTI "early" stage, so we can still use CDS if
    // JvmtiExport::has_early_class_hook_env() is false.
    log_info(cds)("CDS is disabled because early JVMTI ClassFileLoadHook is in use.");
    return false;
  }

  if (!open_for_read() || !init_from_file(_fd) || !validate_header()) {
    if (_is_static) {
      log_info(cds)("Initialize static archive failed.");
      return false;
    } else {
      log_info(cds)("Initialize dynamic archive failed.");
      if (AutoCreateSharedArchive) {
        CDSConfig::enable_dumping_dynamic_archive();
        ArchiveClassesAtExit = CDSConfig::dynamic_archive_path();
      }
      return false;
    }
  }

  return true;
}

bool FileMapInfo::validate_aot_class_linking() {
  // These checks need to be done after FileMapInfo::initialize(), which gets called before Universe::heap()
  // is available.
  if (header()->has_aot_linked_classes()) {
    CDSConfig::set_has_aot_linked_classes(true);
    if (JvmtiExport::should_post_class_file_load_hook()) {
      log_error(cds)("CDS archive has aot-linked classes. It cannot be used when JVMTI ClassFileLoadHook is in use.");
      return false;
    }
    if (JvmtiExport::has_early_vmstart_env()) {
      log_error(cds)("CDS archive has aot-linked classes. It cannot be used when JVMTI early vm start is in use.");
      return false;
    }
    if (!CDSConfig::is_using_full_module_graph()) {
      log_error(cds)("CDS archive has aot-linked classes. It cannot be used when archived full module graph is not used.");
      return false;
    }

    const char* prop = Arguments::get_property("java.security.manager");
    if (prop != nullptr && strcmp(prop, "disallow") != 0) {
      log_error(cds)("CDS archive has aot-linked classes. It cannot be used with -Djava.security.manager=%s.", prop);
      return false;
    }
<<<<<<< HEAD
    if (header()->gc_kind() != (int)Universe::heap()->kind()) {
      log_error(cds)("CDS archive has aot-linked classes. It cannot be used because GC used during dump time (%s) is not the same as runtime (%s)",
                     header()->gc_name(), Universe::heap()->name());
      return false;
    }
=======
>>>>>>> 41a2d49f
  }

  return true;
}

// The 2 core spaces are RW->RO
FileMapRegion* FileMapInfo::first_core_region() const {
  return region_at(MetaspaceShared::rw);
}

FileMapRegion* FileMapInfo::last_core_region() const {
  return region_at(MetaspaceShared::ro);
}

void FileMapInfo::print(outputStream* st) const {
  header()->print(st);
  if (!is_static()) {
    dynamic_header()->print(st);
  }
}

void FileMapHeader::set_as_offset(char* p, size_t *offset) {
  *offset = ArchiveBuilder::current()->any_to_offset((address)p);
}

int FileMapHeader::compute_crc() {
  char* start = (char*)this;
  // start computing from the field after _header_size to end of base archive name.
  char* buf = (char*)&(_generic_header._header_size) + sizeof(_generic_header._header_size);
  size_t sz = header_size() - (buf - start);
  int crc = ClassLoader::crc32(0, buf, (jint)sz);
  return crc;
}

// This function should only be called during run time with UseSharedSpaces enabled.
bool FileMapHeader::validate() {
  if (_obj_alignment != ObjectAlignmentInBytes) {
    log_info(cds)("The shared archive file's ObjectAlignmentInBytes of %d"
                  " does not equal the current ObjectAlignmentInBytes of %d.",
                  _obj_alignment, ObjectAlignmentInBytes);
    return false;
  }
  if (_compact_strings != CompactStrings) {
    log_info(cds)("The shared archive file's CompactStrings setting (%s)"
                  " does not equal the current CompactStrings setting (%s).",
                  _compact_strings ? "enabled" : "disabled",
                  CompactStrings   ? "enabled" : "disabled");
    return false;
  }

  // This must be done after header validation because it might change the
  // header data
  const char* prop = Arguments::get_property("java.system.class.loader");
  if (prop != nullptr) {
    if (has_aot_linked_classes()) {
      log_error(cds)("CDS archive has aot-linked classes. It cannot be used when the "
                     "java.system.class.loader property is specified.");
      return false;
    }
    log_warning(cds)("Archived non-system classes are disabled because the "
            "java.system.class.loader property is specified (value = \"%s\"). "
            "To use archived non-system classes, this property must not be set", prop);
    _has_platform_or_app_classes = false;
  }


  if (!_verify_local && BytecodeVerificationLocal) {
    //  we cannot load boot classes, so there's no point of using the CDS archive
    log_info(cds)("The shared archive file's BytecodeVerificationLocal setting (%s)"
                               " does not equal the current BytecodeVerificationLocal setting (%s).",
                               _verify_local ? "enabled" : "disabled",
                               BytecodeVerificationLocal ? "enabled" : "disabled");
    return false;
  }

  // For backwards compatibility, we don't check the BytecodeVerificationRemote setting
  // if the archive only contains system classes.
  if (_has_platform_or_app_classes
      && !_verify_remote // we didn't verify the archived platform/app classes
      && BytecodeVerificationRemote) { // but we want to verify all loaded platform/app classes
    log_info(cds)("The shared archive file was created with less restrictive "
                               "verification setting than the current setting.");
    // Pretend that we didn't have any archived platform/app classes, so they won't be loaded
    // by SystemDictionaryShared.
    _has_platform_or_app_classes = false;
  }

  // Java agents are allowed during run time. Therefore, the following condition is not
  // checked: (!_allow_archiving_with_java_agent && AllowArchivingWithJavaAgent)
  // Note: _allow_archiving_with_java_agent is set in the shared archive during dump time
  // while AllowArchivingWithJavaAgent is set during the current run.
  if (_allow_archiving_with_java_agent && !AllowArchivingWithJavaAgent) {
    log_warning(cds)("The setting of the AllowArchivingWithJavaAgent is different "
                               "from the setting in the shared archive.");
    return false;
  }

  if (_allow_archiving_with_java_agent) {
    log_warning(cds)("This archive was created with AllowArchivingWithJavaAgent. It should be used "
            "for testing purposes only and should not be used in a production environment");
  }

  log_info(cds)("Archive was created with UseCompressedOops = %d, UseCompressedClassPointers = %d, UseCompactObjectHeaders = %d",
                          compressed_oops(), compressed_class_pointers(), compact_headers());
  if (compressed_oops() != UseCompressedOops || compressed_class_pointers() != UseCompressedClassPointers) {
    log_warning(cds)("Unable to use shared archive.\nThe saved state of UseCompressedOops and UseCompressedClassPointers is "
                               "different from runtime, CDS will be disabled.");
    return false;
  }

  if (compact_headers() != UseCompactObjectHeaders) {
    log_warning(cds)("Unable to use shared archive.\nThe shared archive file's UseCompactObjectHeaders setting (%s)"
                     " does not equal the current UseCompactObjectHeaders setting (%s).",
                     _compact_headers          ? "enabled" : "disabled",
                     UseCompactObjectHeaders   ? "enabled" : "disabled");
    return false;
  }

  if (!_use_optimized_module_handling && !CDSConfig::is_dumping_final_static_archive()) {
    CDSConfig::stop_using_optimized_module_handling();
    log_info(cds)("optimized module handling: disabled because archive was created without optimized module handling");
  }

  if (is_static()) {
    // Only the static archive can contain the full module graph.
    if (!_has_full_module_graph) {
      CDSConfig::stop_using_full_module_graph("archive was created without full module graph");
    }

    if (_has_archived_invokedynamic) {
      CDSConfig::set_has_archived_invokedynamic();
    }
<<<<<<< HEAD
    if (_has_archived_packages) {
      CDSConfig::set_is_loading_packages();
    }
    if (_has_archived_protection_domains) {
      CDSConfig::set_is_loading_protection_domains();
    }
=======
>>>>>>> 41a2d49f
  }

  return true;
}

bool FileMapInfo::validate_header() {
  if (!header()->validate()) {
    return false;
  }
  if (_is_static) {
    return true;
  } else {
    return DynamicArchive::validate(this);
  }
}

#if INCLUDE_JVMTI
ClassPathEntry** FileMapInfo::_classpath_entries_for_jvmti = nullptr;

ClassPathEntry* FileMapInfo::get_classpath_entry_for_jvmti(int i, TRAPS) {
  if (i == 0) {
    // index 0 corresponds to the ClassPathImageEntry which is a globally shared object
    // and should never be deleted.
    return ClassLoader::get_jrt_entry();
  }
  ClassPathEntry* ent = _classpath_entries_for_jvmti[i];
  if (ent == nullptr) {
    SharedClassPathEntry* scpe = shared_path(i);
    assert(scpe->is_jar(), "must be"); // other types of scpe will not produce archived classes

    const char* path = scpe->name();
    struct stat st;
    if (os::stat(path, &st) != 0) {
      char *msg = NEW_RESOURCE_ARRAY_IN_THREAD(THREAD, char, strlen(path) + 128);
      jio_snprintf(msg, strlen(path) + 127, "error in finding JAR file %s", path);
      THROW_MSG_(vmSymbols::java_io_IOException(), msg, nullptr);
    } else {
      ent = ClassLoader::create_class_path_entry(THREAD, path, &st, false, false);
      if (ent == nullptr) {
        char *msg = NEW_RESOURCE_ARRAY_IN_THREAD(THREAD, char, strlen(path) + 128);
        jio_snprintf(msg, strlen(path) + 127, "error in opening JAR file %s", path);
        THROW_MSG_(vmSymbols::java_io_IOException(), msg, nullptr);
      }
    }

    MutexLocker mu(THREAD, CDSClassFileStream_lock);
    if (_classpath_entries_for_jvmti[i] == nullptr) {
      _classpath_entries_for_jvmti[i] = ent;
    } else {
      // Another thread has beat me to creating this entry
      delete ent;
      ent = _classpath_entries_for_jvmti[i];
    }
  }

  return ent;
}

ClassFileStream* FileMapInfo::open_stream_for_jvmti(InstanceKlass* ik, Handle class_loader, TRAPS) {
  int path_index = ik->shared_classpath_index();
  assert(path_index >= 0, "should be called for shared built-in classes only");
  assert(path_index < (int)get_number_of_shared_paths(), "sanity");

  ClassPathEntry* cpe = get_classpath_entry_for_jvmti(path_index, CHECK_NULL);
  assert(cpe != nullptr, "must be");

  Symbol* name = ik->name();
  const char* const class_name = name->as_C_string();
  const char* const file_name = ClassLoader::file_name_for_class_name(class_name,
                                                                      name->utf8_length());
  ClassLoaderData* loader_data = ClassLoaderData::class_loader_data(class_loader());
  ClassFileStream* cfs = cpe->open_stream_for_loader(THREAD, file_name, loader_data);
  assert(cfs != nullptr, "must be able to read the classfile data of shared classes for built-in loaders.");
  log_debug(cds, jvmti)("classfile data for %s [%d: %s] = %d bytes", class_name, path_index,
                        cfs->source(), cfs->length());
  return cfs;
}

#endif<|MERGE_RESOLUTION|>--- conflicted
+++ resolved
@@ -226,13 +226,10 @@
   _has_aot_linked_classes = CDSConfig::is_dumping_aot_linked_classes();
   _has_full_module_graph = CDSConfig::is_dumping_full_module_graph();
   _has_archived_invokedynamic = CDSConfig::is_dumping_invokedynamic();
-<<<<<<< HEAD
   _has_archived_packages = CDSConfig::is_dumping_packages();
   _has_archived_protection_domains = CDSConfig::is_dumping_protection_domains();
   _gc_kind = (int)Universe::heap()->kind();
   jio_snprintf(_gc_name, sizeof(_gc_name), Universe::heap()->name());
-=======
->>>>>>> 41a2d49f
 
   // The following fields are for sanity checks for whether this archive
   // will function correctly with this JVM and the bootclasspath it's
@@ -324,12 +321,9 @@
   st->print_cr("- has_full_module_graph           %d", _has_full_module_graph);
   st->print_cr("- has_aot_linked_classes          %d", _has_aot_linked_classes);
   st->print_cr("- has_archived_invokedynamic      %d", _has_archived_invokedynamic);
-<<<<<<< HEAD
   st->print_cr("- has_archived_packages           %d", _has_archived_packages);
   st->print_cr("- has_archived_protection_domains %d", _has_archived_protection_domains);
   st->print_cr("- ptrmap_size_in_bits:            " SIZE_FORMAT, _ptrmap_size_in_bits);
-=======
->>>>>>> 41a2d49f
 }
 
 void SharedClassPathEntry::init_as_non_existent(const char* path, TRAPS) {
@@ -2572,14 +2566,11 @@
       log_error(cds)("CDS archive has aot-linked classes. It cannot be used with -Djava.security.manager=%s.", prop);
       return false;
     }
-<<<<<<< HEAD
     if (header()->gc_kind() != (int)Universe::heap()->kind()) {
       log_error(cds)("CDS archive has aot-linked classes. It cannot be used because GC used during dump time (%s) is not the same as runtime (%s)",
                      header()->gc_name(), Universe::heap()->name());
       return false;
     }
-=======
->>>>>>> 41a2d49f
   }
 
   return true;
@@ -2712,15 +2703,12 @@
     if (_has_archived_invokedynamic) {
       CDSConfig::set_has_archived_invokedynamic();
     }
-<<<<<<< HEAD
     if (_has_archived_packages) {
       CDSConfig::set_is_loading_packages();
     }
     if (_has_archived_protection_domains) {
       CDSConfig::set_is_loading_protection_domains();
     }
-=======
->>>>>>> 41a2d49f
   }
 
   return true;
