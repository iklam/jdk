/*
 * Copyright (c) 2003, 2025, Oracle and/or its affiliates. All rights reserved.
 * DO NOT ALTER OR REMOVE COPYRIGHT NOTICES OR THIS FILE HEADER.
 *
 * This code is free software; you can redistribute it and/or modify it
 * under the terms of the GNU General Public License version 2 only, as
 * published by the Free Software Foundation.
 *
 * This code is distributed in the hope that it will be useful, but WITHOUT
 * ANY WARRANTY; without even the implied warranty of MERCHANTABILITY or
 * FITNESS FOR A PARTICULAR PURPOSE.  See the GNU General Public License
 * version 2 for more details (a copy is included in the LICENSE file that
 * accompanied this code).
 *
 * You should have received a copy of the GNU General Public License version
 * 2 along with this work; if not, write to the Free Software Foundation,
 * Inc., 51 Franklin St, Fifth Floor, Boston, MA 02110-1301 USA.
 *
 * Please contact Oracle, 500 Oracle Parkway, Redwood Shores, CA 94065 USA
 * or visit www.oracle.com if you need additional information or have any
 * questions.
 *
 */

#include "cds/aotClassLocation.hpp"
#include "cds/aotLogging.hpp"
#include "cds/aotMappedHeapLoader.hpp"
#include "cds/aotMappedHeapWriter.hpp"
#include "cds/aotMetaspace.hpp"
#include "cds/archiveBuilder.hpp"
#include "cds/archiveUtils.inline.hpp"
#include "cds/cds_globals.hpp"
#include "cds/cdsConfig.hpp"
#include "cds/dynamicArchive.hpp"
#include "cds/filemap.hpp"
#include "cds/heapShared.inline.hpp"
#include "classfile/altHashing.hpp"
#include "classfile/classFileStream.hpp"
#include "classfile/classLoader.hpp"
#include "classfile/classLoader.inline.hpp"
#include "classfile/classLoaderData.inline.hpp"
#include "classfile/symbolTable.hpp"
#include "classfile/systemDictionaryShared.hpp"
#include "classfile/vmClasses.hpp"
#include "classfile/vmSymbols.hpp"
#include "compiler/compilerDefinitions.inline.hpp"
#include "jvm.h"
#include "logging/log.hpp"
#include "logging/logMessage.hpp"
#include "logging/logStream.hpp"
#include "memory/iterator.inline.hpp"
#include "memory/metadataFactory.hpp"
#include "memory/metaspaceClosure.hpp"
#include "memory/oopFactory.hpp"
#include "memory/universe.hpp"
#include "nmt/memTracker.hpp"
#include "oops/access.hpp"
#include "oops/compressedKlass.hpp"
#include "oops/compressedOops.hpp"
#include "oops/compressedOops.inline.hpp"
#include "oops/objArrayOop.hpp"
#include "oops/oop.inline.hpp"
#include "oops/trainingData.hpp"
#include "oops/typeArrayKlass.hpp"
#include "prims/jvmtiExport.hpp"
#include "runtime/arguments.hpp"
#include "runtime/globals_extension.hpp"
#include "runtime/java.hpp"
#include "runtime/javaCalls.hpp"
#include "runtime/mutexLocker.hpp"
#include "runtime/os.hpp"
#include "runtime/vm_version.hpp"
#include "utilities/align.hpp"
#include "utilities/bitMap.inline.hpp"
#include "utilities/classpathStream.hpp"
#include "utilities/defaultStream.hpp"
#include "utilities/ostream.hpp"
#if INCLUDE_G1GC
#include "gc/g1/g1CollectedHeap.hpp"
#include "gc/g1/g1HeapRegion.hpp"
#endif

#include <errno.h>
#include <sys/stat.h>

#ifndef O_BINARY       // if defined (Win32) use binary files.
#define O_BINARY 0     // otherwise do nothing.
#endif

// Fill in the fileMapInfo structure with data about this VM instance.

// This method copies the vm version info into header_version.  If the version is too
// long then a truncated version, which has a hash code appended to it, is copied.
//
// Using a template enables this method to verify that header_version is an array of
// length JVM_IDENT_MAX.  This ensures that the code that writes to the CDS file and
// the code that reads the CDS file will both use the same size buffer.  Hence, will
// use identical truncation.  This is necessary for matching of truncated versions.
template <int N> static void get_header_version(char (&header_version) [N]) {
  assert(N == JVM_IDENT_MAX, "Bad header_version size");

  const char *vm_version = VM_Version::internal_vm_info_string();
  const int version_len = (int)strlen(vm_version);

  memset(header_version, 0, JVM_IDENT_MAX);

  if (version_len < (JVM_IDENT_MAX-1)) {
    strcpy(header_version, vm_version);

  } else {
    // Get the hash value.  Use a static seed because the hash needs to return the same
    // value over multiple jvm invocations.
    uint32_t hash = AltHashing::halfsiphash_32(8191, (const uint8_t*)vm_version, version_len);

    // Truncate the ident, saving room for the 8 hex character hash value.
    strncpy(header_version, vm_version, JVM_IDENT_MAX-9);

    // Append the hash code as eight hex digits.
    os::snprintf_checked(&header_version[JVM_IDENT_MAX-9], 9, "%08x", hash);
  }

  assert(header_version[JVM_IDENT_MAX-1] == 0, "must be");
}

FileMapInfo::FileMapInfo(const char* full_path, bool is_static) :
  _is_static(is_static), _file_open(false), _is_mapped(false), _fd(-1), _file_offset(0),
  _full_path(full_path), _base_archive_name(nullptr), _header(nullptr) {
  if (_is_static) {
    assert(_current_info == nullptr, "must be singleton"); // not thread safe
    _current_info = this;
  } else {
    assert(_dynamic_archive_info == nullptr, "must be singleton"); // not thread safe
    _dynamic_archive_info = this;
  }
}

FileMapInfo::~FileMapInfo() {
  if (_is_static) {
    assert(_current_info == this, "must be singleton"); // not thread safe
    _current_info = nullptr;
  } else {
    assert(_dynamic_archive_info == this, "must be singleton"); // not thread safe
    _dynamic_archive_info = nullptr;
  }

  if (_header != nullptr) {
    os::free(_header);
  }

  if (_file_open) {
    ::close(_fd);
  }
}

void FileMapInfo::free_current_info() {
  assert(CDSConfig::is_dumping_final_static_archive(), "only supported in this mode");
  assert(_current_info != nullptr, "sanity");
  delete _current_info;
  assert(_current_info == nullptr, "sanity"); // Side effect expected from the above "delete" operator.
}

void FileMapInfo::populate_header(size_t core_region_alignment) {
  assert(_header == nullptr, "Sanity check");
  size_t c_header_size;
  size_t header_size;
  size_t base_archive_name_size = 0;
  size_t base_archive_name_offset = 0;
  if (is_static()) {
    c_header_size = sizeof(FileMapHeader);
    header_size = c_header_size;
  } else {
    // dynamic header including base archive name for non-default base archive
    c_header_size = sizeof(DynamicArchiveHeader);
    header_size = c_header_size;

    const char* default_base_archive_name = CDSConfig::default_archive_path();
    const char* current_base_archive_name = CDSConfig::input_static_archive_path();
    if (!os::same_files(current_base_archive_name, default_base_archive_name)) {
      base_archive_name_size = strlen(current_base_archive_name) + 1;
      header_size += base_archive_name_size;
      base_archive_name_offset = c_header_size;
    }
  }
  _header = (FileMapHeader*)os::malloc(header_size, mtInternal);
  memset((void*)_header, 0, header_size);
  _header->populate(this,
                    core_region_alignment,
                    header_size,
                    base_archive_name_size,
                    base_archive_name_offset);
}

void FileMapHeader::populate(FileMapInfo *info, size_t core_region_alignment,
                             size_t header_size, size_t base_archive_name_size,
                             size_t base_archive_name_offset) {
  // 1. We require _generic_header._magic to be at the beginning of the file
  // 2. FileMapHeader also assumes that _generic_header is at the beginning of the file
  assert(offset_of(FileMapHeader, _generic_header) == 0, "must be");
  set_header_size((unsigned int)header_size);
  set_base_archive_name_offset((unsigned int)base_archive_name_offset);
  set_base_archive_name_size((unsigned int)base_archive_name_size);
  if (CDSConfig::is_dumping_dynamic_archive()) {
    set_magic(CDS_DYNAMIC_ARCHIVE_MAGIC);
  } else if (CDSConfig::is_dumping_preimage_static_archive()) {
    set_magic(CDS_PREIMAGE_ARCHIVE_MAGIC);
  } else {
    set_magic(CDS_ARCHIVE_MAGIC);
  }
  set_version(CURRENT_CDS_ARCHIVE_VERSION);

  if (!info->is_static() && base_archive_name_size != 0) {
    // copy base archive name
    copy_base_archive_name(CDSConfig::input_static_archive_path());
  }
  _core_region_alignment = core_region_alignment;
  _obj_alignment = ObjectAlignmentInBytes;
  _compact_strings = CompactStrings;
  _compact_headers = UseCompactObjectHeaders;
  if (CDSConfig::is_dumping_heap()) {
<<<<<<< HEAD
    _narrow_oop_mode = ArchiveHeapWriter::narrow_oop_mode();
    _narrow_oop_base = ArchiveHeapWriter::narrow_oop_base();
    _narrow_oop_shift = ArchiveHeapWriter::narrow_oop_shift();
=======
    _object_streaming_mode = HeapShared::is_writing_streaming_mode();
    _narrow_oop_mode = CompressedOops::mode();
    _narrow_oop_base = CompressedOops::base();
    _narrow_oop_shift = CompressedOops::shift();
>>>>>>> 7733632f
  }
  _compressed_oops = UseCompressedOops;
  _compressed_class_ptrs = UseCompressedClassPointers;
  if (UseCompressedClassPointers) {
#ifdef _LP64
    _narrow_klass_pointer_bits = CompressedKlassPointers::narrow_klass_pointer_bits();
    _narrow_klass_shift = ArchiveBuilder::precomputed_narrow_klass_shift();
#endif
  } else {
    _narrow_klass_pointer_bits = _narrow_klass_shift = -1;
  }
  // Which JIT compier is used
  _compiler_type = (u1)CompilerConfig::compiler_type();
  _type_profile_level = TypeProfileLevel;
  _type_profile_args_limit = TypeProfileArgsLimit;
  _type_profile_parms_limit = TypeProfileParmsLimit;
  _type_profile_width = TypeProfileWidth;
  _bci_profile_width = BciProfileWidth;
  _profile_traps = ProfileTraps;
  _type_profile_casts = TypeProfileCasts;
  _spec_trap_limit_extra_entries = SpecTrapLimitExtraEntries;
  _max_heap_size = MaxHeapSize;
  _use_optimized_module_handling = CDSConfig::is_using_optimized_module_handling();
  _has_aot_linked_classes = CDSConfig::is_dumping_aot_linked_classes();
  _has_full_module_graph = CDSConfig::is_dumping_full_module_graph();

  // The following fields are for sanity checks for whether this archive
  // will function correctly with this JVM and the bootclasspath it's
  // invoked with.

  // JVM version string ... changes on each build.
  get_header_version(_jvm_ident);

  _verify_local = BytecodeVerificationLocal;
  _verify_remote = BytecodeVerificationRemote;
  _has_platform_or_app_classes = AOTClassLocationConfig::dumptime()->has_platform_or_app_classes();
  _requested_base_address = (char*)SharedBaseAddress;
  _mapped_base_address = (char*)SharedBaseAddress;
}

void FileMapHeader::copy_base_archive_name(const char* archive) {
  assert(base_archive_name_size() != 0, "_base_archive_name_size not set");
  assert(base_archive_name_offset() != 0, "_base_archive_name_offset not set");
  assert(header_size() > sizeof(*this), "_base_archive_name_size not included in header size?");
  memcpy((char*)this + base_archive_name_offset(), archive, base_archive_name_size());
}

void FileMapHeader::print(outputStream* st) {
  ResourceMark rm;

  st->print_cr("- magic:                          0x%08x", magic());
  st->print_cr("- crc:                            0x%08x", crc());
  st->print_cr("- version:                        0x%x", version());
  st->print_cr("- header_size:                    " UINT32_FORMAT, header_size());
  st->print_cr("- base_archive_name_offset:       " UINT32_FORMAT, base_archive_name_offset());
  st->print_cr("- base_archive_name_size:         " UINT32_FORMAT, base_archive_name_size());

  for (int i = 0; i < NUM_CDS_REGIONS; i++) {
    FileMapRegion* r = region_at(i);
    r->print(st, i);
  }
  st->print_cr("============ end regions ======== ");

  st->print_cr("- core_region_alignment:                    %zu", _core_region_alignment);
  st->print_cr("- obj_alignment:                            %d", _obj_alignment);
  st->print_cr("- narrow_oop_base:                          " INTPTR_FORMAT, p2i(_narrow_oop_base));
  st->print_cr("- narrow_oop_shift                          %d", _narrow_oop_shift);
  st->print_cr("- compact_strings:                          %d", _compact_strings);
  st->print_cr("- compact_headers:                          %d", _compact_headers);
  st->print_cr("- max_heap_size:                            %zu", _max_heap_size);
  st->print_cr("- narrow_oop_mode:                          %d", _narrow_oop_mode);
  st->print_cr("- compressed_oops:                          %d", _compressed_oops);
  st->print_cr("- compressed_class_ptrs:                    %d", _compressed_class_ptrs);
  st->print_cr("- narrow_klass_pointer_bits:                %d", _narrow_klass_pointer_bits);
  st->print_cr("- narrow_klass_shift:                       %d", _narrow_klass_shift);
  st->print_cr("- cloned_vtables_offset:                    0x%zx", _cloned_vtables_offset);
  st->print_cr("- early_serialized_data_offset:             0x%zx", _early_serialized_data_offset);
  st->print_cr("- serialized_data_offset:                   0x%zx", _serialized_data_offset);
  st->print_cr("- jvm_ident:                                %s", _jvm_ident);
  st->print_cr("- class_location_config_offset:             0x%zx", _class_location_config_offset);
  st->print_cr("- verify_local:                             %d", _verify_local);
  st->print_cr("- verify_remote:                            %d", _verify_remote);
  st->print_cr("- has_platform_or_app_classes:              %d", _has_platform_or_app_classes);
  st->print_cr("- requested_base_address:                   " INTPTR_FORMAT, p2i(_requested_base_address));
  st->print_cr("- mapped_base_address:                      " INTPTR_FORMAT, p2i(_mapped_base_address));

  st->print_cr("- object_streaming_mode:                    %d", _object_streaming_mode);
  st->print_cr("- mapped_heap_header");
  st->print_cr("  - root_segments");
  st->print_cr("    - roots_count:                          %d", _mapped_heap_header.root_segments().roots_count());
  st->print_cr("    - base_offset:                          0x%zx", _mapped_heap_header.root_segments().base_offset());
  st->print_cr("    - count:                                %zu", _mapped_heap_header.root_segments().count());
  st->print_cr("    - max_size_elems:                       %d", _mapped_heap_header.root_segments().max_size_in_elems());
  st->print_cr("    - max_size_bytes:                       %zu", _mapped_heap_header.root_segments().max_size_in_bytes());
  st->print_cr("  - oopmap_start_pos:                       %zu", _mapped_heap_header.oopmap_start_pos());
  st->print_cr("  - oopmap_ptrmap_pos:                      %zu", _mapped_heap_header.ptrmap_start_pos());
  st->print_cr("- streamed_heap_header");
  st->print_cr("  - forwarding_offset:                      %zu", _streamed_heap_header.forwarding_offset());
  st->print_cr("  - roots_offset:                           %zu", _streamed_heap_header.roots_offset());
  st->print_cr("  - num_roots:                              %zu", _streamed_heap_header.num_roots());
  st->print_cr("  - root_highest_object_index_table_offset: %zu", _streamed_heap_header.root_highest_object_index_table_offset());
  st->print_cr("  - num_archived_objects:                   %zu", _streamed_heap_header.num_archived_objects());

  st->print_cr("- _rw_ptrmap_start_pos:                     %zu", _rw_ptrmap_start_pos);
  st->print_cr("- _ro_ptrmap_start_pos:                     %zu", _ro_ptrmap_start_pos);
  st->print_cr("- use_optimized_module_handling:            %d", _use_optimized_module_handling);
  st->print_cr("- has_full_module_graph                     %d", _has_full_module_graph);
  st->print_cr("- has_aot_linked_classes                    %d", _has_aot_linked_classes);
}

bool FileMapInfo::validate_class_location() {
  assert(CDSConfig::is_using_archive(), "runtime only");

  AOTClassLocationConfig* config = header()->class_location_config();
  bool has_extra_module_paths = false;
  if (!config->validate(full_path(), header()->has_aot_linked_classes(), &has_extra_module_paths)) {
    if (PrintSharedArchiveAndExit) {
      AOTMetaspace::set_archive_loading_failed();
      return true;
    } else {
      return false;
    }
  }

  if (header()->has_full_module_graph() && has_extra_module_paths) {
    CDSConfig::stop_using_optimized_module_handling();
    AOTMetaspace::report_loading_error("optimized module handling: disabled because extra module path(s) are specified");
  }

  if (CDSConfig::is_dumping_dynamic_archive()) {
    // Only support dynamic dumping with the usage of the default CDS archive
    // or a simple base archive.
    // If the base layer archive contains additional path component besides
    // the runtime image and the -cp, dynamic dumping is disabled.
    if (config->num_boot_classpaths() > 0) {
      CDSConfig::disable_dumping_dynamic_archive();
      aot_log_warning(aot)(
        "Dynamic archiving is disabled because base layer archive has appended boot classpath");
    }
    if (config->num_module_paths() > 0) {
      if (has_extra_module_paths) {
        CDSConfig::disable_dumping_dynamic_archive();
        aot_log_warning(aot)(
          "Dynamic archiving is disabled because base layer archive has a different module path");
      }
    }
  }

#if INCLUDE_JVMTI
  if (_classpath_entries_for_jvmti != nullptr) {
    os::free(_classpath_entries_for_jvmti);
  }
  size_t sz = sizeof(ClassPathEntry*) * AOTClassLocationConfig::runtime()->length();
  _classpath_entries_for_jvmti = (ClassPathEntry**)os::malloc(sz, mtClass);
  memset((void*)_classpath_entries_for_jvmti, 0, sz);
#endif

  return true;
}

// A utility class for reading/validating the GenericCDSFileMapHeader portion of
// a CDS archive's header. The file header of all CDS archives with versions from
// CDS_GENERIC_HEADER_SUPPORTED_MIN_VERSION (12) are guaranteed to always start
// with GenericCDSFileMapHeader. This makes it possible to read important information
// from a CDS archive created by a different version of HotSpot, so that we can
// automatically regenerate the archive as necessary (JDK-8261455).
class FileHeaderHelper {
  int _fd;
  bool _is_valid;
  bool _is_static;
  GenericCDSFileMapHeader* _header;
  const char* _archive_name;
  const char* _base_archive_name;

public:
  FileHeaderHelper(const char* archive_name, bool is_static) {
    _fd = -1;
    _is_valid = false;
    _header = nullptr;
    _base_archive_name = nullptr;
    _archive_name = archive_name;
    _is_static = is_static;
  }

  ~FileHeaderHelper() {
    if (_header != nullptr) {
      FREE_C_HEAP_ARRAY(char, _header);
    }
    if (_fd != -1) {
      ::close(_fd);
    }
  }

  bool initialize() {
    assert(_archive_name != nullptr, "Archive name is null");
    _fd = os::open(_archive_name, O_RDONLY | O_BINARY, 0);
    if (_fd < 0) {
      AOTMetaspace::report_loading_error("Specified %s not found (%s)", CDSConfig::type_of_archive_being_loaded(), _archive_name);
      return false;
    }
    return initialize(_fd);
  }

  // for an already opened file, do not set _fd
  bool initialize(int fd) {
    assert(_archive_name != nullptr, "Archive name is null");
    assert(fd != -1, "Archive must be opened already");
    // First read the generic header so we know the exact size of the actual header.
    const char* file_type = CDSConfig::type_of_archive_being_loaded();
    GenericCDSFileMapHeader gen_header;
    size_t size = sizeof(GenericCDSFileMapHeader);
    os::lseek(fd, 0, SEEK_SET);
    size_t n = ::read(fd, (void*)&gen_header, (unsigned int)size);
    if (n != size) {
      aot_log_warning(aot)("Unable to read generic CDS file map header from %s", file_type);
      return false;
    }

    if (gen_header._magic != CDS_ARCHIVE_MAGIC &&
        gen_header._magic != CDS_DYNAMIC_ARCHIVE_MAGIC &&
        gen_header._magic != CDS_PREIMAGE_ARCHIVE_MAGIC) {
      aot_log_warning(aot)("The %s has a bad magic number: %#x", file_type, gen_header._magic);
      return false;
    }

    if (gen_header._version < CDS_GENERIC_HEADER_SUPPORTED_MIN_VERSION) {
      aot_log_warning(aot)("Cannot handle %s version 0x%x. Must be at least 0x%x.",
                       file_type, gen_header._version, CDS_GENERIC_HEADER_SUPPORTED_MIN_VERSION);
      return false;
    }

    if (gen_header._version !=  CURRENT_CDS_ARCHIVE_VERSION) {
      aot_log_warning(aot)("The %s version 0x%x does not match the required version 0x%x.",
                       file_type, gen_header._version, CURRENT_CDS_ARCHIVE_VERSION);
    }

    size_t filelen = os::lseek(fd, 0, SEEK_END);
    if (gen_header._header_size >= filelen) {
      aot_log_warning(aot)("Archive file header larger than archive file");
      return false;
    }

    // Read the actual header and perform more checks
    size = gen_header._header_size;
    _header = (GenericCDSFileMapHeader*)NEW_C_HEAP_ARRAY(char, size, mtInternal);
    os::lseek(fd, 0, SEEK_SET);
    n = ::read(fd, (void*)_header, (unsigned int)size);
    if (n != size) {
      aot_log_warning(aot)("Unable to read file map header from %s", file_type);
      return false;
    }

    if (!check_header_crc()) {
      return false;
    }

    if (!check_and_init_base_archive_name()) {
      return false;
    }

    // All fields in the GenericCDSFileMapHeader has been validated.
    _is_valid = true;
    return true;
  }

  GenericCDSFileMapHeader* get_generic_file_header() {
    assert(_header != nullptr && _is_valid, "must be a valid archive file");
    return _header;
  }

  const char* base_archive_name() {
    assert(_header != nullptr && _is_valid, "must be a valid archive file");
    return _base_archive_name;
  }

  bool is_static_archive() const {
    return _header->_magic == CDS_ARCHIVE_MAGIC;
  }

  bool is_dynamic_archive() const {
    return _header->_magic == CDS_DYNAMIC_ARCHIVE_MAGIC;
  }

  bool is_preimage_static_archive() const {
    return _header->_magic == CDS_PREIMAGE_ARCHIVE_MAGIC;
  }

 private:
  bool check_header_crc() const {
    if (VerifySharedSpaces) {
      FileMapHeader* header = (FileMapHeader*)_header;
      int actual_crc = header->compute_crc();
      if (actual_crc != header->crc()) {
        aot_log_info(aot)("_crc expected: %d", header->crc());
        aot_log_info(aot)("       actual: %d", actual_crc);
        aot_log_warning(aot)("Header checksum verification failed.");
        return false;
      }
    }
    return true;
  }

  bool check_and_init_base_archive_name() {
    unsigned int name_offset = _header->_base_archive_name_offset;
    unsigned int name_size   = _header->_base_archive_name_size;
    unsigned int header_size = _header->_header_size;

    if (name_offset + name_size < name_offset) {
      aot_log_warning(aot)("base_archive_name offset/size overflow: " UINT32_FORMAT "/" UINT32_FORMAT,
                                 name_offset, name_size);
      return false;
    }

    if (is_static_archive() || is_preimage_static_archive()) {
      if (name_offset != 0) {
        aot_log_warning(aot)("static shared archive must have zero _base_archive_name_offset");
        return false;
      }
      if (name_size != 0) {
        aot_log_warning(aot)("static shared archive must have zero _base_archive_name_size");
        return false;
      }
    } else {
      assert(is_dynamic_archive(), "must be");
      if ((name_size == 0 && name_offset != 0) ||
          (name_size != 0 && name_offset == 0)) {
        // If either is zero, both must be zero. This indicates that we are using the default base archive.
        aot_log_warning(aot)("Invalid base_archive_name offset/size: " UINT32_FORMAT "/" UINT32_FORMAT,
                                   name_offset, name_size);
        return false;
      }
      if (name_size > 0) {
        if (name_offset + name_size > header_size) {
          aot_log_warning(aot)("Invalid base_archive_name offset/size (out of range): "
                                     UINT32_FORMAT " + " UINT32_FORMAT " > " UINT32_FORMAT ,
                                     name_offset, name_size, header_size);
          return false;
        }
        const char* name = ((const char*)_header) + _header->_base_archive_name_offset;
        if (name[name_size - 1] != '\0' || strlen(name) != name_size - 1) {
          aot_log_warning(aot)("Base archive name is damaged");
          return false;
        }
        if (!os::file_exists(name)) {
          aot_log_warning(aot)("Base archive %s does not exist", name);
          return false;
        }
        _base_archive_name = name;
      }
    }

    return true;
  }
};

// Return value:
// false:
//      <archive_name> is not a valid archive. *base_archive_name is set to null.
// true && (*base_archive_name) == nullptr:
//      <archive_name> is a valid static archive.
// true && (*base_archive_name) != nullptr:
//      <archive_name> is a valid dynamic archive.
bool FileMapInfo::get_base_archive_name_from_header(const char* archive_name,
                                                    const char** base_archive_name) {
  FileHeaderHelper file_helper(archive_name, false);
  *base_archive_name = nullptr;

  if (!file_helper.initialize()) {
    return false;
  }
  GenericCDSFileMapHeader* header = file_helper.get_generic_file_header();
  switch (header->_magic) {
  case CDS_PREIMAGE_ARCHIVE_MAGIC:
    return false; // This is a binary config file, not a proper archive
  case CDS_DYNAMIC_ARCHIVE_MAGIC:
    break;
  default:
    assert(header->_magic == CDS_ARCHIVE_MAGIC, "must be");
    if (AutoCreateSharedArchive) {
     aot_log_warning(aot)("AutoCreateSharedArchive is ignored because %s is a static archive", archive_name);
    }
    return true;
  }

  const char* base = file_helper.base_archive_name();
  if (base == nullptr) {
    *base_archive_name = CDSConfig::default_archive_path();
  } else {
    *base_archive_name = os::strdup_check_oom(base);
  }

  return true;
}

bool FileMapInfo::is_preimage_static_archive(const char* file) {
  FileHeaderHelper file_helper(file, false);
  if (!file_helper.initialize()) {
    return false;
  }
  return file_helper.is_preimage_static_archive();
}

// Read the FileMapInfo information from the file.

bool FileMapInfo::init_from_file(int fd) {
  FileHeaderHelper file_helper(_full_path, _is_static);
  if (!file_helper.initialize(fd)) {
    aot_log_warning(aot)("Unable to read the file header.");
    return false;
  }
  GenericCDSFileMapHeader* gen_header = file_helper.get_generic_file_header();

  const char* file_type = CDSConfig::type_of_archive_being_loaded();
  if (_is_static) {
    if ((gen_header->_magic == CDS_ARCHIVE_MAGIC) ||
        (gen_header->_magic == CDS_PREIMAGE_ARCHIVE_MAGIC && CDSConfig::is_dumping_final_static_archive())) {
      // Good
    } else {
      if (CDSConfig::new_aot_flags_used()) {
        aot_log_warning(aot)("Not a valid %s (%s)", file_type, _full_path);
      } else {
        aot_log_warning(aot)("Not a base shared archive: %s", _full_path);
      }
      return false;
    }
  } else {
    if (gen_header->_magic != CDS_DYNAMIC_ARCHIVE_MAGIC) {
      aot_log_warning(aot)("Not a top shared archive: %s", _full_path);
      return false;
    }
  }

  _header = (FileMapHeader*)os::malloc(gen_header->_header_size, mtInternal);
  os::lseek(fd, 0, SEEK_SET); // reset to begin of the archive
  size_t size = gen_header->_header_size;
  size_t n = ::read(fd, (void*)_header, (unsigned int)size);
  if (n != size) {
    aot_log_warning(aot)("Failed to read file header from the top archive file\n");
    return false;
  }

  if (header()->version() != CURRENT_CDS_ARCHIVE_VERSION) {
    aot_log_info(aot)("_version expected: 0x%x", CURRENT_CDS_ARCHIVE_VERSION);
    aot_log_info(aot)("           actual: 0x%x", header()->version());
    aot_log_warning(aot)("The %s has the wrong version.", file_type);
    return false;
  }

  unsigned int base_offset = header()->base_archive_name_offset();
  unsigned int name_size = header()->base_archive_name_size();
  unsigned int header_size = header()->header_size();
  if (base_offset != 0 && name_size != 0) {
    if (header_size != base_offset + name_size) {
      aot_log_info(aot)("_header_size: " UINT32_FORMAT, header_size);
      aot_log_info(aot)("base_archive_name_size: " UINT32_FORMAT, header()->base_archive_name_size());
      aot_log_info(aot)("base_archive_name_offset: " UINT32_FORMAT, header()->base_archive_name_offset());
      aot_log_warning(aot)("The %s has an incorrect header size.", file_type);
      return false;
    }
  }

  const char* actual_ident = header()->jvm_ident();

  if (actual_ident[JVM_IDENT_MAX-1] != 0) {
    aot_log_warning(aot)("JVM version identifier is corrupted.");
    return false;
  }

  char expected_ident[JVM_IDENT_MAX];
  get_header_version(expected_ident);
  if (strncmp(actual_ident, expected_ident, JVM_IDENT_MAX-1) != 0) {
    aot_log_info(aot)("_jvm_ident expected: %s", expected_ident);
    aot_log_info(aot)("             actual: %s", actual_ident);
    aot_log_warning(aot)("The %s was created by a different"
                  " version or build of HotSpot", file_type);
    return false;
  }

  _file_offset = header()->header_size(); // accounts for the size of _base_archive_name

  size_t len = os::lseek(fd, 0, SEEK_END);

  for (int i = 0; i < AOTMetaspace::n_regions; i++) {
    FileMapRegion* r = region_at(i);
    if (r->file_offset() > len || len - r->file_offset() < r->used()) {
      aot_log_warning(aot)("The %s has been truncated.", file_type);
      return false;
    }
  }

  return true;
}

void FileMapInfo::seek_to_position(size_t pos) {
  if (os::lseek(_fd, (long)pos, SEEK_SET) < 0) {
    aot_log_error(aot)("Unable to seek to position %zu", pos);
    AOTMetaspace::unrecoverable_loading_error();
  }
}

// Read the FileMapInfo information from the file.
bool FileMapInfo::open_for_read() {
  if (_file_open) {
    return true;
  }
  const char* file_type = CDSConfig::type_of_archive_being_loaded();
  const char* info = CDSConfig::is_dumping_final_static_archive() ?
    "AOTConfiguration file " : "";
  aot_log_info(aot)("trying to map %s%s", info, _full_path);
  int fd = os::open(_full_path, O_RDONLY | O_BINARY, 0);
  if (fd < 0) {
    if (errno == ENOENT) {
      aot_log_info(aot)("Specified %s not found (%s)", file_type, _full_path);
    } else {
      aot_log_warning(aot)("Failed to open %s (%s)", file_type,
                    os::strerror(errno));
    }
    return false;
  } else {
    aot_log_info(aot)("Opened %s %s.", file_type, _full_path);
  }

  _fd = fd;
  _file_open = true;
  return true;
}

// Write the FileMapInfo information to the file.

void FileMapInfo::open_as_output() {
  if (CDSConfig::new_aot_flags_used()) {
    if (CDSConfig::is_dumping_preimage_static_archive()) {
      log_info(aot)("Writing binary AOTConfiguration file: %s",  _full_path);
    } else {
      log_info(aot)("Writing AOTCache file: %s",  _full_path);
    }
  } else {
    aot_log_info(aot)("Dumping shared data to file: %s", _full_path);
  }

#ifdef _WINDOWS  // On Windows, need WRITE permission to remove the file.
  chmod(_full_path, _S_IREAD | _S_IWRITE);
#endif

  // Use remove() to delete the existing file because, on Unix, this will
  // allow processes that have it open continued access to the file.
  remove(_full_path);
  int fd = os::open(_full_path, O_RDWR | O_CREAT | O_TRUNC | O_BINARY, 0666);
  if (fd < 0) {
    aot_log_error(aot)("Unable to create %s %s: (%s).", CDSConfig::type_of_archive_being_written(), _full_path,
                   os::strerror(errno));
    AOTMetaspace::writing_error();
    return;
  }
  _fd = fd;
  _file_open = true;

  // Seek past the header. We will write the header after all regions are written
  // and their CRCs computed.
  size_t header_bytes = header()->header_size();

  header_bytes = align_up(header_bytes, AOTMetaspace::core_region_alignment());
  _file_offset = header_bytes;
  seek_to_position(_file_offset);
}

// Write the header to the file, seek to the next allocation boundary.

void FileMapInfo::write_header() {
  _file_offset = 0;
  seek_to_position(_file_offset);
  assert(is_file_position_aligned(), "must be");
  write_bytes(header(), header()->header_size());
}

size_t FileMapRegion::used_aligned() const {
  return align_up(used(), AOTMetaspace::core_region_alignment());
}

void FileMapRegion::init(int region_index, size_t mapping_offset, size_t size, bool read_only,
                         bool allow_exec, int crc) {
  _is_heap_region = HeapShared::is_heap_region(region_index);
  _is_bitmap_region = (region_index == AOTMetaspace::bm);
  _mapping_offset = mapping_offset;
  _used = size;
  _read_only = read_only;
  _allow_exec = allow_exec;
  _crc = crc;
  _mapped_from_file = false;
  _mapped_base = nullptr;
  _in_reserved_space = false;
}

void FileMapRegion::init_oopmap(size_t offset, size_t size_in_bits) {
  _oopmap_offset = offset;
  _oopmap_size_in_bits = size_in_bits;
}

void FileMapRegion::init_ptrmap(size_t offset, size_t size_in_bits) {
  _ptrmap_offset = offset;
  _ptrmap_size_in_bits = size_in_bits;
}

bool FileMapRegion::check_region_crc(char* base) const {
  // This function should be called after the region has been properly
  // loaded into memory via FileMapInfo::map_region() or FileMapInfo::read_region().
  // I.e., this->mapped_base() must be valid.
  size_t sz = used();
  if (sz == 0) {
    return true;
  }

  assert(base != nullptr, "must be initialized");
  int crc = ClassLoader::crc32(0, base, (jint)sz);
  if (crc != this->crc()) {
    aot_log_warning(aot)("Checksum verification failed.");
    return false;
  }
  return true;
}

static const char* region_name(int region_index) {
  static const char* names[] = {
    "rw", "ro", "bm", "hp", "ac"
  };
  const int num_regions = sizeof(names)/sizeof(names[0]);
  assert(0 <= region_index && region_index < num_regions, "sanity");

  return names[region_index];
}

BitMapView FileMapInfo::bitmap_view(int region_index, bool is_oopmap) {
  FileMapRegion* r = region_at(region_index);
  char* bitmap_base = is_static() ? FileMapInfo::current_info()->map_bitmap_region() : FileMapInfo::dynamic_info()->map_bitmap_region();
  bitmap_base += is_oopmap ? r->oopmap_offset() : r->ptrmap_offset();
  size_t size_in_bits = is_oopmap ? r->oopmap_size_in_bits() : r->ptrmap_size_in_bits();

  aot_log_debug(aot, reloc)("mapped %s relocation %smap @ " INTPTR_FORMAT " (%zu bits)",
                        region_name(region_index), is_oopmap ? "oop" : "ptr",
                        p2i(bitmap_base), size_in_bits);

  return BitMapView((BitMap::bm_word_t*)(bitmap_base), size_in_bits);
}

BitMapView FileMapInfo::oopmap_view(int region_index) {
    return bitmap_view(region_index, /*is_oopmap*/true);
  }

BitMapView FileMapInfo::ptrmap_view(int region_index) {
  return bitmap_view(region_index, /*is_oopmap*/false);
}

void FileMapRegion::print(outputStream* st, int region_index) {
  st->print_cr("============ region ============= %d \"%s\"", region_index, region_name(region_index));
  st->print_cr("- crc:                            0x%08x", _crc);
  st->print_cr("- read_only:                      %d", _read_only);
  st->print_cr("- allow_exec:                     %d", _allow_exec);
  st->print_cr("- is_heap_region:                 %d", _is_heap_region);
  st->print_cr("- is_bitmap_region:               %d", _is_bitmap_region);
  st->print_cr("- mapped_from_file:               %d", _mapped_from_file);
  st->print_cr("- file_offset:                    0x%zx", _file_offset);
  st->print_cr("- mapping_offset:                 0x%zx", _mapping_offset);
  st->print_cr("- used:                           %zu", _used);
  st->print_cr("- oopmap_offset:                  0x%zx", _oopmap_offset);
  st->print_cr("- oopmap_size_in_bits:            %zu", _oopmap_size_in_bits);
  st->print_cr("- ptrmap_offset:                  0x%zx", _ptrmap_offset);
  st->print_cr("- ptrmap_size_in_bits:            %zu", _ptrmap_size_in_bits);
  st->print_cr("- mapped_base:                    " INTPTR_FORMAT, p2i(_mapped_base));
}

void FileMapInfo::write_region(int region, char* base, size_t size,
                               bool read_only, bool allow_exec) {
  assert(CDSConfig::is_dumping_archive(), "sanity");

  FileMapRegion* r = region_at(region);
  char* requested_base;
  size_t mapping_offset = 0;

  if (region == AOTMetaspace::bm) {
    requested_base = nullptr; // always null for bm region
  } else if (size == 0) {
    // This is an unused region (e.g., a heap region when !INCLUDE_CDS_JAVA_HEAP)
    requested_base = nullptr;
  } else if (HeapShared::is_heap_region(region)) {
    assert(CDSConfig::is_dumping_heap(), "sanity");
#if INCLUDE_CDS_JAVA_HEAP
    assert(!CDSConfig::is_dumping_dynamic_archive(), "must be");
<<<<<<< HEAD
    requested_base = (char*)ArchiveHeapWriter::requested_address();
    if (UseCompressedOops) {
      mapping_offset = (size_t)((address)requested_base - ArchiveHeapWriter::narrow_oop_base());
      assert((mapping_offset >> CompressedOops::shift()) << CompressedOops::shift() == mapping_offset, "must be");
=======
    if (HeapShared::is_writing_mapping_mode()) {
      requested_base = (char*)AOTMappedHeapWriter::requested_address();
      if (UseCompressedOops) {
        mapping_offset = (size_t)((address)requested_base - CompressedOops::base());
        assert((mapping_offset >> CompressedOops::shift()) << CompressedOops::shift() == mapping_offset, "must be");
      }
>>>>>>> 7733632f
    } else {
      requested_base = nullptr;
    }
#endif // INCLUDE_CDS_JAVA_HEAP
  } else {
    char* requested_SharedBaseAddress = (char*)AOTMetaspace::requested_base_address();
    requested_base = ArchiveBuilder::current()->to_requested(base);
    assert(requested_base >= requested_SharedBaseAddress, "must be");
    mapping_offset = requested_base - requested_SharedBaseAddress;
  }

  r->set_file_offset(_file_offset);
  int crc = ClassLoader::crc32(0, base, (jint)size);
  if (size > 0) {
    aot_log_info(aot)("Shared file region (%s) %d: %8zu"
                   " bytes, addr " INTPTR_FORMAT " file offset 0x%08" PRIxPTR
                   " crc 0x%08x",
                   region_name(region), region, size, p2i(requested_base), _file_offset, crc);
  } else {
    aot_log_info(aot)("Shared file region (%s) %d: %8zu"
                   " bytes", region_name(region), region, size);
  }

  r->init(region, mapping_offset, size, read_only, allow_exec, crc);

  if (base != nullptr) {
    write_bytes_aligned(base, size);
  }
}

static size_t write_bitmap(const CHeapBitMap* map, char* output, size_t offset) {
  size_t size_in_bytes = map->size_in_bytes();
  map->write_to((BitMap::bm_word_t*)(output + offset), size_in_bytes);
  return offset + size_in_bytes;
}

// The sorting code groups the objects with non-null oop/ptrs together.
// Relevant bitmaps then have lots of leading and trailing zeros, which
// we do not have to store.
size_t FileMapInfo::remove_bitmap_zeros(CHeapBitMap* map) {
  BitMap::idx_t first_set = map->find_first_set_bit(0);
  BitMap::idx_t last_set  = map->find_last_set_bit(0);
  size_t old_size = map->size();

  // Slice and resize bitmap
  map->truncate(first_set, last_set + 1);

  assert(map->at(0), "First bit should be set");
  assert(map->at(map->size() - 1), "Last bit should be set");
  assert(map->size() <= old_size, "sanity");

  return first_set;
}

char* FileMapInfo::write_bitmap_region(CHeapBitMap* rw_ptrmap,
                                       CHeapBitMap* ro_ptrmap,
                                       ArchiveMappedHeapInfo* mapped_heap_info,
                                       ArchiveStreamedHeapInfo* streamed_heap_info,
                                       size_t &size_in_bytes) {
  size_t removed_rw_leading_zeros = remove_bitmap_zeros(rw_ptrmap);
  size_t removed_ro_leading_zeros = remove_bitmap_zeros(ro_ptrmap);
  header()->set_rw_ptrmap_start_pos(removed_rw_leading_zeros);
  header()->set_ro_ptrmap_start_pos(removed_ro_leading_zeros);
  size_in_bytes = rw_ptrmap->size_in_bytes() + ro_ptrmap->size_in_bytes();

  if (mapped_heap_info != nullptr && mapped_heap_info->is_used()) {
    // Remove leading and trailing zeros
    assert(HeapShared::is_writing_mapping_mode(), "unexpected dumping mode");
    size_t removed_oop_leading_zeros = remove_bitmap_zeros(mapped_heap_info->oopmap());
    size_t removed_ptr_leading_zeros = remove_bitmap_zeros(mapped_heap_info->ptrmap());
    mapped_heap_info->set_oopmap_start_pos(removed_oop_leading_zeros);
    mapped_heap_info->set_ptrmap_start_pos(removed_ptr_leading_zeros);

    size_in_bytes += mapped_heap_info->oopmap()->size_in_bytes();
    size_in_bytes += mapped_heap_info->ptrmap()->size_in_bytes();
  } else if (streamed_heap_info != nullptr && streamed_heap_info->is_used()) {
    assert(HeapShared::is_writing_streaming_mode(), "unexpected dumping mode");

    size_in_bytes += streamed_heap_info->oopmap()->size_in_bytes();
  }

  // The bitmap region contains up to 4 parts:
  // rw_ptrmap:                  metaspace pointers inside the read-write region
  // ro_ptrmap:                  metaspace pointers inside the read-only region
  // *_heap_info->oopmap():      Java oop pointers in the heap region
  // mapped_heap_info->ptrmap(): metaspace pointers in the heap region
  char* buffer = NEW_C_HEAP_ARRAY(char, size_in_bytes, mtClassShared);
  size_t written = 0;

  region_at(AOTMetaspace::rw)->init_ptrmap(0, rw_ptrmap->size());
  written = write_bitmap(rw_ptrmap, buffer, written);

  region_at(AOTMetaspace::ro)->init_ptrmap(written, ro_ptrmap->size());
  written = write_bitmap(ro_ptrmap, buffer, written);

  if (mapped_heap_info != nullptr && mapped_heap_info->is_used()) {
    assert(HeapShared::is_writing_mapping_mode(), "unexpected dumping mode");
    FileMapRegion* r = region_at(AOTMetaspace::hp);

    r->init_oopmap(written, mapped_heap_info->oopmap()->size());
    written = write_bitmap(mapped_heap_info->oopmap(), buffer, written);

    r->init_ptrmap(written, mapped_heap_info->ptrmap()->size());
    written = write_bitmap(mapped_heap_info->ptrmap(), buffer, written);
  } else if (streamed_heap_info != nullptr && streamed_heap_info->is_used()) {
    assert(HeapShared::is_writing_streaming_mode(), "unexpected dumping mode");
    FileMapRegion* r = region_at(AOTMetaspace::hp);

    r->init_oopmap(written, streamed_heap_info->oopmap()->size());
    written = write_bitmap(streamed_heap_info->oopmap(), buffer, written);
  }

  write_region(AOTMetaspace::bm, (char*)buffer, size_in_bytes, /*read_only=*/true, /*allow_exec=*/false);
  return buffer;
}

#if INCLUDE_CDS_JAVA_HEAP
size_t FileMapInfo::write_mapped_heap_region(ArchiveMappedHeapInfo* heap_info) {
  char* buffer_start = heap_info->buffer_start();
  size_t buffer_size = heap_info->buffer_byte_size();
  write_region(AOTMetaspace::hp, buffer_start, buffer_size, false, false);
  header()->set_mapped_heap_header(heap_info->create_header());
  return buffer_size;
}

size_t FileMapInfo::write_streamed_heap_region(ArchiveStreamedHeapInfo* heap_info) {
  char* buffer_start = heap_info->buffer_start();
  size_t buffer_size = heap_info->buffer_byte_size();
  write_region(AOTMetaspace::hp, buffer_start, buffer_size, true, false);
  header()->set_streamed_heap_header(heap_info->create_header());
  return buffer_size;
}
#endif // INCLUDE_CDS_JAVA_HEAP

// Dump bytes to file -- at the current file position.

void FileMapInfo::write_bytes(const void* buffer, size_t nbytes) {
  assert(_file_open, "must be");
  if (!os::write(_fd, buffer, nbytes)) {
    // If the shared archive is corrupted, close it and remove it.
    close();
    remove(_full_path);

    if (CDSConfig::is_dumping_preimage_static_archive()) {
      AOTMetaspace::writing_error("Unable to write to AOT configuration file.");
    } else if (CDSConfig::new_aot_flags_used()) {
      AOTMetaspace::writing_error("Unable to write to AOT cache.");
    } else {
      AOTMetaspace::writing_error("Unable to write to shared archive.");
    }
  }
  _file_offset += nbytes;
}

bool FileMapInfo::is_file_position_aligned() const {
  return _file_offset == align_up(_file_offset,
                                  AOTMetaspace::core_region_alignment());
}

// Align file position to an allocation unit boundary.

void FileMapInfo::align_file_position() {
  assert(_file_open, "must be");
  size_t new_file_offset = align_up(_file_offset,
                                    AOTMetaspace::core_region_alignment());
  if (new_file_offset != _file_offset) {
    _file_offset = new_file_offset;
    // Seek one byte back from the target and write a byte to insure
    // that the written file is the correct length.
    _file_offset -= 1;
    seek_to_position(_file_offset);
    char zero = 0;
    write_bytes(&zero, 1);
  }
}


// Dump bytes to file -- at the current file position.

void FileMapInfo::write_bytes_aligned(const void* buffer, size_t nbytes) {
  align_file_position();
  write_bytes(buffer, nbytes);
  align_file_position();
}

// Close the shared archive file.  This does NOT unmap mapped regions.

void FileMapInfo::close() {
  if (_file_open) {
    if (::close(_fd) < 0) {
      AOTMetaspace::unrecoverable_loading_error("Unable to close the shared archive file.");
    }
    _file_open = false;
    _fd = -1;
  }
}

/*
 * Same as os::map_memory() but also pretouches if AlwaysPreTouch is enabled.
 */
static char* map_memory(int fd, const char* file_name, size_t file_offset,
                        char* addr, size_t bytes, bool read_only,
                        bool allow_exec, MemTag mem_tag) {
  char* mem = os::map_memory(fd, file_name, file_offset, addr, bytes,
                             mem_tag, AlwaysPreTouch ? false : read_only,
                             allow_exec);
  if (mem != nullptr && AlwaysPreTouch) {
    os::pretouch_memory(mem, mem + bytes);
  }
  return mem;
}

char* FileMapInfo::map_heap_region(FileMapRegion* r, char* addr, size_t bytes) {
  return ::map_memory(_fd,
                    _full_path,
                    r->file_offset(),
                    addr,
                    bytes,
                    r->read_only(),
                    r->allow_exec(),
                    mtJavaHeap);
}

// JVM/TI RedefineClasses() support:
// Remap the shared readonly space to shared readwrite, private.
bool FileMapInfo::remap_shared_readonly_as_readwrite() {
  int idx = AOTMetaspace::ro;
  FileMapRegion* r = region_at(idx);
  if (!r->read_only()) {
    // the space is already readwrite so we are done
    return true;
  }
  size_t size = r->used_aligned();
  if (!open_for_read()) {
    return false;
  }
  char *addr = r->mapped_base();
  // This path should not be reached for Windows; see JDK-8222379.
  assert(WINDOWS_ONLY(false) NOT_WINDOWS(true), "Don't call on Windows");
  // Replace old mapping with new one that is writable.
  char *base = os::map_memory(_fd, _full_path, r->file_offset(),
                              addr, size, mtNone, false /* !read_only */,
                              r->allow_exec());
  close();
  // These have to be errors because the shared region is now unmapped.
  if (base == nullptr) {
    aot_log_error(aot)("Unable to remap shared readonly space (errno=%d).", errno);
    vm_exit(1);
  }
  if (base != addr) {
    aot_log_error(aot)("Unable to remap shared readonly space (errno=%d).", errno);
    vm_exit(1);
  }
  r->set_read_only(false);
  return true;
}

// Memory map a region in the address space.
static const char* shared_region_name[] = { "ReadWrite", "ReadOnly", "Bitmap", "Heap", "Code" };

MapArchiveResult FileMapInfo::map_regions(int regions[], int num_regions, char* mapped_base_address, ReservedSpace rs) {
  DEBUG_ONLY(FileMapRegion* last_region = nullptr);
  intx addr_delta = mapped_base_address - header()->requested_base_address();

  // Make sure we don't attempt to use header()->mapped_base_address() unless
  // it's been successfully mapped.
  DEBUG_ONLY(header()->set_mapped_base_address((char*)(uintptr_t)0xdeadbeef);)

  for (int i = 0; i < num_regions; i++) {
    int idx = regions[i];
    MapArchiveResult result = map_region(idx, addr_delta, mapped_base_address, rs);
    if (result != MAP_ARCHIVE_SUCCESS) {
      return result;
    }
    FileMapRegion* r = region_at(idx);
    DEBUG_ONLY(if (last_region != nullptr) {
        // Ensure that the OS won't be able to allocate new memory spaces between any mapped
        // regions, or else it would mess up the simple comparison in MetaspaceObj::in_aot_cache().
        assert(r->mapped_base() == last_region->mapped_end(), "must have no gaps");
      }
      last_region = r;)
    aot_log_info(aot)("Mapped %s region #%d at base " INTPTR_FORMAT " top " INTPTR_FORMAT " (%s)", is_static() ? "static " : "dynamic",
                  idx, p2i(r->mapped_base()), p2i(r->mapped_end()),
                  shared_region_name[idx]);

  }

  header()->set_mapped_base_address(header()->requested_base_address() + addr_delta);
  if (addr_delta != 0 && !relocate_pointers_in_core_regions(addr_delta)) {
    return MAP_ARCHIVE_OTHER_FAILURE;
  }

  return MAP_ARCHIVE_SUCCESS;
}

bool FileMapInfo::read_region(int i, char* base, size_t size, bool do_commit) {
  FileMapRegion* r = region_at(i);
  if (do_commit) {
    aot_log_info(aot)("Commit %s region #%d at base " INTPTR_FORMAT " top " INTPTR_FORMAT " (%s)%s",
                  is_static() ? "static " : "dynamic", i, p2i(base), p2i(base + size),
                  shared_region_name[i], r->allow_exec() ? " exec" : "");
    if (!os::commit_memory(base, size, r->allow_exec())) {
      aot_log_error(aot)("Failed to commit %s region #%d (%s)", is_static() ? "static " : "dynamic",
                     i, shared_region_name[i]);
      return false;
    }
  }
  if (os::lseek(_fd, (long)r->file_offset(), SEEK_SET) != (int)r->file_offset() ||
      read_bytes(base, size) != size) {
    return false;
  }

  if (VerifySharedSpaces && !r->check_region_crc(base)) {
    return false;
  }

  r->set_mapped_from_file(false);
  r->set_mapped_base(base);

  return true;
}

MapArchiveResult FileMapInfo::map_region(int i, intx addr_delta, char* mapped_base_address, ReservedSpace rs) {
  assert(!HeapShared::is_heap_region(i), "sanity");
  FileMapRegion* r = region_at(i);
  size_t size = r->used_aligned();
  char *requested_addr = mapped_base_address + r->mapping_offset();
  assert(!is_mapped(), "must be not mapped yet");
  assert(requested_addr != nullptr, "must be specified");

  r->set_mapped_from_file(false);
  r->set_in_reserved_space(false);

  if (AOTMetaspace::use_windows_memory_mapping()) {
    // Windows cannot remap read-only shared memory to read-write when required for
    // RedefineClasses, which is also used by JFR.  Always map windows regions as RW.
    r->set_read_only(false);
  } else if (JvmtiExport::can_modify_any_class() || JvmtiExport::can_walk_any_space() ||
             Arguments::has_jfr_option()) {
    // If a tool agent is in use (debugging enabled), or JFR, we must map the address space RW
    r->set_read_only(false);
  } else if (addr_delta != 0) {
    r->set_read_only(false); // Need to patch the pointers
  }

  if (AOTMetaspace::use_windows_memory_mapping() && rs.is_reserved()) {
    // This is the second time we try to map the archive(s). We have already created a ReservedSpace
    // that covers all the FileMapRegions to ensure all regions can be mapped. However, Windows
    // can't mmap into a ReservedSpace, so we just ::read() the data. We're going to patch all the
    // regions anyway, so there's no benefit for mmap anyway.
    if (!read_region(i, requested_addr, size, /* do_commit = */ true)) {
      AOTMetaspace::report_loading_error("Failed to read %s shared space into reserved space at " INTPTR_FORMAT,
                                            shared_region_name[i], p2i(requested_addr));
      return MAP_ARCHIVE_OTHER_FAILURE; // oom or I/O error.
    } else {
      assert(r->mapped_base() != nullptr, "must be initialized");
    }
  } else {
    // Note that this may either be a "fresh" mapping into unreserved address
    // space (Windows, first mapping attempt), or a mapping into pre-reserved
    // space (Posix). See also comment in AOTMetaspace::map_archives().
    char* base = map_memory(_fd, _full_path, r->file_offset(),
                            requested_addr, size, r->read_only(),
                            r->allow_exec(), mtClassShared);
    if (base != requested_addr) {
      AOTMetaspace::report_loading_error("Unable to map %s shared space at " INTPTR_FORMAT,
                                            shared_region_name[i], p2i(requested_addr));
      _memory_mapping_failed = true;
      return MAP_ARCHIVE_MMAP_FAILURE;
    }

    if (VerifySharedSpaces && !r->check_region_crc(requested_addr)) {
      return MAP_ARCHIVE_OTHER_FAILURE;
    }

    r->set_mapped_from_file(true);
    r->set_mapped_base(requested_addr);
  }

  if (rs.is_reserved()) {
    char* mapped_base = r->mapped_base();
    assert(rs.base() <= mapped_base && mapped_base + size <= rs.end(),
           PTR_FORMAT " <= " PTR_FORMAT " < " PTR_FORMAT " <= " PTR_FORMAT,
           p2i(rs.base()), p2i(mapped_base), p2i(mapped_base + size), p2i(rs.end()));
    r->set_in_reserved_space(rs.is_reserved());
  }
  return MAP_ARCHIVE_SUCCESS;
}

// The return value is the location of the archive relocation bitmap.
char* FileMapInfo::map_auxiliary_region(int region_index, bool read_only) {
  FileMapRegion* r = region_at(region_index);
  if (r->mapped_base() != nullptr) {
    return r->mapped_base();
  }
  const char* region_name = shared_region_name[region_index];
  bool allow_exec = false;
  char* requested_addr = nullptr; // allow OS to pick any location
  char* mapped_base = map_memory(_fd, _full_path, r->file_offset(),
                                 requested_addr, r->used_aligned(), read_only, allow_exec, mtClassShared);
  if (mapped_base == nullptr) {
    AOTMetaspace::report_loading_error("failed to map %d region", region_index);
    return nullptr;
  }

  if (VerifySharedSpaces && !r->check_region_crc(mapped_base)) {
    aot_log_error(aot)("region %d CRC error", region_index);
    if (!os::unmap_memory(mapped_base, r->used_aligned())) {
      fatal("os::unmap_memory of region %d failed", region_index);
    }
    return nullptr;
  }

  r->set_mapped_from_file(true);
  r->set_mapped_base(mapped_base);
  aot_log_info(aot)("Mapped %s region #%d at base %zu top %zu (%s)",
                is_static() ? "static " : "dynamic",
                region_index, p2i(r->mapped_base()), p2i(r->mapped_end()),
                region_name);
  return mapped_base;
}

char* FileMapInfo::map_bitmap_region() {
  return map_auxiliary_region(AOTMetaspace::bm, false);
}

bool FileMapInfo::map_aot_code_region(ReservedSpace rs) {
  FileMapRegion* r = region_at(AOTMetaspace::ac);
  assert(r->used() > 0 && r->used_aligned() == rs.size(), "must be");

  char* requested_base = rs.base();
  assert(requested_base != nullptr, "should be inside code cache");

  char* mapped_base;
  if (AOTMetaspace::use_windows_memory_mapping()) {
    if (!read_region(AOTMetaspace::ac, requested_base, r->used_aligned(), /* do_commit = */ true)) {
      AOTMetaspace::report_loading_error("Failed to read aot code shared space into reserved space at " INTPTR_FORMAT,
                                            p2i(requested_base));
      return false;
    }
    mapped_base = requested_base;
  } else {
    // We do not execute in-place in the AOT code region.
    // AOT code is copied to the CodeCache for execution.
    bool read_only = false, allow_exec = false;
    mapped_base = map_memory(_fd, _full_path, r->file_offset(),
                             requested_base, r->used_aligned(), read_only, allow_exec, mtClassShared);
  }
  if (mapped_base == nullptr) {
    AOTMetaspace::report_loading_error("failed to map aot code region");
    return false;
  } else {
    assert(mapped_base == requested_base, "must be");
    r->set_mapped_from_file(true);
    r->set_mapped_base(mapped_base);
    aot_log_info(aot)("Mapped static  region #%d at base " INTPTR_FORMAT " top " INTPTR_FORMAT " (%s)",
                  AOTMetaspace::ac, p2i(r->mapped_base()), p2i(r->mapped_end()),
                  shared_region_name[AOTMetaspace::ac]);
    return true;
  }
}

class SharedDataRelocationTask : public ArchiveWorkerTask {
private:
  BitMapView* const _rw_bm;
  BitMapView* const _ro_bm;
  SharedDataRelocator* const _rw_reloc;
  SharedDataRelocator* const _ro_reloc;

public:
  SharedDataRelocationTask(BitMapView* rw_bm, BitMapView* ro_bm, SharedDataRelocator* rw_reloc, SharedDataRelocator* ro_reloc) :
                           ArchiveWorkerTask("Shared Data Relocation"),
                           _rw_bm(rw_bm), _ro_bm(ro_bm), _rw_reloc(rw_reloc), _ro_reloc(ro_reloc) {}

  void work(int chunk, int max_chunks) override {
    work_on(chunk, max_chunks, _rw_bm, _rw_reloc);
    work_on(chunk, max_chunks, _ro_bm, _ro_reloc);
  }

  void work_on(int chunk, int max_chunks, BitMapView* bm, SharedDataRelocator* reloc) {
    BitMap::idx_t size  = bm->size();
    BitMap::idx_t start = MIN2(size, size * chunk / max_chunks);
    BitMap::idx_t end   = MIN2(size, size * (chunk + 1) / max_chunks);
    assert(end > start, "Sanity: no empty slices");
    bm->iterate(reloc, start, end);
  }
};

// This is called when we cannot map the archive at the requested[ base address (usually 0x800000000).
// We relocate all pointers in the 2 core regions (ro, rw).
bool FileMapInfo::relocate_pointers_in_core_regions(intx addr_delta) {
  aot_log_debug(aot, reloc)("runtime archive relocation start");
  char* bitmap_base = map_bitmap_region();

  if (bitmap_base == nullptr) {
    return false; // OOM, or CRC check failure
  } else {
    BitMapView rw_ptrmap = ptrmap_view(AOTMetaspace::rw);
    BitMapView ro_ptrmap = ptrmap_view(AOTMetaspace::ro);

    FileMapRegion* rw_region = first_core_region();
    FileMapRegion* ro_region = last_core_region();

    // Patch all pointers inside the RW region
    address rw_patch_base = (address)rw_region->mapped_base();
    address rw_patch_end  = (address)rw_region->mapped_end();

    // Patch all pointers inside the RO region
    address ro_patch_base = (address)ro_region->mapped_base();
    address ro_patch_end  = (address)ro_region->mapped_end();

    // the current value of the pointers to be patched must be within this
    // range (i.e., must be between the requested base address and the address of the current archive).
    // Note: top archive may point to objects in the base archive, but not the other way around.
    address valid_old_base = (address)header()->requested_base_address();
    address valid_old_end  = valid_old_base + mapping_end_offset();

    // after patching, the pointers must point inside this range
    // (the requested location of the archive, as mapped at runtime).
    address valid_new_base = (address)header()->mapped_base_address();
    address valid_new_end  = (address)mapped_end();

    SharedDataRelocator rw_patcher((address*)rw_patch_base + header()->rw_ptrmap_start_pos(), (address*)rw_patch_end, valid_old_base, valid_old_end,
                                valid_new_base, valid_new_end, addr_delta);
    SharedDataRelocator ro_patcher((address*)ro_patch_base + header()->ro_ptrmap_start_pos(), (address*)ro_patch_end, valid_old_base, valid_old_end,
                                valid_new_base, valid_new_end, addr_delta);

    if (AOTCacheParallelRelocation) {
      ArchiveWorkers workers;
      SharedDataRelocationTask task(&rw_ptrmap, &ro_ptrmap, &rw_patcher, &ro_patcher);
      workers.run_task(&task);
    } else {
      rw_ptrmap.iterate(&rw_patcher);
      ro_ptrmap.iterate(&ro_patcher);
    }

    // The AOTMetaspace::bm region will be unmapped in AOTMetaspace::initialize_shared_spaces().

    aot_log_debug(aot, reloc)("runtime archive relocation done");
    return true;
  }
}

size_t FileMapInfo::read_bytes(void* buffer, size_t count) {
  assert(_file_open, "Archive file is not open");
  size_t n = ::read(_fd, buffer, (unsigned int)count);
  if (n != count) {
    // Close the file if there's a problem reading it.
    close();
    return 0;
  }
  _file_offset += count;
  return count;
}

// Get the total size in bytes of a read only region
size_t FileMapInfo::readonly_total() {
  size_t total = 0;
  if (current_info() != nullptr) {
    FileMapRegion* r = FileMapInfo::current_info()->region_at(AOTMetaspace::ro);
    if (r->read_only()) total += r->used();
  }
  if (dynamic_info() != nullptr) {
    FileMapRegion* r = FileMapInfo::dynamic_info()->region_at(AOTMetaspace::ro);
    if (r->read_only()) total += r->used();
  }
  return total;
}

#if INCLUDE_CDS_JAVA_HEAP

bool FileMapInfo::has_heap_region() {
  return (region_at(AOTMetaspace::hp)->used() > 0);
}

static void on_heap_region_loading_error() {
  if (CDSConfig::is_using_aot_linked_classes()) {
    // It's too late to recover -- we have already committed to use the archived metaspace objects, but
    // the archived heap objects cannot be loaded, so we don't have the archived FMG to guarantee that
    // all AOT-linked classes are visible.
    //
    // We get here because the heap is too small. The app will fail anyway. So let's quit.
    aot_log_error(aot)("%s has aot-linked classes but the archived "
                       "heap objects cannot be loaded. Try increasing your heap size.",
                       CDSConfig::type_of_archive_being_loaded());
    AOTMetaspace::unrecoverable_loading_error();
  }
  CDSConfig::stop_using_full_module_graph();
}

void FileMapInfo::stream_heap_region() {
  assert(object_streaming_mode(), "This should only be done for the streaming approach");

  if (map_auxiliary_region(AOTMetaspace::hp, /*readonly=*/true) != nullptr) {
    HeapShared::initialize_streaming();
  } else {
    on_heap_region_loading_error();
  }
}

void FileMapInfo::map_or_load_heap_region() {
  assert(!object_streaming_mode(), "This should only be done for the mapping approach");
  bool success = false;

  if (AOTMappedHeapLoader::can_map()) {
    success = AOTMappedHeapLoader::map_heap_region(this);
  } else if (AOTMappedHeapLoader::can_load()) {
    success = AOTMappedHeapLoader::load_heap_region(this);
  }

  if (!success) {
    on_heap_region_loading_error();
  }
}

bool FileMapInfo::can_use_heap_region() {
  if (!has_heap_region()) {
    return false;
  }
  if (!object_streaming_mode() && !Universe::heap()->can_load_archived_objects() && !UseG1GC) {
    // Incompatible object format
    return false;
  }
  if (JvmtiExport::should_post_class_file_load_hook() && JvmtiExport::has_early_class_hook_env()) {
    ShouldNotReachHere(); // CDS should have been disabled.
    // The archived objects are mapped at JVM start-up, but we don't know if
    // j.l.String or j.l.Class might be replaced by the ClassFileLoadHook,
    // which would make the archived String or mirror objects invalid. Let's be safe and not
    // use the archived objects. These 2 classes are loaded during the JVMTI "early" stage.
    //
    // If JvmtiExport::has_early_class_hook_env() is false, the classes of some objects
    // in the archived subgraphs may be replaced by the ClassFileLoadHook. But that's OK
    // because we won't install an archived object subgraph if the klass of any of the
    // referenced objects are replaced. See HeapShared::initialize_from_archived_subgraph().
  }

  // We pre-compute narrow Klass IDs with the runtime mapping start intended to be the base, and a shift of
  // HeapShared::precomputed_narrow_klass_shift. We enforce this encoding at runtime (see
  // CompressedKlassPointers::initialize_for_given_encoding()). Therefore, the following assertions must
  // hold:
  address archive_narrow_klass_base = (address)header()->mapped_base_address();
  const int archive_narrow_klass_pointer_bits = header()->narrow_klass_pointer_bits();
  const int archive_narrow_klass_shift = header()->narrow_klass_shift();

  aot_log_info(aot)("CDS archive was created with max heap size = %zuM, and the following configuration:",
                max_heap_size()/M);

  aot_log_info(aot)("    narrow_klass_base at mapping start address, narrow_klass_pointer_bits = %d, narrow_klass_shift = %d",
                archive_narrow_klass_pointer_bits, archive_narrow_klass_shift);
  if (UseCompressedOops) {
    aot_log_info(aot)("    narrow_oop_mode = %d, narrow_oop_base = " PTR_FORMAT ", narrow_oop_shift = %d",
                      narrow_oop_mode(), p2i(narrow_oop_base()), narrow_oop_shift());
  }
  aot_log_info(aot)("The current max heap size = %zuM, G1HeapRegion::GrainBytes = %zu",
                MaxHeapSize/M, G1HeapRegion::GrainBytes);
  aot_log_info(aot)("    narrow_klass_base = " PTR_FORMAT ", arrow_klass_pointer_bits = %d, narrow_klass_shift = %d",
                p2i(CompressedKlassPointers::base()), CompressedKlassPointers::narrow_klass_pointer_bits(), CompressedKlassPointers::shift());
  if (UseCompressedOops) {
    aot_log_info(aot)("    narrow_oop_mode = %d, narrow_oop_base = " PTR_FORMAT ", narrow_oop_shift = %d",
                      CompressedOops::mode(), p2i(CompressedOops::base()), CompressedOops::shift());
  }
  if (!object_streaming_mode()) {
    aot_log_info(aot)("    heap range = [" PTR_FORMAT " - "  PTR_FORMAT "]",
                      UseCompressedOops ? p2i(CompressedOops::begin()) :
                      UseG1GC ? p2i((address)G1CollectedHeap::heap()->reserved().start()) : 0L,
                      UseCompressedOops ? p2i(CompressedOops::end()) :
                      UseG1GC ? p2i((address)G1CollectedHeap::heap()->reserved().end()) : 0L);
  }

  int err = 0;
  if ( archive_narrow_klass_base != CompressedKlassPointers::base() ||
       (err = 1, archive_narrow_klass_pointer_bits != CompressedKlassPointers::narrow_klass_pointer_bits()) ||
       (err = 2, archive_narrow_klass_shift != CompressedKlassPointers::shift()) ) {
    stringStream ss;
    switch (err) {
    case 0:
      ss.print("Unexpected encoding base encountered (" PTR_FORMAT ", expected " PTR_FORMAT ")",
               p2i(CompressedKlassPointers::base()), p2i(archive_narrow_klass_base));
      break;
    case 1:
      ss.print("Unexpected narrow Klass bit length encountered (%d, expected %d)",
               CompressedKlassPointers::narrow_klass_pointer_bits(), archive_narrow_klass_pointer_bits);
      break;
    case 2:
      ss.print("Unexpected narrow Klass shift encountered (%d, expected %d)",
               CompressedKlassPointers::shift(), archive_narrow_klass_shift);
      break;
    default:
      ShouldNotReachHere();
    };
    if (CDSConfig::new_aot_flags_used()) {
      LogTarget(Info, aot) lt;
      if (lt.is_enabled()) {
        LogStream ls(lt);
        ls.print_raw(ss.base());
        header()->print(&ls);
      }
    } else {
      LogTarget(Info, cds) lt;
      if (lt.is_enabled()) {
        LogStream ls(lt);
        ls.print_raw(ss.base());
        header()->print(&ls);
      }
    }
    assert(false, "%s", ss.base());
  }

  return true;
}

#endif // INCLUDE_CDS_JAVA_HEAP

// Unmap a memory region in the address space.

void FileMapInfo::unmap_regions(int regions[], int num_regions) {
  for (int r = 0; r < num_regions; r++) {
    int idx = regions[r];
    unmap_region(idx);
  }
}

void FileMapInfo::unmap_region(int i) {
  FileMapRegion* r = region_at(i);
  char* mapped_base = r->mapped_base();
  size_t size = r->used_aligned();

  if (mapped_base != nullptr) {
    if (size > 0 && r->mapped_from_file()) {
      aot_log_info(aot)("Unmapping region #%d at base " INTPTR_FORMAT " (%s)", i, p2i(mapped_base),
                    shared_region_name[i]);
      if (r->in_reserved_space()) {
        // This region was mapped inside a ReservedSpace. Its memory will be freed when the ReservedSpace
        // is released. Zero it so that we don't accidentally read its content.
        aot_log_info(aot)("Region #%d (%s) is in a reserved space, it will be freed when the space is released", i, shared_region_name[i]);
      } else {
        if (!os::unmap_memory(mapped_base, size)) {
          fatal("os::unmap_memory failed");
        }
      }
    }
    r->set_mapped_base(nullptr);
  }
}

void FileMapInfo::assert_mark(bool check) {
  if (!check) {
    AOTMetaspace::unrecoverable_loading_error("Mark mismatch while restoring from shared file.");
  }
}

FileMapInfo* FileMapInfo::_current_info = nullptr;
FileMapInfo* FileMapInfo::_dynamic_archive_info = nullptr;
bool FileMapInfo::_memory_mapping_failed = false;

// Open the shared archive file, read and validate the header
// information (version, boot classpath, etc.). If initialization
// fails, shared spaces are disabled and the file is closed.
//
// Validation of the archive is done in two steps:
//
// [1] validate_header() - done here.
// [2] validate_shared_path_table - this is done later, because the table is in the RO
//     region of the archive, which is not mapped yet.
bool FileMapInfo::open_as_input() {
  assert(CDSConfig::is_using_archive(), "UseSharedSpaces expected.");
  assert(Arguments::has_jimage(), "The shared archive file cannot be used with an exploded module build.");

  if (JvmtiExport::should_post_class_file_load_hook() && JvmtiExport::has_early_class_hook_env()) {
    // CDS assumes that no classes resolved in vmClasses::resolve_all()
    // are replaced at runtime by JVMTI ClassFileLoadHook. All of those classes are resolved
    // during the JVMTI "early" stage, so we can still use CDS if
    // JvmtiExport::has_early_class_hook_env() is false.
    AOTMetaspace::report_loading_error("CDS is disabled because early JVMTI ClassFileLoadHook is in use.");
    return false;
  }

  if (!open_for_read() || !init_from_file(_fd) || !validate_header()) {
    if (_is_static) {
      AOTMetaspace::report_loading_error("Loading static archive failed.");
      return false;
    } else {
      AOTMetaspace::report_loading_error("Loading dynamic archive failed.");
      if (AutoCreateSharedArchive) {
        CDSConfig::enable_dumping_dynamic_archive(_full_path);
      }
      return false;
    }
  }

  return true;
}

bool FileMapInfo::validate_aot_class_linking() {
  // These checks need to be done after FileMapInfo::initialize(), which gets called before Universe::heap()
  // is available.
  if (header()->has_aot_linked_classes()) {
    const char* archive_type = CDSConfig::type_of_archive_being_loaded();
    CDSConfig::set_has_aot_linked_classes(true);
    if (JvmtiExport::should_post_class_file_load_hook()) {
      aot_log_error(aot)("%s has aot-linked classes. It cannot be used when JVMTI ClassFileLoadHook is in use.",
                     archive_type);
      return false;
    }
    if (JvmtiExport::has_early_vmstart_env()) {
      aot_log_error(aot)("%s has aot-linked classes. It cannot be used when JVMTI early vm start is in use.",
                     archive_type);
      return false;
    }
    if (!CDSConfig::is_using_full_module_graph()) {
      aot_log_error(aot)("%s has aot-linked classes. It cannot be used when archived full module graph is not used.",
                     archive_type);
      return false;
    }

    const char* prop = Arguments::get_property("java.security.manager");
    if (prop != nullptr && strcmp(prop, "disallow") != 0) {
      aot_log_error(aot)("%s has aot-linked classes. It cannot be used with -Djava.security.manager=%s.",
                     archive_type, prop);
      return false;
    }

#if INCLUDE_JVMTI
    if (Arguments::has_jdwp_agent()) {
      aot_log_error(aot)("%s has aot-linked classes. It cannot be used with JDWP agent", archive_type);
      return false;
    }
#endif
  }

  return true;
}

// The 2 core spaces are RW->RO
FileMapRegion* FileMapInfo::first_core_region() const {
  return region_at(AOTMetaspace::rw);
}

FileMapRegion* FileMapInfo::last_core_region() const {
  return region_at(AOTMetaspace::ro);
}

void FileMapInfo::print(outputStream* st) const {
  header()->print(st);
  if (!is_static()) {
    dynamic_header()->print(st);
  }
}

void FileMapHeader::set_as_offset(char* p, size_t *offset) {
  *offset = ArchiveBuilder::current()->any_to_offset((address)p);
}

int FileMapHeader::compute_crc() {
  char* start = (char*)this;
  // start computing from the field after _header_size to end of base archive name.
  char* buf = (char*)&(_generic_header._header_size) + sizeof(_generic_header._header_size);
  size_t sz = header_size() - (buf - start);
  int crc = ClassLoader::crc32(0, buf, (jint)sz);
  return crc;
}

// This function should only be called during run time with UseSharedSpaces enabled.
bool FileMapHeader::validate() {
  const char* file_type = CDSConfig::type_of_archive_being_loaded();
  if (_obj_alignment != ObjectAlignmentInBytes) {
    AOTMetaspace::report_loading_error("The %s's ObjectAlignmentInBytes of %d"
                                          " does not equal the current ObjectAlignmentInBytes of %d.",
                                          file_type, _obj_alignment, ObjectAlignmentInBytes);
    return false;
  }
  if (_compact_strings != CompactStrings) {
    AOTMetaspace::report_loading_error("The %s's CompactStrings setting (%s)"
                                          " does not equal the current CompactStrings setting (%s).", file_type,
                                          _compact_strings ? "enabled" : "disabled",
                                          CompactStrings   ? "enabled" : "disabled");
    return false;
  }
  bool jvmci_compiler_is_enabled = CompilerConfig::is_jvmci_compiler_enabled();
  CompilerType compiler_type = CompilerConfig::compiler_type();
  CompilerType archive_compiler_type = CompilerType(_compiler_type);
  // JVMCI compiler does different type profiling settigns and generate
  // different code. We can't use archive which was produced
  // without it and reverse.
  // Only allow mix when JIT compilation is disabled.
  // Interpreter is used by default when dumping archive.
  bool intepreter_is_used = (archive_compiler_type == CompilerType::compiler_none) ||
                            (compiler_type == CompilerType::compiler_none);
  if (!intepreter_is_used &&
      jvmci_compiler_is_enabled != (archive_compiler_type == CompilerType::compiler_jvmci)) {
    AOTMetaspace::report_loading_error("The %s's JIT compiler setting (%s)"
                                          " does not equal the current setting (%s).", file_type,
                                          compilertype2name(archive_compiler_type), compilertype2name(compiler_type));
    return false;
  }
  if (TrainingData::have_data()) {
    if (_type_profile_level != TypeProfileLevel) {
      AOTMetaspace::report_loading_error("The %s's TypeProfileLevel setting (%d)"
                                            " does not equal the current TypeProfileLevel setting (%d).", file_type,
                                            _type_profile_level, TypeProfileLevel);
      return false;
    }
    if (_type_profile_args_limit != TypeProfileArgsLimit) {
      AOTMetaspace::report_loading_error("The %s's TypeProfileArgsLimit setting (%d)"
                                            " does not equal the current TypeProfileArgsLimit setting (%d).", file_type,
                                            _type_profile_args_limit, TypeProfileArgsLimit);
      return false;
    }
    if (_type_profile_parms_limit != TypeProfileParmsLimit) {
      AOTMetaspace::report_loading_error("The %s's TypeProfileParamsLimit setting (%d)"
                                            " does not equal the current TypeProfileParamsLimit setting (%d).", file_type,
                                            _type_profile_args_limit, TypeProfileArgsLimit);
      return false;

    }
    if (_type_profile_width != TypeProfileWidth) {
      AOTMetaspace::report_loading_error("The %s's TypeProfileWidth setting (%d)"
                                            " does not equal the current TypeProfileWidth setting (%d).", file_type,
                                            (int)_type_profile_width, (int)TypeProfileWidth);
      return false;

    }
    if (_bci_profile_width != BciProfileWidth) {
      AOTMetaspace::report_loading_error("The %s's BciProfileWidth setting (%d)"
                                            " does not equal the current BciProfileWidth setting (%d).", file_type,
                                            (int)_bci_profile_width, (int)BciProfileWidth);
      return false;
    }
    if (_type_profile_casts != TypeProfileCasts) {
      AOTMetaspace::report_loading_error("The %s's TypeProfileCasts setting (%s)"
                                            " does not equal the current TypeProfileCasts setting (%s).", file_type,
                                            _type_profile_casts ? "enabled" : "disabled",
                                            TypeProfileCasts    ? "enabled" : "disabled");

      return false;

    }
    if (_profile_traps != ProfileTraps) {
      AOTMetaspace::report_loading_error("The %s's ProfileTraps setting (%s)"
                                            " does not equal the current ProfileTraps setting (%s).", file_type,
                                            _profile_traps ? "enabled" : "disabled",
                                            ProfileTraps   ? "enabled" : "disabled");

      return false;
    }
    if (_spec_trap_limit_extra_entries != SpecTrapLimitExtraEntries) {
      AOTMetaspace::report_loading_error("The %s's SpecTrapLimitExtraEntries setting (%d)"
                                            " does not equal the current SpecTrapLimitExtraEntries setting (%d).", file_type,
                                            _spec_trap_limit_extra_entries, SpecTrapLimitExtraEntries);
      return false;

    }
  }

  // This must be done after header validation because it might change the
  // header data
  const char* prop = Arguments::get_property("java.system.class.loader");
  if (prop != nullptr) {
    if (has_aot_linked_classes()) {
      AOTMetaspace::report_loading_error("%s has aot-linked classes. It cannot be used when the "
                                            "java.system.class.loader property is specified.",
                                            CDSConfig::type_of_archive_being_loaded());
      return false;
    }
    aot_log_warning(aot)("Archived non-system classes are disabled because the "
            "java.system.class.loader property is specified (value = \"%s\"). "
            "To use archived non-system classes, this property must not be set", prop);
    _has_platform_or_app_classes = false;
  }


  if (!_verify_local && BytecodeVerificationLocal) {
    //  we cannot load boot classes, so there's no point of using the CDS archive
    AOTMetaspace::report_loading_error("The %s's BytecodeVerificationLocal setting (%s)"
                                          " does not equal the current BytecodeVerificationLocal setting (%s).", file_type,
                                          _verify_local ? "enabled" : "disabled",
                                          BytecodeVerificationLocal ? "enabled" : "disabled");
    return false;
  }

  // For backwards compatibility, we don't check the BytecodeVerificationRemote setting
  // if the archive only contains system classes.
  if (_has_platform_or_app_classes
      && !_verify_remote // we didn't verify the archived platform/app classes
      && BytecodeVerificationRemote) { // but we want to verify all loaded platform/app classes
    aot_log_info(aot)("The %s was created with less restrictive "
                               "verification setting than the current setting.", file_type);
    // Pretend that we didn't have any archived platform/app classes, so they won't be loaded
    // by SystemDictionaryShared.
    _has_platform_or_app_classes = false;
  }

  aot_log_info(aot)("The %s was created with UseCompressedOops = %d, UseCompressedClassPointers = %d, UseCompactObjectHeaders = %d",
                          file_type, compressed_oops(), compressed_class_pointers(), compact_headers());
  if (compressed_oops() != UseCompressedOops || compressed_class_pointers() != UseCompressedClassPointers) {
    aot_log_warning(aot)("Unable to use %s.\nThe saved state of UseCompressedOops and UseCompressedClassPointers is "
                               "different from runtime, CDS will be disabled.", file_type);
    return false;
  }

  if (compact_headers() != UseCompactObjectHeaders) {
    aot_log_warning(aot)("Unable to use %s.\nThe %s's UseCompactObjectHeaders setting (%s)"
                     " does not equal the current UseCompactObjectHeaders setting (%s).", file_type, file_type,
                     _compact_headers          ? "enabled" : "disabled",
                     UseCompactObjectHeaders   ? "enabled" : "disabled");
    return false;
  }

  if (!_use_optimized_module_handling && !CDSConfig::is_dumping_final_static_archive()) {
    CDSConfig::stop_using_optimized_module_handling();
    aot_log_info(aot)("optimized module handling: disabled because archive was created without optimized module handling");
  }

  if (is_static()) {
    // Only the static archive can contain the full module graph.
    if (!_has_full_module_graph) {
      CDSConfig::stop_using_full_module_graph("archive was created without full module graph");
    }
  }

  return true;
}

bool FileMapInfo::validate_header() {
  if (!header()->validate()) {
    return false;
  }
  if (_is_static) {
    return true;
  } else {
    return DynamicArchive::validate(this);
  }
}

#if INCLUDE_JVMTI
ClassPathEntry** FileMapInfo::_classpath_entries_for_jvmti = nullptr;

ClassPathEntry* FileMapInfo::get_classpath_entry_for_jvmti(int i, TRAPS) {
  if (i == 0) {
    // index 0 corresponds to the ClassPathImageEntry which is a globally shared object
    // and should never be deleted.
    return ClassLoader::get_jrt_entry();
  }
  ClassPathEntry* ent = _classpath_entries_for_jvmti[i];
  if (ent == nullptr) {
    const AOTClassLocation* cl = AOTClassLocationConfig::runtime()->class_location_at(i);
    const char* path = cl->path();
    struct stat st;
    if (os::stat(path, &st) != 0) {
      char *msg = NEW_RESOURCE_ARRAY_IN_THREAD(THREAD, char, strlen(path) + 128);
      jio_snprintf(msg, strlen(path) + 127, "error in finding JAR file %s", path);
      THROW_MSG_(vmSymbols::java_io_IOException(), msg, nullptr);
    } else {
      ent = ClassLoader::create_class_path_entry(THREAD, path, &st);
      if (ent == nullptr) {
        char *msg = NEW_RESOURCE_ARRAY_IN_THREAD(THREAD, char, strlen(path) + 128);
        jio_snprintf(msg, strlen(path) + 127, "error in opening JAR file %s", path);
        THROW_MSG_(vmSymbols::java_io_IOException(), msg, nullptr);
      }
    }

    MutexLocker mu(THREAD, CDSClassFileStream_lock);
    if (_classpath_entries_for_jvmti[i] == nullptr) {
      _classpath_entries_for_jvmti[i] = ent;
    } else {
      // Another thread has beat me to creating this entry
      delete ent;
      ent = _classpath_entries_for_jvmti[i];
    }
  }

  return ent;
}

ClassFileStream* FileMapInfo::open_stream_for_jvmti(InstanceKlass* ik, Handle class_loader, TRAPS) {
  int path_index = ik->shared_classpath_index();
  assert(path_index >= 0, "should be called for shared built-in classes only");
  assert(path_index < AOTClassLocationConfig::runtime()->length(), "sanity");

  ClassPathEntry* cpe = get_classpath_entry_for_jvmti(path_index, CHECK_NULL);
  assert(cpe != nullptr, "must be");

  Symbol* name = ik->name();
  const char* const class_name = name->as_C_string();
  const char* const file_name = ClassLoader::file_name_for_class_name(class_name,
                                                                      name->utf8_length());
  ClassLoaderData* loader_data = ClassLoaderData::class_loader_data(class_loader());
  const AOTClassLocation* cl = AOTClassLocationConfig::runtime()->class_location_at(path_index);
  ClassFileStream* cfs;
  if (class_loader() != nullptr && cl->is_multi_release_jar()) {
    // This class was loaded from a multi-release JAR file during dump time. The
    // process for finding its classfile is complex. Let's defer to the Java code
    // in java.lang.ClassLoader.
    cfs = get_stream_from_class_loader(class_loader, cpe, file_name, CHECK_NULL);
  } else {
    cfs = cpe->open_stream_for_loader(THREAD, file_name, loader_data);
  }
  assert(cfs != nullptr, "must be able to read the classfile data of shared classes for built-in loaders.");
  log_debug(aot, jvmti)("classfile data for %s [%d: %s] = %d bytes", class_name, path_index,
                        cfs->source(), cfs->length());
  return cfs;
}

ClassFileStream* FileMapInfo::get_stream_from_class_loader(Handle class_loader,
                                                           ClassPathEntry* cpe,
                                                           const char* file_name,
                                                           TRAPS) {
  JavaValue result(T_OBJECT);
  oop class_name = java_lang_String::create_oop_from_str(file_name, THREAD);
  Handle h_class_name = Handle(THREAD, class_name);

  // byte[] ClassLoader.getResourceAsByteArray(String name)
  JavaCalls::call_virtual(&result,
                          class_loader,
                          vmClasses::ClassLoader_klass(),
                          vmSymbols::getResourceAsByteArray_name(),
                          vmSymbols::getResourceAsByteArray_signature(),
                          h_class_name,
                          CHECK_NULL);
  assert(result.get_type() == T_OBJECT, "just checking");
  oop obj = result.get_oop();
  assert(obj != nullptr, "ClassLoader.getResourceAsByteArray should not return null");

  // copy from byte[] to a buffer
  typeArrayOop ba = typeArrayOop(obj);
  jint len = ba->length();
  u1* buffer = NEW_RESOURCE_ARRAY(u1, len);
  ArrayAccess<>::arraycopy_to_native<>(ba, typeArrayOopDesc::element_offset<jbyte>(0), buffer, len);

  return new ClassFileStream(buffer, len, cpe->name());
}
#endif<|MERGE_RESOLUTION|>--- conflicted
+++ resolved
@@ -217,16 +217,10 @@
   _compact_strings = CompactStrings;
   _compact_headers = UseCompactObjectHeaders;
   if (CDSConfig::is_dumping_heap()) {
-<<<<<<< HEAD
-    _narrow_oop_mode = ArchiveHeapWriter::narrow_oop_mode();
-    _narrow_oop_base = ArchiveHeapWriter::narrow_oop_base();
-    _narrow_oop_shift = ArchiveHeapWriter::narrow_oop_shift();
-=======
     _object_streaming_mode = HeapShared::is_writing_streaming_mode();
-    _narrow_oop_mode = CompressedOops::mode();
-    _narrow_oop_base = CompressedOops::base();
-    _narrow_oop_shift = CompressedOops::shift();
->>>>>>> 7733632f
+    _narrow_oop_mode = AOTMappedHeapWriter::narrow_oop_mode();
+    _narrow_oop_base = AOTMappedHeapWriter::narrow_oop_base();
+    _narrow_oop_shift = AOTMappedHeapWriter::narrow_oop_shift();
   }
   _compressed_oops = UseCompressedOops;
   _compressed_class_ptrs = UseCompressedClassPointers;
@@ -914,19 +908,12 @@
     assert(CDSConfig::is_dumping_heap(), "sanity");
 #if INCLUDE_CDS_JAVA_HEAP
     assert(!CDSConfig::is_dumping_dynamic_archive(), "must be");
-<<<<<<< HEAD
-    requested_base = (char*)ArchiveHeapWriter::requested_address();
-    if (UseCompressedOops) {
-      mapping_offset = (size_t)((address)requested_base - ArchiveHeapWriter::narrow_oop_base());
-      assert((mapping_offset >> CompressedOops::shift()) << CompressedOops::shift() == mapping_offset, "must be");
-=======
     if (HeapShared::is_writing_mapping_mode()) {
       requested_base = (char*)AOTMappedHeapWriter::requested_address();
       if (UseCompressedOops) {
-        mapping_offset = (size_t)((address)requested_base - CompressedOops::base());
+        mapping_offset = (size_t)((address)requested_base - AOTMappedHeapWriter::narrow_oop_base());
         assert((mapping_offset >> CompressedOops::shift()) << CompressedOops::shift() == mapping_offset, "must be");
       }
->>>>>>> 7733632f
     } else {
       requested_base = nullptr;
     }
