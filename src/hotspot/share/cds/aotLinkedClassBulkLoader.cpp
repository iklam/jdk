/*
 * Copyright (c) 2024, Oracle and/or its affiliates. All rights reserved.
 * DO NOT ALTER OR REMOVE COPYRIGHT NOTICES OR THIS FILE HEADER.
 *
 * This code is free software; you can redistribute it and/or modify it
 * under the terms of the GNU General Public License version 2 only, as
 * published by the Free Software Foundation.
 *
 * This code is distributed in the hope that it will be useful, but WITHOUT
 * ANY WARRANTY; without even the implied warranty of MERCHANTABILITY or
 * FITNESS FOR A PARTICULAR PURPOSE.  See the GNU General Public License
 * version 2 for more details (a copy is included in the LICENSE file that
 * accompanied this code).
 *
 * You should have received a copy of the GNU General Public License version
 * 2 along with this work; if not, write to the Free Software Foundation,
 * Inc., 51 Franklin St, Fifth Floor, Boston, MA 02110-1301 USA.
 *
 * Please contact Oracle, 500 Oracle Parkway, Redwood Shores, CA 94065 USA
 * or visit www.oracle.com if you need additional information or have any
 * questions.
 *
 */

#include "precompiled.hpp"
#include "cds/aotClassLinker.hpp"
#include "cds/aotLinkedClassBulkLoader.hpp"
#include "cds/aotLinkedClassTable.hpp"
#include "cds/cdsConfig.hpp"
#include "classfile/classLoaderData.hpp"
#include "classfile/systemDictionary.hpp"
#include "classfile/systemDictionaryShared.hpp"
#include "classfile/vmClasses.hpp"
#include "memory/resourceArea.hpp"
#include "oops/instanceKlass.hpp"
#include "oops/klass.inline.hpp"
#include "runtime/handles.inline.hpp"
#include "runtime/java.hpp"

void AOTLinkedClassBulkLoader::serialize(SerializeClosure* soc, bool is_static_archive) {
  AOTLinkedClassTable::get(is_static_archive)->serialize(soc);
}

void AOTLinkedClassBulkLoader::load_javabase_classes(JavaThread* current) {
  assert(CDSConfig::is_using_aot_linked_classes(), "sanity");
  load_classes_in_loader(current, AOTLinkedClassCategory::BOOT1, nullptr); // only java.base classes
}

void AOTLinkedClassBulkLoader::load_non_javabase_classes(JavaThread* current) {
  assert(CDSConfig::is_using_aot_linked_classes(), "sanity");

  // is_using_aot_linked_classes() requires is_using_full_module_graph(). As a result,
  // the platform/system class loader should already have been initialized as part
  // of the FMG support.
  assert(CDSConfig::is_using_full_module_graph(), "must be");
  assert(SystemDictionary::java_platform_loader() != nullptr, "must be");
  assert(SystemDictionary::java_system_loader() != nullptr,   "must be");

  load_classes_in_loader(current, AOTLinkedClassCategory::BOOT2, nullptr); // all boot classes outside of java.base
  load_classes_in_loader(current, AOTLinkedClassCategory::PLATFORM, SystemDictionary::java_platform_loader());
  load_classes_in_loader(current, AOTLinkedClassCategory::APP, SystemDictionary::java_system_loader());
}

void AOTLinkedClassBulkLoader::load_classes_in_loader(JavaThread* current, AOTLinkedClassCategory class_category, oop class_loader_oop) {
  ExceptionMark em(current);
  ResourceMark rm(current);
  HandleMark hm(current);

  load_classes_in_loader_impl(class_category, class_loader_oop, current);
  if (current->has_pending_exception()) {
    // We cannot continue, as we might have loaded some of the aot-linked classes, which
    // may have dangling C++ pointers to other aot-linked classes that we have failed to load.
    if (current->pending_exception()->is_a(vmClasses::OutOfMemoryError_klass())) {
      log_error(cds)("Out of memory. Please run with a larger Java heap, current MaxHeapSize = "
                     SIZE_FORMAT "M", MaxHeapSize/M);
    } else {
      log_error(cds)("%s: %s", current->pending_exception()->klass()->external_name(),
                     java_lang_String::as_utf8_string(java_lang_Throwable::message(current->pending_exception())));
    }
    vm_exit_during_initialization("Unexpected exception when loading aot-linked classes.");
  }
}

void AOTLinkedClassBulkLoader::load_classes_in_loader_impl(AOTLinkedClassCategory class_category, oop class_loader_oop, TRAPS) {
  if (!CDSConfig::is_using_aot_linked_classes()) {
    return;
  }

  Handle h_loader(THREAD, class_loader_oop);
  load_table(AOTLinkedClassTable::for_static_archive(),  class_category, h_loader, CHECK);
  load_table(AOTLinkedClassTable::for_dynamic_archive(), class_category, h_loader, CHECK);

  // Initialize the InstanceKlasses of all archived heap objects that are reachable from the
  // archived java class mirrors.
  //
  // Only the classes in the static archive can have archived mirrors.
  AOTLinkedClassTable* static_table = AOTLinkedClassTable::for_static_archive();
  switch (loader_kind) {
  case LoaderKind::BOOT:
    // Delayed until finish_loading_javabase_classes(), as the VM is not ready to
    // execute some of the <clinit> methods.
    break;
  case LoaderKind::BOOT2:
    init_required_classes_for_loader(h_loader, static_table->boot2(), CHECK);
    break;
  case LoaderKind::PLATFORM:
    init_required_classes_for_loader(h_loader, static_table->platform(), CHECK);
    break;
  case LoaderKind::APP:
    init_required_classes_for_loader(h_loader, static_table->app(), CHECK);
    break;
  }

  if (Universe::is_fully_initialized() && VerifyDuringStartup) {
    // Make sure we're still in a clean slate.
    VM_Verify verify_op;
    VMThread::execute(&verify_op);
  }
}

void AOTLinkedClassBulkLoader::load_table(AOTLinkedClassTable* table, AOTLinkedClassCategory class_category, Handle loader, TRAPS) {
  if (class_category != AOTLinkedClassCategory::BOOT1) {
    assert(Universe::is_module_initialized(), "sanity");
  }

  const char* category_name = AOTClassLinker::class_category_name(class_category);
  switch (class_category) {
  case AOTLinkedClassCategory::BOOT1:
    load_classes_impl(class_category, table->boot(), category_name, loader, CHECK);
    break;

  case AOTLinkedClassCategory::BOOT2:
    load_classes_impl(class_category, table->boot2(), category_name, loader, CHECK);
    break;

  case AOTLinkedClassCategory::PLATFORM:
    {
      initiate_loading(THREAD, category_name, loader, table->boot());
      initiate_loading(THREAD, category_name, loader, table->boot2());
      load_classes_impl(class_category, table->platform(), category_name, loader, CHECK);
    }
    break;
  case AOTLinkedClassCategory::APP:
    {
      initiate_loading(THREAD, category_name, loader, table->boot());
      initiate_loading(THREAD, category_name, loader, table->boot2());
      initiate_loading(THREAD, category_name, loader, table->platform());
      load_classes_impl(class_category, table->app(), category_name, loader, CHECK);
    }
    break;
  case AOTLinkedClassCategory::UNREGISTERED:
    ShouldNotReachHere(); // Currently aot-linked classes are not supported for this category.
    break;
  }
}

void AOTLinkedClassBulkLoader::load_classes_impl(AOTLinkedClassCategory class_category, Array<InstanceKlass*>* classes,
                                                 const char* category_name, Handle loader, TRAPS) {
  if (classes == nullptr) {
    return;
  }

  ClassLoaderData* loader_data = ClassLoaderData::class_loader_data(loader());

  for (int i = 0; i < classes->length(); i++) {
    InstanceKlass* ik = classes->at(i);
    if (log_is_enabled(Info, cds, aot, load)) {
      ResourceMark rm(THREAD);
      log_info(cds, aot, load)("%-5s %s%s%s", category_name, ik->external_name(),
                               ik->is_loaded() ? " (already loaded)" : "",
                               ik->is_hidden() ? " (hidden)" : "");
    }

    if (!ik->is_loaded()) {
      if (ik->is_hidden()) {
        load_hidden_class(loader_data, ik, CHECK);
      } else {
        InstanceKlass* actual;
        if (loader_data == ClassLoaderData::the_null_class_loader_data()) {
          actual = SystemDictionary::load_instance_class(ik->name(), loader, CHECK);
        } else {
          actual = SystemDictionaryShared::find_or_load_shared_class(ik->name(), loader, CHECK);
        }

        if (actual != ik) {
          ResourceMark rm(THREAD);
          log_error(cds)("Unable to resolve %s class from CDS archive: %s", category_name, ik->external_name());
          log_error(cds)("Expected: " INTPTR_FORMAT ", actual: " INTPTR_FORMAT, p2i(ik), p2i(actual));
          log_error(cds)("JVMTI class retransformation is not supported when archive was generated with -XX:+AOTClassLinking.");
          MetaspaceShared::unrecoverable_loading_error();
        }
        assert(actual->is_loaded(), "must be");
      }
    }
  }
}

// Initiate loading of the <classes> in the <initiating_loader>. The <classes> should have already been loaded
// by a parent loader of the <initiating_loader>. This is necessary for handling pre-resolved CP entries.
//
// For example, we initiate the loading of java/lang/String in the AppClassLoader. This will allow
// any App classes to have a pre-resolved ConstantPool entry that references java/lang/String.
//
// TODO: we can limit the number of initiated classes to only those that are actually referenced by
// AOT-linked classes loaded by <initiating_loader>.
void AOTLinkedClassBulkLoader::initiate_loading(JavaThread* current, const char* category_name,
                                                Handle initiating_loader, Array<InstanceKlass*>* classes) {
  if (classes == nullptr) {
    return;
  }

  assert(initiating_loader() == SystemDictionary::java_platform_loader() ||
         initiating_loader() == SystemDictionary::java_system_loader(), "must be");
  ClassLoaderData* loader_data = ClassLoaderData::class_loader_data(initiating_loader());
  MonitorLocker mu1(SystemDictionary_lock);

  for (int i = 0; i < classes->length(); i++) {
    InstanceKlass* ik = classes->at(i);
    assert(ik->is_loaded(), "must have already been loaded by a parent loader");
    assert(ik->class_loader() != initiating_loader(), "must be a parent loader");
    assert(ik->class_loader() == nullptr ||
           ik->class_loader() == SystemDictionary::java_platform_loader(), "must be");
    if (ik->is_public() && !ik->is_hidden()) {
      if (log_is_enabled(Info, cds, aot, load)) {
        ResourceMark rm(current);
        const char* defining_loader = (ik->class_loader() == nullptr ? "boot" : "plat");
        log_info(cds, aot, load)("%s %s (initiated, defined by %s)", category_name, ik->external_name(),
                                 defining_loader);
      }
      SystemDictionary::add_to_initiating_loader(current, ik, loader_data);
    }
  }
}

<<<<<<< HEAD
// TODO -- is this really correct? Do we need a special ClassLoaderData for each hidden class?
void AOTLinkedClassBulkLoader::load_hidden_class(ClassLoaderData* loader_data, InstanceKlass* ik, TRAPS) {
  DEBUG_ONLY({
      assert(ik->java_super()->is_loaded(), "must be");
      for (int i = 0; i < ik->local_interfaces()->length(); i++) {
        assert(ik->local_interfaces()->at(i)->is_loaded(), "must be");
      }
    });

  Handle pd;
  PackageEntry* pkg_entry = nullptr;

  if (HeapShared::is_lambda_proxy_klass(ik)) {
    InstanceKlass* nest_host = ik->nest_host_not_null();
    assert(nest_host->is_loaded(), "must be");
    pd = Handle(THREAD, nest_host->protection_domain());
    pkg_entry = nest_host->package();
  }

  ik->restore_unshareable_info(loader_data, pd, pkg_entry, CHECK);
  SystemDictionary::load_shared_class_misc(ik, loader_data);
  ik->add_to_hierarchy(THREAD);
  assert(ik->is_loaded(), "Must be in at least loaded state");
}

void AOTLinkedClassBulkLoader::init_javabase_preloaded_classes(TRAPS) {
  maybe_init(AOTLinkedClassTable::for_static_archive()->boot(),  CHECK);

  // Initialize java.base classes in the default subgraph.
  HeapShared::initialize_default_subgraph_classes(Handle(), CHECK);
=======
void AOTLinkedClassBulkLoader::finish_loading_javabase_classes(TRAPS) {
  init_required_classes_for_loader(Handle(), AOTLinkedClassTable::for_static_archive()->boot(), CHECK);
>>>>>>> db87b246
}

// Some AOT-linked classes for <class_loader> must be initialized early. This includes
// - classes that were AOT-initialized by AOTClassInitializer
// - the classes of all objects that are reachable from the archived mirrors of
//   the AOT-linked classes for <class_loader>.
void AOTLinkedClassBulkLoader::init_required_classes_for_loader(Handle class_loader, Array<InstanceKlass*>* classes, TRAPS) {
  if (classes != nullptr) {
    for (int i = 0; i < classes->length(); i++) {
      InstanceKlass* ik = classes->at(i);
      if (ik->class_loader_data() == nullptr) {
        // This class is not yet loaded. We will initialize it in a later phase.
        // For example, we have loaded only BOOT classes but k is part of BOOT2.
        continue;
      }
      if (ik->has_aot_initialized_mirror()) {
        ik->initialize_from_cds(CHECK);
      }
    }
  }

  HeapShared::init_classes_reachable_from_archived_mirrors(class_loader, CHECK);
}<|MERGE_RESOLUTION|>--- conflicted
+++ resolved
@@ -27,6 +27,7 @@
 #include "cds/aotLinkedClassBulkLoader.hpp"
 #include "cds/aotLinkedClassTable.hpp"
 #include "cds/cdsConfig.hpp"
+#include "cds/heapShared.hpp"
 #include "classfile/classLoaderData.hpp"
 #include "classfile/systemDictionary.hpp"
 #include "classfile/systemDictionaryShared.hpp"
@@ -95,19 +96,22 @@
   //
   // Only the classes in the static archive can have archived mirrors.
   AOTLinkedClassTable* static_table = AOTLinkedClassTable::for_static_archive();
-  switch (loader_kind) {
-  case LoaderKind::BOOT:
+  switch (class_category) {
+  case AOTLinkedClassCategory::BOOT1:
     // Delayed until finish_loading_javabase_classes(), as the VM is not ready to
     // execute some of the <clinit> methods.
     break;
-  case LoaderKind::BOOT2:
+  case AOTLinkedClassCategory::BOOT2:
     init_required_classes_for_loader(h_loader, static_table->boot2(), CHECK);
     break;
-  case LoaderKind::PLATFORM:
+  case AOTLinkedClassCategory::PLATFORM:
     init_required_classes_for_loader(h_loader, static_table->platform(), CHECK);
     break;
-  case LoaderKind::APP:
+  case AOTLinkedClassCategory::APP:
     init_required_classes_for_loader(h_loader, static_table->app(), CHECK);
+    break;
+  case AOTLinkedClassCategory::UNREGISTERED:
+    ShouldNotReachHere();
     break;
   }
 
@@ -232,7 +236,6 @@
   }
 }
 
-<<<<<<< HEAD
 // TODO -- is this really correct? Do we need a special ClassLoaderData for each hidden class?
 void AOTLinkedClassBulkLoader::load_hidden_class(ClassLoaderData* loader_data, InstanceKlass* ik, TRAPS) {
   DEBUG_ONLY({
@@ -258,15 +261,8 @@
   assert(ik->is_loaded(), "Must be in at least loaded state");
 }
 
-void AOTLinkedClassBulkLoader::init_javabase_preloaded_classes(TRAPS) {
-  maybe_init(AOTLinkedClassTable::for_static_archive()->boot(),  CHECK);
-
-  // Initialize java.base classes in the default subgraph.
-  HeapShared::initialize_default_subgraph_classes(Handle(), CHECK);
-=======
 void AOTLinkedClassBulkLoader::finish_loading_javabase_classes(TRAPS) {
   init_required_classes_for_loader(Handle(), AOTLinkedClassTable::for_static_archive()->boot(), CHECK);
->>>>>>> db87b246
 }
 
 // Some AOT-linked classes for <class_loader> must be initialized early. This includes
