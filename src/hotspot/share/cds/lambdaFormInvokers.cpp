/*
 * Copyright (c) 2020, 2024, Oracle and/or its affiliates. All rights reserved.
 * DO NOT ALTER OR REMOVE COPYRIGHT NOTICES OR THIS FILE HEADER.
 *
 * This code is free software; you can redistribute it and/or modify it
 * under the terms of the GNU General Public License version 2 only, as
 * published by the Free Software Foundation.
 *
 * This code is distributed in the hope that it will be useful, but WITHOUT
 * ANY WARRANTY; without even the implied warranty of MERCHANTABILITY or
 * FITNESS FOR A PARTICULAR PURPOSE.  See the GNU General Public License
 * version 2 for more details (a copy is included in the LICENSE file that
 * accompanied this code).
 *
 * You should have received a copy of the GNU General Public License version
 * 2 along with this work; if not, write to the Free Software Foundation,
 * Inc., 51 Franklin St, Fifth Floor, Boston, MA 02110-1301 USA.
 *
 * Please contact Oracle, 500 Oracle Parkway, Redwood Shores, CA 94065 USA
 * or visit www.oracle.com if you need additional information or have any
 * questions.
 *
 */

#include "precompiled.hpp"
#include "cds/archiveBuilder.hpp"
#include "cds/cdsConfig.hpp"
#include "cds/lambdaFormInvokers.hpp"
#include "cds/metaspaceShared.hpp"
#include "cds/regeneratedClasses.hpp"
#include "classfile/classLoadInfo.hpp"
#include "classfile/classFileStream.hpp"
#include "classfile/javaClasses.inline.hpp"
#include "classfile/klassFactory.hpp"
#include "classfile/symbolTable.hpp"
#include "classfile/systemDictionary.hpp"
#include "classfile/systemDictionaryShared.hpp"
#include "classfile/vmClasses.hpp"
#include "classfile/vmSymbols.hpp"
#include "logging/log.hpp"
#include "memory/oopFactory.hpp"
#include "memory/resourceArea.hpp"
#include "oops/instanceKlass.hpp"
#include "oops/klass.inline.hpp"
#include "oops/objArrayKlass.hpp"
#include "oops/objArrayOop.hpp"
#include "oops/oop.inline.hpp"
#include "oops/oopHandle.inline.hpp"
#include "oops/typeArrayOop.inline.hpp"
#include "runtime/handles.inline.hpp"
#include "runtime/javaCalls.hpp"
#include "runtime/mutexLocker.hpp"

GrowableArrayCHeap<char*, mtClassShared>* LambdaFormInvokers::_lambdaform_lines = nullptr;
Array<u4>*  LambdaFormInvokers::_static_archive_invokers = nullptr;

#define NUM_FILTER 4
static const char* filter[NUM_FILTER] = {"java.lang.invoke.Invokers$Holder",
                                         "java.lang.invoke.DirectMethodHandle$Holder",
                                         "java.lang.invoke.DelegatingMethodHandle$Holder",
                                         "java.lang.invoke.LambdaForm$Holder"};

static bool should_be_archived(char* line) {
  for (int k = 0; k < NUM_FILTER; k++) {
    if (strstr(line, filter[k]) != nullptr) {
      return true;
    }
  }
  return false;
}
#undef NUM_FILTER

void LambdaFormInvokers::append(char* line) {
  MutexLocker ml(Thread::current(), LambdaFormInvokers_lock);
  if (_lambdaform_lines == nullptr) {
    _lambdaform_lines = new GrowableArrayCHeap<char*, mtClassShared>(150);
  }
  _lambdaform_lines->append(line);
}


// convenient output
class PrintLambdaFormMessage {
 public:
  PrintLambdaFormMessage() {
    log_info(cds)("Regenerate MethodHandle Holder classes...");
  }
  ~PrintLambdaFormMessage() {
    log_info(cds)("Regenerate MethodHandle Holder classes...done");
  }
};

void LambdaFormInvokers::regenerate_holder_classes(TRAPS) {
  if (!CDSConfig::is_dumping_regenerated_lambdaform_invokers()) {
    return;
  }
  PrintLambdaFormMessage plm;
  if (_lambdaform_lines == nullptr || _lambdaform_lines->length() == 0) {
    log_info(cds)("Nothing to regenerate for holder classes");
    return;
  }

  if (CDSConfig::is_dumping_static_archive() && CDSConfig::is_dumping_invokedynamic()) {
    // Work around JDK-8310831, as some methods in lambda form holder classes may not get generated.
    log_info(cds)("Archived MethodHandles may refer to lambda form holder classes. Cannot regenerate.");
    return;
  }

  if (CDSConfig::is_dumping_dynamic_archive() && CDSConfig::is_dumping_aot_linked_classes() &&
      CDSConfig::is_using_aot_linked_classes()) {
    // The base archive may have some pre-resolved CP entries that point to the lambda form holder
    // classes in the base archive. If we generate new versions of these classes, those CP entries
    // will be pointing to invalid classes.
    log_info(cds)("Base archive already have aot-linked lambda form holder classes. Cannot regenerate.");
    return;
  }

  ResourceMark rm(THREAD);

  Symbol* cds_name  = vmSymbols::jdk_internal_misc_CDS();
  Klass*  cds_klass = SystemDictionary::resolve_or_null(cds_name, THREAD);
  guarantee(cds_klass != nullptr, "jdk/internal/misc/CDS must exist!");

  HandleMark hm(THREAD);
  int len = _lambdaform_lines->length();
  objArrayHandle list_lines;
  {
    MutexLocker ml(Thread::current(), LambdaFormInvokers_lock);
    list_lines = oopFactory::new_objArray_handle(vmClasses::String_klass(), len, CHECK);
    for (int i = 0; i < len; i++) {
      Handle h_line = java_lang_String::create_from_str(_lambdaform_lines->at(i), CHECK);
      list_lines->obj_at_put(i, h_line());
    }
  } // Before calling into java, release vm lock.
  //
  // Object[] CDS.generateLambdaFormHolderClasses(String[] lines)
  // the returned Object[] layout:
  //   name, byte[], name, byte[] ....
  Symbol* method = vmSymbols::generateLambdaFormHolderClasses();
  Symbol* signrs = vmSymbols::generateLambdaFormHolderClasses_signature();

  JavaValue result(T_OBJECT);
  JavaCalls::call_static(&result, cds_klass, method, signrs, list_lines, THREAD);

  if (HAS_PENDING_EXCEPTION) {
    if (!PENDING_EXCEPTION->is_a(vmClasses::OutOfMemoryError_klass())) {
      log_error(cds)("%s: %s", PENDING_EXCEPTION->klass()->external_name(),
                     java_lang_String::as_utf8_string(java_lang_Throwable::message(PENDING_EXCEPTION)));
      if (CDSConfig::is_dumping_static_archive()) {
        log_error(cds)("Failed to generate LambdaForm holder classes. Is your classlist out of date?");
      } else {
        log_error(cds)("Failed to generate LambdaForm holder classes. Was the base archive generated with an outdated classlist?");
      }
      CLEAR_PENDING_EXCEPTION;
    }
    return;
  }

  objArrayHandle h_array(THREAD, (objArrayOop)result.get_oop());
  int sz = h_array->length();
  assert(sz % 2 == 0 && sz >= 2, "Must be even size of length");
  for (int i = 0; i < sz; i+= 2) {
    Handle h_name(THREAD, h_array->obj_at(i));
    typeArrayHandle h_bytes(THREAD, (typeArrayOop)h_array->obj_at(i+1));
    assert(h_name != nullptr, "Class name is null");
    assert(h_bytes != nullptr, "Class bytes is null");

    char *class_name = java_lang_String::as_utf8_string(h_name());
    if (strstr(class_name, "java/lang/invoke/BoundMethodHandle$Species_") != nullptr) {
      // The species classes are already loaded into the system dictionary
      // during the execution of CDS.generateLambdaFormHolderClasses(). No
      // need to regenerate.
      TempNewSymbol class_name_sym = SymbolTable::new_symbol(class_name);
      Klass* klass = SystemDictionary::resolve_or_null(class_name_sym, THREAD);
      assert(klass != nullptr, "must already be loaded");
      if (!klass->is_shared() && klass->shared_classpath_index() < 0) {
        // Fake it, so that it will be included into the archive.
        klass->set_shared_classpath_index(0);
        // Set the "generated" bit, so it won't interfere with JVMTI.
        // See SystemDictionaryShared::find_builtin_class().
        klass->set_is_generated_shared_class();
      }
    } else {
      int len = h_bytes->length();
      // make a copy of class bytes so GC will not affect us.
      char *buf = NEW_RESOURCE_ARRAY(char, len);
      memcpy(buf, (char*)h_bytes->byte_at_addr(0), len);
<<<<<<< HEAD
      ClassFileStream st((u1*)buf, len, nullptr, ClassFileStream::verify);
      if (!CDSConfig::is_dumping_invokedynamic() /* work around JDK-8310831 */) {
        regenerate_class(class_name, st, CHECK);
      }
=======
      ClassFileStream st((u1*)buf, len, nullptr);
      regenerate_class(class_name, st, CHECK);
>>>>>>> db56266a
    }
  }
}

void LambdaFormInvokers::regenerate_class(char* class_name, ClassFileStream& st, TRAPS) {
  TempNewSymbol class_name_sym = SymbolTable::new_symbol(class_name);
  Klass* klass = SystemDictionary::resolve_or_null(class_name_sym, THREAD);
  assert(klass != nullptr, "must exist");
  assert(klass->is_instance_klass(), "Should be");

  ClassLoaderData* cld = ClassLoaderData::the_null_class_loader_data();
  Handle protection_domain;
  ClassLoadInfo cl_info(protection_domain);

  InstanceKlass* result = KlassFactory::create_from_stream(&st,
                                                   class_name_sym,
                                                   cld,
                                                   cl_info,
                                                   CHECK);

  assert(result->java_mirror() != nullptr, "must be");
  RegeneratedClasses::add_class(InstanceKlass::cast(klass), result);

  result->add_to_hierarchy(THREAD);

  // new class not linked yet.
  MetaspaceShared::try_link_class(THREAD, result);
  assert(!HAS_PENDING_EXCEPTION, "Invariant");

  result->set_is_generated_shared_class();
  if (!klass->is_shared()) {
    SystemDictionaryShared::set_excluded(InstanceKlass::cast(klass)); // exclude the existing class from dump
  }
  log_info(cds, lambda)("Regenerated class %s, old: " INTPTR_FORMAT " new: " INTPTR_FORMAT,
                 class_name, p2i(klass), p2i(result));
}

void LambdaFormInvokers::dump_static_archive_invokers() {
  if (CDSConfig::is_dumping_preimage_static_archive() ||
      CDSConfig::is_dumping_final_static_archive()) {
    // This function writes the "names" of the invokers.
    // This is not supported in new CDS workflow for now.
    return;
  }

  if (_lambdaform_lines != nullptr && _lambdaform_lines->length() > 0) {
    int count = 0;
    int len   = _lambdaform_lines->length();
    for (int i = 0; i < len; i++) {
      char* str = _lambdaform_lines->at(i);
      if (should_be_archived(str)) {
        count++;
      }
    }
    if (count > 0) {
      _static_archive_invokers = ArchiveBuilder::new_ro_array<u4>(count);
      int index = 0;
      for (int i = 0; i < len; i++) {
        char* str = _lambdaform_lines->at(i);
        if (should_be_archived(str)) {
          size_t str_len = strlen(str) + 1;  // including terminating zero
          Array<char>* line = ArchiveBuilder::new_ro_array<char>((int)str_len);
          strncpy(line->adr_at(0), str, str_len);

          _static_archive_invokers->at_put(index, ArchiveBuilder::current()->any_to_offset_u4(line));
          index++;
        }
      }
      assert(index == count, "Should match");
    }
    log_debug(cds)("Total LF lines stored into static archive: %d", count);
  }
}

void LambdaFormInvokers::read_static_archive_invokers() {
  if (_static_archive_invokers != nullptr) {
    for (int i = 0; i < _static_archive_invokers->length(); i++) {
      u4 offset = _static_archive_invokers->at(i);
      Array<char>* line = ArchiveUtils::from_offset<Array<char>*>(offset);
      char* str = line->adr_at(0);
      append(str);
    }
    log_debug(cds)("Total LF lines read from static archive: %d", _static_archive_invokers->length());
  }
}

void LambdaFormInvokers::serialize(SerializeClosure* soc) {
  soc->do_ptr(&_static_archive_invokers);
}<|MERGE_RESOLUTION|>--- conflicted
+++ resolved
@@ -185,15 +185,10 @@
       // make a copy of class bytes so GC will not affect us.
       char *buf = NEW_RESOURCE_ARRAY(char, len);
       memcpy(buf, (char*)h_bytes->byte_at_addr(0), len);
-<<<<<<< HEAD
-      ClassFileStream st((u1*)buf, len, nullptr, ClassFileStream::verify);
+      ClassFileStream st((u1*)buf, len, nullptr);
       if (!CDSConfig::is_dumping_invokedynamic() /* work around JDK-8310831 */) {
         regenerate_class(class_name, st, CHECK);
       }
-=======
-      ClassFileStream st((u1*)buf, len, nullptr);
-      regenerate_class(class_name, st, CHECK);
->>>>>>> db56266a
     }
   }
 }
