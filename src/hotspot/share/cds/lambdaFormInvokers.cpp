--- conflicted
+++ resolved
@@ -99,24 +99,6 @@
     return;
   }
 
-<<<<<<< HEAD
-=======
-  if (CDSConfig::is_dumping_static_archive() && CDSConfig::is_dumping_method_handles()) {
-    // Work around JDK-8310831, as some methods in lambda form holder classes may not get generated.
-    log_info(cds)("Archived MethodHandles may refer to lambda form holder classes. Cannot regenerate.");
-    return;
-  }
-
-  if (CDSConfig::is_dumping_dynamic_archive() && CDSConfig::is_dumping_aot_linked_classes() &&
-      CDSConfig::is_using_aot_linked_classes()) {
-    // The base archive may have some pre-resolved CP entries that point to the lambda form holder
-    // classes in the base archive. If we generate new versions of these classes, those CP entries
-    // will be pointing to invalid classes.
-    log_info(cds)("Base archive already has aot-linked lambda form holder classes. Cannot regenerate.");
-    return;
-  }
-
->>>>>>> 0460978e
   ResourceMark rm(THREAD);
 
   Symbol* cds_name  = vmSymbols::jdk_internal_misc_CDS();
@@ -188,7 +170,7 @@
       char *buf = NEW_RESOURCE_ARRAY(char, len);
       memcpy(buf, (char*)h_bytes->byte_at_addr(0), len);
       ClassFileStream st((u1*)buf, len, nullptr);
-      if (!CDSConfig::is_dumping_invokedynamic() /* work around JDK-8310831 */) {
+      if (!CDSConfig::is_dumping_method_handles() /* work around JDK-8310831 */) {
         regenerate_class(class_name, st, CHECK);
       }
     }
