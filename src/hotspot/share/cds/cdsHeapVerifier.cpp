/*
 * Copyright (c) 2022, 2025, Oracle and/or its affiliates. All rights reserved.
 * DO NOT ALTER OR REMOVE COPYRIGHT NOTICES OR THIS FILE HEADER.
 *
 * This code is free software; you can redistribute it and/or modify it
 * under the terms of the GNU General Public License version 2 only, as
 * published by the Free Software Foundation.
 *
 * This code is distributed in the hope that it will be useful, but WITHOUT
 * ANY WARRANTY; without even the implied warranty of MERCHANTABILITY or
 * FITNESS FOR A PARTICULAR PURPOSE.  See the GNU General Public License
 * version 2 for more details (a copy is included in the LICENSE file that
 * accompanied this code).
 *
 * You should have received a copy of the GNU General Public License version
 * 2 along with this work; if not, write to the Free Software Foundation,
 * Inc., 51 Franklin St, Fifth Floor, Boston, MA 02110-1301 USA.
 *
 * Please contact Oracle, 500 Oracle Parkway, Redwood Shores, CA 94065 USA
 * or visit www.oracle.com if you need additional information or have any
 * questions.
 *
 */

#include "cds/aotClassInitializer.hpp"
#include "cds/archiveBuilder.hpp"
#include "cds/cdsHeapVerifier.hpp"
#include "classfile/classLoaderDataGraph.hpp"
#include "classfile/javaClasses.inline.hpp"
#include "classfile/moduleEntry.hpp"
#include "classfile/systemDictionaryShared.hpp"
#include "classfile/vmSymbols.hpp"
#include "logging/log.hpp"
#include "logging/logStream.hpp"
#include "memory/resourceArea.hpp"
#include "oops/fieldStreams.inline.hpp"
#include "oops/klass.inline.hpp"
#include "oops/oop.inline.hpp"
#include "runtime/fieldDescriptor.inline.hpp"

#if INCLUDE_CDS_JAVA_HEAP

// CDSHeapVerifier is used to check for problems where an archived object references a
// static field that may be get a different value at runtime.
//
// *Please see comments in aotClassInitializer.cpp for how to avoid such problems*,
//
// In the following example,
//      Foo.get.test()
// correctly returns true when CDS disabled, but incorrectly returns false when CDS is enabled,
// because the archived archivedFoo.bar value is different than Bar.bar.
//
// class Foo {
//     static final Foo archivedFoo; // this field is archived by CDS
//     Bar bar;
//     static {
//         CDS.initializeFromArchive(Foo.class);
//         if (archivedFoo == null) {
//             archivedFoo = new Foo();
//             archivedFoo.bar = Bar.bar;
//         }
//     }
//     static Foo get() { return archivedFoo; }
//     boolean test() {
//         return bar == Bar.bar;
//     }
// }
//
// class Bar {
//     // this field is initialized in both CDS dump time and runtime.
//     static final Bar bar = new Bar();
// }
//
// The check itself is simple:
// [1] CDSHeapVerifier::do_klass() collects all static fields
// [2] CDSHeapVerifier::do_entry() checks all the archived objects. None of them
//     should be in [1]
//
// However, it's legal for *some* static fields to be referenced. The reasons are explained
// in the table of ADD_EXCL below.
//
// [A] In most of the cases, the module bootstrap code will update the static field
//     to point to part of the archived module graph. E.g.,
//     - java/lang/System::bootLayer
//     - jdk/internal/loader/ClassLoaders::BOOT_LOADER
// [B] A final static String that's explicitly initialized inside <clinit>, but
//     its value is deterministic and is always the same string literal.
// [C] A non-final static string that is assigned a string literal during class
//     initialization; this string is never changed during -Xshare:dump.
// [D] Simple caches whose value doesn't matter.
// [E] Other cases (see comments in-line below).

CDSHeapVerifier::CDSHeapVerifier() : _archived_objs(0), _problems(0)
{
# define ADD_EXCL(...) { static const char* e[] = {__VA_ARGS__, nullptr}; add_exclusion(e); }

  // Unfortunately this needs to be manually maintained. If
  // test/hotspot/jtreg/runtime/cds/appcds/cacheObject/ArchivedEnumTest.java fails,
  // you might need to fix the core library code, or fix the ADD_EXCL entries below.
  //
  //       class                                         field                     type
  ADD_EXCL("java/lang/ClassLoader$Holder",               "scl");                   // A
  ADD_EXCL("java/lang/Module",                           "ALL_UNNAMED_MODULE",     // A
                                                         "ALL_UNNAMED_MODULE_SET", // A
                                                         "EVERYONE_MODULE",        // A
                                                         "EVERYONE_SET");          // A

  // This is the same as java/util/ImmutableCollections::EMPTY_SET, which is archived
  ADD_EXCL("java/lang/reflect/AccessFlag$Location",      "EMPTY_SET");             // E

  ADD_EXCL("java/lang/System",                           "bootLayer");             // A

  ADD_EXCL("java/util/Collections",                      "EMPTY_LIST");           // E

  // A dummy object used by HashSet. The value doesn't matter and it's never
  // tested for equality.
  ADD_EXCL("java/util/HashSet",                          "PRESENT");               // E
  ADD_EXCL("jdk/internal/loader/BuiltinClassLoader",     "packageToModule");       // A
  ADD_EXCL("jdk/internal/loader/ClassLoaders",           "BOOT_LOADER",            // A
                                                         "APP_LOADER",             // A
                                                         "PLATFORM_LOADER");       // A
  ADD_EXCL("jdk/internal/module/Builder",                "cachedVersion");         // D
  ADD_EXCL("jdk/internal/module/ModuleLoaderMap$Mapper", "APP_CLASSLOADER",        // A
                                                         "APP_LOADER_INDEX",       // A
                                                         "PLATFORM_CLASSLOADER",   // A
                                                         "PLATFORM_LOADER_INDEX"); // A
  ADD_EXCL("jdk/internal/module/ServicesCatalog",        "CLV");                   // A

  // This just points to an empty Map
  ADD_EXCL("jdk/internal/reflect/Reflection",            "methodFilterMap");       // E

  // Integer for 0 and 1 are in java/lang/Integer$IntegerCache and are archived
  ADD_EXCL("sun/invoke/util/ValueConversions",           "ONE_INT",                // E
                                                         "ZERO_INT");              // E

  if (CDSConfig::is_dumping_method_handles()) {
    ADD_EXCL("java/lang/invoke/InvokerBytecodeGenerator", "MEMBERNAME_FACTORY",    // D
                                                          "CD_Object_array",       // E same as <...>ConstantUtils.CD_Object_array::CD_Object
                                                          "INVOKER_SUPER_DESC");   // E same as java.lang.constant.ConstantDescs::CD_Object

    ADD_EXCL("java/lang/invoke/MethodHandleImpl$ArrayAccessor",
                                                          "OBJECT_ARRAY_GETTER",    // D
                                                          "OBJECT_ARRAY_SETTER",    // D
                                                          "OBJECT_ARRAY_LENGTH");   // D

  }

  if (CDSConfig::is_dumping_packages()) {
    ADD_EXCL("java/lang/Package$VersionInfo",             "NULL_VERSION_INFO");    // D
  }

  // These are used by BuiltinClassLoader::negativeLookupCache, etc but seem to be
  // OK. TODO - we should completely disable the caching unless ArchiveLoaderLookupCache
  // is enabled
  ADD_EXCL("java/lang/Boolean",                           "TRUE",                  // E
                                                          "FALSE");                // E

# undef ADD_EXCL

  ClassLoaderDataGraph::classes_do(this);
}

CDSHeapVerifier::~CDSHeapVerifier() {
  if (_problems > 0) {
    log_error(cds, heap)("Scanned %d objects. Found %d case(s) where "
                         "an object points to a static field that "
                         "may hold a different value at runtime.", _archived_objs, _problems);
<<<<<<< HEAD
    //MetaspaceShared::unrecoverable_writing_error(); // FIXME -- leyden+JEP483 merge
=======
    log_error(cds, heap)("Please see cdsHeapVerifier.cpp and aotClassInitializer.cpp for details");
    MetaspaceShared::unrecoverable_writing_error();
>>>>>>> e3f26b05
  }
}

class CDSHeapVerifier::CheckStaticFields : public FieldClosure {
  CDSHeapVerifier* _verifier;
  InstanceKlass* _ik; // The class whose static fields are being checked.
  const char** _exclusions;
public:
  CheckStaticFields(CDSHeapVerifier* verifier, InstanceKlass* ik)
    : _verifier(verifier), _ik(ik) {
    _exclusions = _verifier->find_exclusion(_ik);
  }

  void do_field(fieldDescriptor* fd) {
    if (fd->field_type() != T_OBJECT) {
      return;
    }

    if (fd->signature()->equals("Ljdk/internal/access/JavaLangAccess;")) {
      // A few classes have static fields that point to SharedSecrets.getJavaLangAccess().
      // This object carries no state and we can create a new one in the production run.
      return;
    }
    oop static_obj_field = _ik->java_mirror()->obj_field(fd->offset());
    if (static_obj_field != nullptr) {
      Klass* field_type = static_obj_field->klass();
      if (_exclusions != nullptr) {
        for (const char** p = _exclusions; *p != nullptr; p++) {
          if (fd->name()->equals(*p)) {
            return;
          }
        }
      }

      if (fd->is_final() && java_lang_String::is_instance(static_obj_field) && fd->has_initial_value()) {
        // This field looks like like this in the Java source:
        //    static final SOME_STRING = "a string literal";
        // This string literal has been stored in the shared string table, so it's OK
        // for the archived objects to refer to it.
        return;
      }
      if (fd->is_final() && java_lang_Class::is_instance(static_obj_field)) {
        // This field points to an archived mirror.
        return;
      }

      if (field_type->is_instance_klass()) {
        InstanceKlass* field_ik = InstanceKlass::cast(field_type);
        if (field_ik->is_enum_subclass()) {
          if (field_ik->has_archived_enum_objs() || ArchiveUtils::has_aot_initialized_mirror(field_ik)) {
            // This field is an Enum. If any instance of this Enum has been archived, we will archive
            // all static fields of this Enum as well.
            return;
          }
        }

        if (field_ik->is_hidden() && ArchiveUtils::has_aot_initialized_mirror(field_ik)) {
          // We have a static field in a core-library class that points to a method reference, which
          // are safe to archive.
          guarantee(_ik->module()->name() == vmSymbols::java_base(), "sanity");
          return;
        }

        if (field_ik == vmClasses::MethodType_klass()) {
          // The identity of MethodTypes are preserved between assembly phase and production runs
          // (by MethodType::AOTHolder::archivedMethodTypes). No need to check.
          return;
        }

        if (field_ik == vmClasses::internal_Unsafe_klass() && ArchiveUtils::has_aot_initialized_mirror(field_ik)) {
          // There's only a single instance of jdk/internal/misc/Unsafe, so all references will
          // be pointing to this singleton, which has been archived.
          return;
        }
      }

      // This field *may* be initialized to a different value at runtime. Remember it
      // and check later if it appears in the archived object graph.
      _verifier->add_static_obj_field(_ik, static_obj_field, fd->name());
    }
  }
};

// Remember all the static object fields of every class that are currently
// loaded. Later, we will check if any archived objects reference one of
// these fields.
void CDSHeapVerifier::do_klass(Klass* k) {
  if (k->is_instance_klass()) {
    InstanceKlass* ik = InstanceKlass::cast(k);

    if (HeapShared::is_subgraph_root_class(ik)) {
      // ik is inside one of the ArchivableStaticFieldInfo tables
      // in heapShared.cpp. We assume such classes are programmed to
      // update their static fields correctly at runtime.
      return;
    }

    if (ArchiveUtils::has_aot_initialized_mirror(ik)) {
      // ik's <clinit> won't be executed at runtime, the static fields in
      // ik will carry their values to runtime.
      return;
    }

    CheckStaticFields csf(this, ik);
    ik->do_local_static_fields(&csf);
  }
}

void CDSHeapVerifier::add_static_obj_field(InstanceKlass* ik, oop field, Symbol* name) {
  StaticFieldInfo info = {ik, name};
  _table.put(field, info);
}

// This function is called once for every archived heap object. Warn if this object is referenced by
// a static field of a class that's not aot-initialized.
inline bool CDSHeapVerifier::do_entry(oop& orig_obj, HeapShared::CachedOopInfo& value) {
  _archived_objs++;

  if (java_lang_String::is_instance(orig_obj) && HeapShared::is_dumped_interned_string(orig_obj)) {
    // It's quite often for static fields to have interned strings. These are most likely not
    // problematic (and are hard to filter). So we will ignore them.
    return true; /* keep on iterating */
  }

  StaticFieldInfo* info = _table.get(orig_obj);
  if (info != nullptr) {
    ResourceMark rm;
    char* class_name = info->_holder->name()->as_C_string();
    char* field_name = info->_name->as_C_string();
    LogStream ls(Log(cds, heap)::warning());
    ls.print_cr("Archive heap points to a static field that may hold a different value at runtime:");
    ls.print_cr("Field: %s::%s", class_name, field_name);
    ls.print("Value: ");
    orig_obj->print_on(&ls);
    ls.print_cr("--- trace begin ---");
    trace_to_root(&ls, orig_obj, nullptr, &value);
    ls.print_cr("--- trace end ---");
    ls.cr();
    _problems ++;
  }

  return true; /* keep on iterating */
}

class CDSHeapVerifier::TraceFields : public FieldClosure {
  oop _orig_obj;
  oop _orig_field;
  outputStream* _st;

public:
  TraceFields(oop orig_obj, oop orig_field, outputStream* st)
    : _orig_obj(orig_obj), _orig_field(orig_field), _st(st) {}

  void do_field(fieldDescriptor* fd) {
    if (fd->field_type() == T_OBJECT || fd->field_type() == T_ARRAY) {
      oop obj_field = _orig_obj->obj_field(fd->offset());
      if (obj_field == _orig_field) {
        _st->print("::%s (offset = %d)", fd->name()->as_C_string(), fd->offset());
      }
    }
  }
};

// Call this function (from gdb, etc) if you want to know why an object is archived.
void CDSHeapVerifier::trace_to_root(outputStream* st, oop orig_obj) {
  HeapShared::CachedOopInfo* info = HeapShared::archived_object_cache()->get(orig_obj);
  if (info != nullptr) {
    trace_to_root(st, orig_obj, nullptr, info);
  } else {
    st->print_cr("Not an archived object??");
  }
}

const char* static_field_name(oop mirror, oop field) {
  Klass* k = java_lang_Class::as_Klass(mirror);
  if (k->is_instance_klass()) {
    for (JavaFieldStream fs(InstanceKlass::cast(k)); !fs.done(); fs.next()) {
      if (fs.access_flags().is_static()) {
        fieldDescriptor& fd = fs.field_descriptor();
        switch (fd.field_type()) {
        case T_OBJECT:
        case T_ARRAY:
          if (mirror->obj_field(fd.offset()) == field) {
            return fs.name()->as_C_string();
          }
          break;
        default:
          break;
        }
      }
    }
  }

  return "<unknown>";
}

int CDSHeapVerifier::trace_to_root(outputStream* st, oop orig_obj, oop orig_field, HeapShared::CachedOopInfo* info) {
  int level = 0;
  if (info->orig_referrer() != nullptr) {
    HeapShared::CachedOopInfo* ref = HeapShared::archived_object_cache()->get(info->orig_referrer());
    assert(ref != nullptr, "sanity");
    level = trace_to_root(st, info->orig_referrer(), orig_obj, ref) + 1;
  } else if (java_lang_String::is_instance(orig_obj)) {
    st->print_cr("[%2d] (shared string table)", level++);
  }
  Klass* k = orig_obj->klass();
  ResourceMark rm;
  st->print("[%2d] ", level);
  orig_obj->print_address_on(st);
  st->print(" %s", k->internal_name());
  if (java_lang_Class::is_instance(orig_obj)) {
    st->print(" (%s::%s)", java_lang_Class::as_Klass(orig_obj)->external_name(), static_field_name(orig_obj, orig_field));
  }
  if (orig_field != nullptr) {
    if (k->is_instance_klass()) {
      TraceFields clo(orig_obj, orig_field, st);
      InstanceKlass::cast(k)->do_nonstatic_fields(&clo);
    } else {
      assert(orig_obj->is_objArray(), "must be");
      objArrayOop array = (objArrayOop)orig_obj;
      for (int i = 0; i < array->length(); i++) {
        if (array->obj_at(i) == orig_field) {
          st->print(" @[%d]", i);
          break;
        }
      }
    }
  }
  st->cr();

  return level;
}

void CDSHeapVerifier::verify() {
  CDSHeapVerifier verf;
  HeapShared::archived_object_cache()->iterate(&verf);
}

#endif // INCLUDE_CDS_JAVA_HEAP<|MERGE_RESOLUTION|>--- conflicted
+++ resolved
@@ -165,12 +165,8 @@
     log_error(cds, heap)("Scanned %d objects. Found %d case(s) where "
                          "an object points to a static field that "
                          "may hold a different value at runtime.", _archived_objs, _problems);
-<<<<<<< HEAD
+    log_error(cds, heap)("Please see cdsHeapVerifier.cpp and aotClassInitializer.cpp for details");
     //MetaspaceShared::unrecoverable_writing_error(); // FIXME -- leyden+JEP483 merge
-=======
-    log_error(cds, heap)("Please see cdsHeapVerifier.cpp and aotClassInitializer.cpp for details");
-    MetaspaceShared::unrecoverable_writing_error();
->>>>>>> e3f26b05
   }
 }
 
