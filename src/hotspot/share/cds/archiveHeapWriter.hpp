/*
<<<<<<< HEAD
 * Copyright (c) 2023, 2024, Oracle and/or its affiliates. All rights reserved.
=======
 * Copyright (c) 2024, Oracle and/or its affiliates. All rights reserved.
>>>>>>> dea94f44
 * DO NOT ALTER OR REMOVE COPYRIGHT NOTICES OR THIS FILE HEADER.
 *
 * This code is free software; you can redistribute it and/or modify it
 * under the terms of the GNU General Public License version 2 only, as
 * published by the Free Software Foundation.
 *
 * This code is distributed in the hope that it will be useful, but WITHOUT
 * ANY WARRANTY; without even the implied warranty of MERCHANTABILITY or
 * FITNESS FOR A PARTICULAR PURPOSE.  See the GNU General Public License
 * version 2 for more details (a copy is included in the LICENSE file that
 * accompanied this code).
 *
 * You should have received a copy of the GNU General Public License version
 * 2 along with this work; if not, write to the Free Software Foundation,
 * Inc., 51 Franklin St, Fifth Floor, Boston, MA 02110-1301 USA.
 *
 * Please contact Oracle, 500 Oracle Parkway, Redwood Shores, CA 94065 USA
 * or visit www.oracle.com if you need additional information or have any
 * questions.
 *
 */

#ifndef SHARE_CDS_ARCHIVEHEAPWRITER_HPP
#define SHARE_CDS_ARCHIVEHEAPWRITER_HPP

#include "cds/heapShared.hpp"
#include "memory/allocation.hpp"
#include "memory/allStatic.hpp"
#include "oops/oopHandle.hpp"
#include "utilities/bitMap.hpp"
#include "utilities/exceptions.hpp"
#include "utilities/growableArray.hpp"
#include "utilities/macros.hpp"
#include "utilities/resourceHash.hpp"

class MemRegion;

class ArchiveHeapInfo {
  MemRegion _buffer_region;             // Contains the archived objects to be written into the CDS archive.
  CHeapBitMap _oopmap;
  CHeapBitMap _ptrmap;
  size_t _heap_roots_offset;            // Offset of the HeapShared::roots() object, from the bottom
                                        // of the archived heap objects, in bytes.

public:
  ArchiveHeapInfo() : _buffer_region(), _oopmap(128, mtClassShared), _ptrmap(128, mtClassShared) {}
  bool is_used() { return !_buffer_region.is_empty(); }

  MemRegion buffer_region() { return _buffer_region; }
  void set_buffer_region(MemRegion r) { _buffer_region = r; }

  char* buffer_start() { return (char*)_buffer_region.start(); }
  size_t buffer_byte_size() { return _buffer_region.byte_size();    }

  CHeapBitMap* oopmap() { return &_oopmap; }
  CHeapBitMap* ptrmap() { return &_ptrmap; }

  void set_heap_roots_offset(size_t n) { _heap_roots_offset = n; }
  size_t heap_roots_offset() const { return _heap_roots_offset; }
};

#if INCLUDE_CDS_JAVA_HEAP
class ArchiveHeapWriter : AllStatic {
  friend class HeapShared;
  // ArchiveHeapWriter manipulates three types of addresses:
  //
  //     "source" vs "buffered" vs "requested"
  //
  // (Note: the design and convention is the same as for the archiving of Metaspace objects.
  //  See archiveBuilder.hpp.)
  //
  // - "source objects" are regular Java objects allocated during the execution
  //   of "java -Xshare:dump". They can be used as regular oops.
  //
  //   HeapShared::archive_objects() recursively searches for the oops that need to be
  //   stored into the CDS archive. These are entered into HeapShared::archived_object_cache().
  //
  // - "buffered objects" are copies of the "source objects", and are stored in into
  //   ArchiveHeapWriter::_buffer, which is a GrowableArray that sits outside of
  //   the valid heap range. Therefore we avoid using the addresses of these copies
  //   as oops. They are usually called "buffered_addr" in the code (of the type "address").
  //
  //   The buffered objects are stored contiguously, possibly with interleaving fillers
  //   to make sure no objects span across boundaries of MIN_GC_REGION_ALIGNMENT.
  //
  // - Each archived object has a "requested address" -- at run time, if the object
  //   can be mapped at this address, we can avoid relocation.
  //
  // The requested address is implemented differently depending on UseCompressedOops:
  //
  // UseCompressedOops == true:
  //   The archived objects are stored assuming that the runtime COOPS compression
  //   scheme is exactly the same as in dump time (or else a more expensive runtime relocation
  //   would be needed.)
  //
  //   At dump time, we assume that the runtime heap range is exactly the same as
  //   in dump time. The requested addresses of the archived objects are chosen such that
  //   they would occupy the top end of a G1 heap (TBD when dumping is supported by other
  //   collectors. See JDK-8298614).
  //
  // UseCompressedOops == false:
  //   At runtime, the heap range is usually picked (randomly) by the OS, so we will almost always
  //   need to perform relocation. Hence, the goal of the "requested address" is to ensure that
  //   the contents of the archived objects are deterministic. I.e., the oop fields of archived
  //   objects will always point to deterministic addresses.
  //
  //   For G1, the archived heap is written such that the lowest archived object is placed
  //   at NOCOOPS_REQUESTED_BASE. (TBD after JDK-8298614).
  // ----------------------------------------------------------------------

public:
  static const intptr_t NOCOOPS_REQUESTED_BASE = 0x10000000;

private:
  class EmbeddedOopRelocator;
  struct NativePointerInfo {
    oop _src_obj;
    int _field_offset;
  };

  // The minimum region size of all collectors that are supported by CDS in
  // ArchiveHeapLoader::can_map() mode. Currently only G1 is supported. G1's region size
  // depends on -Xmx, but can never be smaller than 1 * M.
  // (TODO: Perhaps change to 256K to be compatible with Shenandoah)
  static constexpr int MIN_GC_REGION_ALIGNMENT = 1 * M;

  static GrowableArrayCHeap<u1, mtClassShared>* _buffer;

  // The number of bytes that have written into _buffer (may be smaller than _buffer->length()).
  static size_t _buffer_used;

  // The bottom of the copy of Heap::roots() inside this->_buffer.
  static size_t _heap_roots_offset;
  static size_t _heap_roots_word_size;

  // The address range of the requested location of the archived heap objects.
  static address _requested_bottom;
  static address _requested_top;

  static GrowableArrayCHeap<NativePointerInfo, mtClassShared>* _native_pointers;
  static GrowableArrayCHeap<oop, mtClassShared>* _source_objs;
<<<<<<< HEAD
  static GrowableArrayCHeap<oop, mtClassShared>* _perm_objs;
=======
  static GrowableArrayCHeap<int, mtClassShared>* _source_objs_order;
>>>>>>> dea94f44

  typedef ResourceHashtable<size_t, oop,
      36137, // prime number
      AnyObj::C_HEAP,
      mtClassShared> BufferOffsetToSourceObjectTable;
  static BufferOffsetToSourceObjectTable* _buffer_offset_to_source_obj_table;

  static void allocate_buffer();
  static void ensure_buffer_space(size_t min_bytes);

  // Both Java bytearray and GrowableArraty use int indices and lengths. Do a safe typecast with range check
  static int to_array_index(size_t i) {
    assert(i <= (size_t)max_jint, "must be");
    return (int)i;
  }
  static int to_array_length(size_t n) {
    return to_array_index(n);
  }

  template <typename T> static T offset_to_buffered_address(size_t offset) {
    return (T)(_buffer->adr_at(to_array_index(offset)));
  }

  static address buffer_bottom() {
    return offset_to_buffered_address<address>(0);
  }

  // The exclusive end of the last object that was copied into the buffer.
  static address buffer_top() {
    return buffer_bottom() + _buffer_used;
  }

  static bool in_buffer(address buffered_addr) {
    return (buffer_bottom() <= buffered_addr) && (buffered_addr < buffer_top());
  }

  static size_t buffered_address_to_offset(address buffered_addr) {
    assert(in_buffer(buffered_addr), "sanity");
    return buffered_addr - buffer_bottom();
  }

  static size_t create_objarray_in_buffer(GrowableArrayCHeap<oop, mtClassShared>* input, int from,
                                          int num_elms, int extra_length, size_t& objarray_word_size);
  static int copy_source_objs_to_buffer(GrowableArrayCHeap<oop, mtClassShared>* roots, GrowableArray<size_t>* permobj_seg_offsets);
  template <typename T> static void add_permobj_segments_to_roots(GrowableArrayCHeap<oop, mtClassShared>* roots,
                                                                  ArchiveHeapInfo* info, GrowableArray<size_t>* permobj_seg_offsets);
  static void update_stats(oop src_obj);
  static size_t copy_one_source_obj_to_buffer(oop src_obj);

  static void maybe_fill_gc_region_gap(size_t required_byte_size);
  static size_t filler_array_byte_size(int length);
  static int filler_array_length(size_t fill_bytes);
  static HeapWord* init_filler_array_at_buffer_top(int array_length, size_t fill_bytes);

  static void set_requested_address(ArchiveHeapInfo* info);
  static void relocate_embedded_oops(GrowableArrayCHeap<oop, mtClassShared>* roots, ArchiveHeapInfo* info,
                                     GrowableArray<size_t>* permobj_seg_offsets, int num_permobj);
  static void compute_ptrmap(ArchiveHeapInfo *info);
  static bool is_in_requested_range(oop o);
  static oop requested_obj_from_buffer_offset(size_t offset);

  static oop load_oop_from_buffer(oop* buffered_addr);
  static oop load_oop_from_buffer(narrowOop* buffered_addr);
  inline static void store_oop_in_buffer(oop* buffered_addr, oop requested_obj);
  inline static void store_oop_in_buffer(narrowOop* buffered_addr, oop requested_obj);

  template <typename T> static oop load_source_oop_from_buffer(T* buffered_addr);
  template <typename T> static void store_requested_oop_in_buffer(T* buffered_addr, oop request_oop);

  template <typename T> static T* requested_addr_to_buffered_addr(T* p);
  template <typename T> static void relocate_field_in_buffer(T* field_addr_in_buffer, CHeapBitMap* oopmap);
  template <typename T> static void mark_oop_pointer(T* buffered_addr, CHeapBitMap* oopmap);
  template <typename T> static void relocate_root_at(oop requested_roots, address buffered_roots_addr, int index, CHeapBitMap* oopmap);

  static void update_header_for_requested_obj(oop requested_obj, oop src_obj, Klass* src_klass);

<<<<<<< HEAD
  // "Permanent Objects"
  //
  // These objects are guaranteed to be in the heap at runtime. The AOT can use
  // HeapShared::get_archived_object_permanent_index() and HeapShared::get_archived_object() to
  // inline these objects into the AOT cache.
  //
  // Currently all archived objects are "permanent". We may want to narrow the scope ....
  //
  // The permobjs are divided into multiple segments, each containing 64K elements (or 4096 in debug builds).
  // This is to avoid overflowing MIN_GC_REGION_ALIGNMENT.
  static constexpr int PERMOBJ_SEGMENT_MAX_SHIFT  = DEBUG_ONLY(12) NOT_DEBUG(16);
  static constexpr int PERMOBJ_SEGMENT_MAX_LENGTH = 1 << PERMOBJ_SEGMENT_MAX_SHIFT;
  static constexpr int PERMOBJ_SEGMENT_MAX_MASK   = PERMOBJ_SEGMENT_MAX_LENGTH - 1;
=======
  static int compare_objs_by_oop_fields(int* a, int* b);
  static void sort_source_objs();

>>>>>>> dea94f44
public:
  static void init() NOT_CDS_JAVA_HEAP_RETURN;
  static void add_source_obj(oop src_obj);
  static bool is_too_large_to_archive(size_t size);
  static bool is_too_large_to_archive(oop obj);
  static bool is_string_too_large_to_archive(oop string);
  static void write(GrowableArrayCHeap<oop, mtClassShared>*, ArchiveHeapInfo* heap_info);
  static address requested_address();  // requested address of the lowest achived heap object
  static oop heap_roots_requested_address(); // requested address of HeapShared::roots()
  static address buffered_heap_roots_addr() {
    return offset_to_buffered_address<address>(_heap_roots_offset);
  }
  static size_t heap_roots_word_size() {
    return _heap_roots_word_size;
  }
  static size_t get_filler_size_at(address buffered_addr);
  static int get_permobj_segment_at(address buffered_addr, size_t* byte_size, int* permobj_segment_length);
  static oop get_permobj_source_addr(int permobj_segment, int index);
  static oop get_perm_object_by_index(int permanent_index);

  static void mark_native_pointer(oop src_obj, int offset);
  static bool is_marked_as_native_pointer(ArchiveHeapInfo* heap_info, oop src_obj, int field_offset);
  static oop source_obj_to_requested_obj(oop src_obj);
  static oop buffered_addr_to_source_obj(address buffered_addr);
  static address buffered_addr_to_requested_addr(address buffered_addr);

  // Archived heap object headers carry pre-computed narrow Klass ids calculated with the
  // following scheme:
  // 1) the encoding base must be the mapping start address.
  // 2) shift must be large enough to result in an encoding range that covers the runtime Klass range.
  //    That Klass range is defined by CDS archive size and runtime class space size. Luckily, the maximum
  //    size can be predicted: archive size is assumed to be <1G, class space size capped at 3G, and at
  //    runtime we put both regions adjacent to each other. Therefore, runtime Klass range size < 4G.
  //    Since nKlass itself is 32 bit, our encoding range len is 4G, and since we set the base directly
  //    at mapping start, these 4G are enough. Therefore, we don't need to shift at all (shift=0).
  static constexpr int precomputed_narrow_klass_shift = 0;

};
#endif // INCLUDE_CDS_JAVA_HEAP
#endif // SHARE_CDS_ARCHIVEHEAPWRITER_HPP<|MERGE_RESOLUTION|>--- conflicted
+++ resolved
@@ -1,9 +1,5 @@
 /*
-<<<<<<< HEAD
  * Copyright (c) 2023, 2024, Oracle and/or its affiliates. All rights reserved.
-=======
- * Copyright (c) 2024, Oracle and/or its affiliates. All rights reserved.
->>>>>>> dea94f44
  * DO NOT ALTER OR REMOVE COPYRIGHT NOTICES OR THIS FILE HEADER.
  *
  * This code is free software; you can redistribute it and/or modify it
@@ -145,11 +141,8 @@
 
   static GrowableArrayCHeap<NativePointerInfo, mtClassShared>* _native_pointers;
   static GrowableArrayCHeap<oop, mtClassShared>* _source_objs;
-<<<<<<< HEAD
+  static GrowableArrayCHeap<int, mtClassShared>* _source_objs_order;
   static GrowableArrayCHeap<oop, mtClassShared>* _perm_objs;
-=======
-  static GrowableArrayCHeap<int, mtClassShared>* _source_objs_order;
->>>>>>> dea94f44
 
   typedef ResourceHashtable<size_t, oop,
       36137, // prime number
@@ -226,7 +219,6 @@
 
   static void update_header_for_requested_obj(oop requested_obj, oop src_obj, Klass* src_klass);
 
-<<<<<<< HEAD
   // "Permanent Objects"
   //
   // These objects are guaranteed to be in the heap at runtime. The AOT can use
@@ -240,11 +232,9 @@
   static constexpr int PERMOBJ_SEGMENT_MAX_SHIFT  = DEBUG_ONLY(12) NOT_DEBUG(16);
   static constexpr int PERMOBJ_SEGMENT_MAX_LENGTH = 1 << PERMOBJ_SEGMENT_MAX_SHIFT;
   static constexpr int PERMOBJ_SEGMENT_MAX_MASK   = PERMOBJ_SEGMENT_MAX_LENGTH - 1;
-=======
+
   static int compare_objs_by_oop_fields(int* a, int* b);
   static void sort_source_objs();
-
->>>>>>> dea94f44
 public:
   static void init() NOT_CDS_JAVA_HEAP_RETURN;
   static void add_source_obj(oop src_obj);
