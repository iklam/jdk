/*
 * Copyright (c) 2020, 2025, Oracle and/or its affiliates. All rights reserved.
 * DO NOT ALTER OR REMOVE COPYRIGHT NOTICES OR THIS FILE HEADER.
 *
 * This code is free software; you can redistribute it and/or modify it
 * under the terms of the GNU General Public License version 2 only, as
 * published by the Free Software Foundation.
 *
 * This code is distributed in the hope that it will be useful, but WITHOUT
 * ANY WARRANTY; without even the implied warranty of MERCHANTABILITY or
 * FITNESS FOR A PARTICULAR PURPOSE.  See the GNU General Public License
 * version 2 for more details (a copy is included in the LICENSE file that
 * accompanied this code).
 *
 * You should have received a copy of the GNU General Public License version
 * 2 along with this work; if not, write to the Free Software Foundation,
 * Inc., 51 Franklin St, Fifth Floor, Boston, MA 02110-1301 USA.
 *
 * Please contact Oracle, 500 Oracle Parkway, Redwood Shores, CA 94065 USA
 * or visit www.oracle.com if you need additional information or have any
 * questions.
 *
 */

#include "cds/archiveUtils.hpp"
#include "cds/archiveBuilder.hpp"
#include "cds/cdsConfig.hpp"
#include "cds/cppVtables.hpp"
#include "cds/metaspaceShared.hpp"
#include "logging/log.hpp"
#include "oops/instanceClassLoaderKlass.hpp"
#include "oops/instanceMirrorKlass.hpp"
#include "oops/instanceRefKlass.hpp"
#include "oops/instanceStackChunkKlass.hpp"
#include "oops/methodCounters.hpp"
#include "oops/methodData.hpp"
#include "oops/trainingData.hpp"
#include "oops/objArrayKlass.hpp"
#include "oops/typeArrayKlass.hpp"
#include "runtime/arguments.hpp"
#include "utilities/globalDefinitions.hpp"

// Objects of the Metadata types (such as Klass and ConstantPool) have C++ vtables.
// (In GCC this is the field <Type>::_vptr, i.e., first word in the object.)
//
// Addresses of the vtables and the methods may be different across JVM runs,
// if libjvm.so is dynamically loaded at a different base address.
//
// To ensure that the Metadata objects in the CDS archive always have the correct vtable:
//
// + at dump time:  we redirect the _vptr to point to our own vtables inside
//                  the CDS image
// + at run time:   we clone the actual contents of the vtables from libjvm.so
//                  into our own tables.

// Currently, the archive contains ONLY the following types of objects that have C++ vtables.
#define CPP_VTABLE_TYPES_DO(f) \
  f(ConstantPool) \
  f(InstanceKlass) \
  f(InstanceClassLoaderKlass) \
  f(InstanceMirrorKlass) \
  f(InstanceRefKlass) \
  f(InstanceStackChunkKlass) \
  f(Method) \
  f(MethodData)                \
  f(MethodCounters)            \
  f(ObjArrayKlass) \
  f(TypeArrayKlass)            \
  f(KlassTrainingData)         \
  f(MethodTrainingData)        \
  f(CompileTrainingData)

class CppVtableInfo {
  intptr_t _vtable_size;
  intptr_t _cloned_vtable[1]; // Pseudo flexible array member.
  static size_t cloned_vtable_offset() { return offset_of(CppVtableInfo, _cloned_vtable); }
public:
  int vtable_size()           { return int(uintx(_vtable_size)); }
  void set_vtable_size(int n) { _vtable_size = intptr_t(n); }
  // Using _cloned_vtable[i] for i > 0 causes undefined behavior. We use address calculation instead.
  intptr_t* cloned_vtable()   { return (intptr_t*)((char*)this + cloned_vtable_offset()); }
  void zero()                 { memset(cloned_vtable(), 0, sizeof(intptr_t) * vtable_size()); }
  // Returns the address of the next CppVtableInfo that can be placed immediately after this CppVtableInfo
  static size_t byte_size(int vtable_size) {
    return cloned_vtable_offset() + (sizeof(intptr_t) * vtable_size);
  }
};

static inline intptr_t* vtable_of(const Metadata* m) {
  return *((intptr_t**)m);
}

template <class T> class CppVtableCloner {
  static int get_vtable_length(const char* name);

public:
  // Allocate a clone of the vtable of T from the shared metaspace;
  // Initialize the contents of this clone.
  static CppVtableInfo* allocate_and_initialize(const char* name);

  // Copy the contents of the vtable of T into info->_cloned_vtable;
  static void initialize(const char* name, CppVtableInfo* info);

  static void init_orig_cpp_vtptr(int kind);
};

template <class T>
CppVtableInfo* CppVtableCloner<T>::allocate_and_initialize(const char* name) {
  int n = get_vtable_length(name);
  CppVtableInfo* info =
      (CppVtableInfo*)ArchiveBuilder::current()->rw_region()->allocate(CppVtableInfo::byte_size(n));
  info->set_vtable_size(n);
  initialize(name, info);
  return info;
}

template <class T>
void CppVtableCloner<T>::initialize(const char* name, CppVtableInfo* info) {
  T tmp; // Allocate temporary dummy metadata object to get to the original vtable.
  int n = info->vtable_size();
  intptr_t* srcvtable = vtable_of(&tmp);
  intptr_t* dstvtable = info->cloned_vtable();

  // We already checked (and, if necessary, adjusted n) when the vtables were allocated, so we are
  // safe to do memcpy.
  log_debug(cds, vtables)("Copying %3d vtable entries for %s", n, name);
  memcpy(dstvtable, srcvtable, sizeof(intptr_t) * n);
}

// To determine the size of the vtable for each type, we use the following
// trick by declaring 2 subclasses:
//
//   class CppVtableTesterA: public InstanceKlass {virtual int   last_virtual_method() {return 1;}    };
//   class CppVtableTesterB: public InstanceKlass {virtual void* last_virtual_method() {return nullptr}; };
//
// CppVtableTesterA and CppVtableTesterB's vtables have the following properties:
// - Their size (N+1) is exactly one more than the size of InstanceKlass's vtable (N)
// - The first N entries have are exactly the same as in InstanceKlass's vtable.
// - Their last entry is different.
//
// So to determine the value of N, we just walk CppVtableTesterA and CppVtableTesterB's tables
// and find the first entry that's different.
//
// This works on all C++ compilers supported by Oracle, but you may need to tweak it for more
// esoteric compilers.

template <class T> class CppVtableTesterB: public T {
public:
  virtual int last_virtual_method() {return 1;}
};

template <class T> class CppVtableTesterA : public T {
public:
  virtual void* last_virtual_method() {
    // Make this different than CppVtableTesterB::last_virtual_method so the C++
    // compiler/linker won't alias the two functions.
    return nullptr;
  }
};

template <class T>
int CppVtableCloner<T>::get_vtable_length(const char* name) {
  CppVtableTesterA<T> a;
  CppVtableTesterB<T> b;

  intptr_t* avtable = vtable_of(&a);
  intptr_t* bvtable = vtable_of(&b);

  // Start at slot 1, because slot 0 may be RTTI (on Solaris/Sparc)
  int vtable_len = 1;
  for (; ; vtable_len++) {
    if (avtable[vtable_len] != bvtable[vtable_len]) {
      break;
    }
  }
  log_debug(cds, vtables)("Found   %3d vtable entries for %s", vtable_len, name);

  return vtable_len;
}

#define ALLOCATE_AND_INITIALIZE_VTABLE(c) \
  _index[c##_Kind] = CppVtableCloner<c>::allocate_and_initialize(#c); \
  ArchivePtrMarker::mark_pointer(&_index[c##_Kind]);

#define INITIALIZE_VTABLE(c) \
  CppVtableCloner<c>::initialize(#c, _index[c##_Kind]);

#define INIT_ORIG_CPP_VTPTRS(c) \
  CppVtableCloner<c>::init_orig_cpp_vtptr(c##_Kind);

#define DECLARE_CLONED_VTABLE_KIND(c) c ## _Kind,

enum ClonedVtableKind {
  // E.g., ConstantPool_Kind == 0, InstanceKlass_Kind == 1, etc.
  CPP_VTABLE_TYPES_DO(DECLARE_CLONED_VTABLE_KIND)
  _num_cloned_vtable_kinds
};

// _orig_cpp_vtptrs and _archived_cpp_vtptrs are used for type checking in
// CppVtables::get_archived_vtable().
//
// _orig_cpp_vtptrs is a map of all the original vtptrs. E.g., for
//     ConstantPool *cp = new (...) ConstantPool(...) ; // a dynamically allocated constant pool
// the following holds true:
<<<<<<< HEAD
//     _orig_cpp_vtptrs[ConstantPool_Kind] ==  ((intptr_t**)cp)[0]
static intptr_t* _orig_cpp_vtptrs[_num_cloned_vtable_kinds];  // vtptrs set by the C++ compiler
static intptr_t* _archived_cpp_vtptrs[_num_cloned_vtable_kinds];  // vtptrs used in the static archive
=======
//     _orig_cpp_vtptrs[ConstantPool_Kind] == ((intptr_t**)cp)[0]
//
// _archived_cpp_vtptrs is a map of all the vptprs used by classes in a preimage. E.g., for
//    InstanceKlass* k = a class loaded from the preimage;
//    ConstantPool* cp = k->constants();
// the following holds true:
//     _archived_cpp_vtptrs[ConstantPool_Kind] == ((intptr_t**)cp)[0]
>>>>>>> c8a521fd
static bool _orig_cpp_vtptrs_inited = false;
static intptr_t* _orig_cpp_vtptrs[_num_cloned_vtable_kinds];
static intptr_t* _archived_cpp_vtptrs[_num_cloned_vtable_kinds];

template <class T>
void CppVtableCloner<T>::init_orig_cpp_vtptr(int kind) {
  assert(kind < _num_cloned_vtable_kinds, "sanity");
  T tmp; // Allocate temporary dummy metadata object to get to the original vtable.
  intptr_t* srcvtable = vtable_of(&tmp);
  _orig_cpp_vtptrs[kind] = srcvtable;
}

// This is the index of all the cloned vtables. E.g., for
//     ConstantPool* cp = ....; // an archived constant pool
//     InstanceKlass* ik = ....;// an archived class
// the following holds true:
//     _index[ConstantPool_Kind]->cloned_vtable()  == ((intptr_t**)cp)[0]
//     _index[InstanceKlass_Kind]->cloned_vtable() == ((intptr_t**)ik)[0]
static CppVtableInfo* _index[_num_cloned_vtable_kinds];

// This marks the location in the archive where _index[0] is stored. This location
// will be stored as FileMapHeader::_cloned_vtables_offset into the archive header.
// Serviceability Agent uses this information to determine the vtables of
// archived Metadata objects.
char* CppVtables::_vtables_serialized_base = nullptr;

void CppVtables::dumptime_init(ArchiveBuilder* builder) {
  assert(CDSConfig::is_dumping_static_archive(), "cpp tables are only dumped into static archive");

  if (CDSConfig::is_dumping_final_static_archive()) {
    // When dumping final archive, _index[kind] at this point is in the preimage.
    // Remember these vtable pointers in _archived_cpp_vtptrs, as _index[kind] will now be rewritten
    // to point to the runtime vtable data.
    for (int i = 0; i < _num_cloned_vtable_kinds; i++) {
      assert(_index[i] != nullptr, "must have been restored by CppVtables::serialize()");
      _archived_cpp_vtptrs[i] = _index[i]->cloned_vtable();
    }
  } else {
    memset(_archived_cpp_vtptrs, 0, sizeof(_archived_cpp_vtptrs));
  }

  CPP_VTABLE_TYPES_DO(ALLOCATE_AND_INITIALIZE_VTABLE);

  if (!CDSConfig::is_dumping_final_static_archive()) {
    for (int kind = 0; kind < _num_cloned_vtable_kinds; kind++) {
      _archived_cpp_vtptrs[kind] = _index[kind]->cloned_vtable();
    }
  }

  size_t cpp_tables_size = builder->rw_region()->top() - builder->rw_region()->base();
  builder->alloc_stats()->record_cpp_vtables((int)cpp_tables_size);
}

void CppVtables::serialize(SerializeClosure* soc) {
  if (!soc->reading()) {
    _vtables_serialized_base = (char*)ArchiveBuilder::current()->buffer_top();
  }
  for (int i = 0; i < _num_cloned_vtable_kinds; i++) {
    soc->do_ptr(&_index[i]);
  }
  if (soc->reading()) {
    CPP_VTABLE_TYPES_DO(INITIALIZE_VTABLE);
  }

  if (soc->writing() && CDSConfig::is_dumping_final_static_archive()) {
    memset(_archived_cpp_vtptrs, 0, sizeof(_archived_cpp_vtptrs));
  }

  for (int kind = 0; kind < _num_cloned_vtable_kinds; kind++) {
    soc->do_ptr(&_archived_cpp_vtptrs[kind]);
  }
}

intptr_t* CppVtables::get_archived_vtable(MetaspaceObj::Type msotype, address obj) {
  if (!_orig_cpp_vtptrs_inited) {
    CPP_VTABLE_TYPES_DO(INIT_ORIG_CPP_VTPTRS);
    _orig_cpp_vtptrs_inited = true;
  }

  assert(CDSConfig::is_dumping_archive(), "sanity");
  int kind = -1;
  switch (msotype) {
  case MetaspaceObj::SymbolType:
  case MetaspaceObj::TypeArrayU1Type:
  case MetaspaceObj::TypeArrayU2Type:
  case MetaspaceObj::TypeArrayU4Type:
  case MetaspaceObj::TypeArrayU8Type:
  case MetaspaceObj::TypeArrayOtherType:
  case MetaspaceObj::ConstMethodType:
  case MetaspaceObj::ConstantPoolCacheType:
  case MetaspaceObj::AnnotationsType:
  case MetaspaceObj::RecordComponentType:
  case MetaspaceObj::AdapterHandlerEntryType:
  case MetaspaceObj::AdapterFingerPrintType:
    // These have no vtables.
    break;
  default:
    for (kind = 0; kind < _num_cloned_vtable_kinds; kind ++) {
      if (vtable_of((Metadata*)obj) == _orig_cpp_vtptrs[kind] ||
          vtable_of((Metadata*)obj) == _archived_cpp_vtptrs[kind]) {
        break;
      }
    }
    if (kind >= _num_cloned_vtable_kinds) {
      fatal("Cannot find C++ vtable for " INTPTR_FORMAT " -- you probably added"
            " a new subtype of Klass or MetaData without updating CPP_VTABLE_TYPES_DO or the cases in this 'switch' statement",
            p2i(obj));
    }
  }

  if (kind >= 0) {
    assert(kind < _num_cloned_vtable_kinds, "must be");
    return _index[kind]->cloned_vtable();
  } else {
    return nullptr;
  }
}

void CppVtables::zero_archived_vtables() {
  assert(CDSConfig::is_dumping_static_archive(), "cpp tables are only dumped into static archive");
  for (int kind = 0; kind < _num_cloned_vtable_kinds; kind ++) {
    _index[kind]->zero();
  }
}

bool CppVtables::is_valid_shared_method(const Method* m) {
  assert(MetaspaceShared::is_in_shared_metaspace(m), "must be");
  return vtable_of(m) == _index[Method_Kind]->cloned_vtable() ||
         vtable_of(m) == _archived_cpp_vtptrs[Method_Kind];
}<|MERGE_RESOLUTION|>--- conflicted
+++ resolved
@@ -202,11 +202,6 @@
 // _orig_cpp_vtptrs is a map of all the original vtptrs. E.g., for
 //     ConstantPool *cp = new (...) ConstantPool(...) ; // a dynamically allocated constant pool
 // the following holds true:
-<<<<<<< HEAD
-//     _orig_cpp_vtptrs[ConstantPool_Kind] ==  ((intptr_t**)cp)[0]
-static intptr_t* _orig_cpp_vtptrs[_num_cloned_vtable_kinds];  // vtptrs set by the C++ compiler
-static intptr_t* _archived_cpp_vtptrs[_num_cloned_vtable_kinds];  // vtptrs used in the static archive
-=======
 //     _orig_cpp_vtptrs[ConstantPool_Kind] == ((intptr_t**)cp)[0]
 //
 // _archived_cpp_vtptrs is a map of all the vptprs used by classes in a preimage. E.g., for
@@ -214,7 +209,6 @@
 //    ConstantPool* cp = k->constants();
 // the following holds true:
 //     _archived_cpp_vtptrs[ConstantPool_Kind] == ((intptr_t**)cp)[0]
->>>>>>> c8a521fd
 static bool _orig_cpp_vtptrs_inited = false;
 static intptr_t* _orig_cpp_vtptrs[_num_cloned_vtable_kinds];
 static intptr_t* _archived_cpp_vtptrs[_num_cloned_vtable_kinds];
@@ -258,12 +252,6 @@
 
   CPP_VTABLE_TYPES_DO(ALLOCATE_AND_INITIALIZE_VTABLE);
 
-  if (!CDSConfig::is_dumping_final_static_archive()) {
-    for (int kind = 0; kind < _num_cloned_vtable_kinds; kind++) {
-      _archived_cpp_vtptrs[kind] = _index[kind]->cloned_vtable();
-    }
-  }
-
   size_t cpp_tables_size = builder->rw_region()->top() - builder->rw_region()->base();
   builder->alloc_stats()->record_cpp_vtables((int)cpp_tables_size);
 }
@@ -277,14 +265,6 @@
   }
   if (soc->reading()) {
     CPP_VTABLE_TYPES_DO(INITIALIZE_VTABLE);
-  }
-
-  if (soc->writing() && CDSConfig::is_dumping_final_static_archive()) {
-    memset(_archived_cpp_vtptrs, 0, sizeof(_archived_cpp_vtptrs));
-  }
-
-  for (int kind = 0; kind < _num_cloned_vtable_kinds; kind++) {
-    soc->do_ptr(&_archived_cpp_vtptrs[kind]);
   }
 }
 
