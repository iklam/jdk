--- conflicted
+++ resolved
@@ -32,13 +32,8 @@
 
 class BytecodeCounter: AllStatic {
  private:
-<<<<<<< HEAD
-  static jlong _counter_value;
+  static uintx _counter_value;
   static jlong _reset_time;
-=======
-  NOT_PRODUCT(static uintx _counter_value;)
-  NOT_PRODUCT(static jlong _reset_time;)
->>>>>>> 0460978e
 
   friend class TemplateInterpreterGenerator;
   friend class         BytecodeInterpreter;
@@ -48,15 +43,9 @@
   static void reset();
 
   // Counter info (all info since last reset)
-<<<<<<< HEAD
-  static jlong  counter_value() { return _counter_value; }
+  static uintx  counter_value()            { return _counter_value; };
   static double elapsed_time(); // in seconds
-  static double frequency();    // bytecodes/seconds
-=======
-  static uintx  counter_value()            PRODUCT_RETURN0 NOT_PRODUCT({ return _counter_value; });
-  static double elapsed_time()             PRODUCT_RETURN0; // in seconds
-  static double frequency()                PRODUCT_RETURN0; // bytecodes/seconds
->>>>>>> 0460978e
+  static double frequency(); // bytecodes/seconds
 
   // Counter printing
   static void   print();
