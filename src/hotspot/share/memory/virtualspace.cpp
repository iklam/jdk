--- conflicted
+++ resolved
@@ -28,659 +28,8 @@
 #include "memory/virtualspace.hpp"
 #include "runtime/os.hpp"
 #include "utilities/align.hpp"
-<<<<<<< HEAD
-#include "utilities/formatBuffer.hpp"
-#include "utilities/powerOfTwo.hpp"
-
-// ReservedSpace
-
-// Dummy constructor
-ReservedSpace::ReservedSpace() : _base(nullptr), _size(0), _noaccess_prefix(0),
-    _alignment(0), _special(false), _fd_for_heap(-1), _executable(false) {
-}
-
-ReservedSpace::ReservedSpace(size_t size) : _fd_for_heap(-1) {
-  // Want to use large pages where possible. If the size is
-  // not large page aligned the mapping will be a mix of
-  // large and normal pages.
-  size_t page_size = os::page_size_for_region_unaligned(size, 1);
-  size_t alignment = os::vm_allocation_granularity();
-  initialize(size, alignment, page_size, nullptr, false);
-}
-
-ReservedSpace::ReservedSpace(size_t size, size_t preferred_page_size) : _fd_for_heap(-1) {
-  // When a page size is given we don't want to mix large
-  // and normal pages. If the size is not a multiple of the
-  // page size it will be aligned up to achieve this.
-  size_t alignment = os::vm_allocation_granularity();;
-  if (preferred_page_size != os::vm_page_size()) {
-    alignment = MAX2(preferred_page_size, alignment);
-    size = align_up(size, alignment);
-  }
-  initialize(size, alignment, preferred_page_size, nullptr, false);
-}
-
-ReservedSpace::ReservedSpace(size_t size,
-                             size_t alignment,
-                             size_t page_size,
-                             char* requested_address) : _fd_for_heap(-1) {
-  initialize(size, alignment, page_size, requested_address, false);
-}
-
-ReservedSpace::ReservedSpace(char* base, size_t size, size_t alignment, size_t page_size,
-                             bool special, bool executable) : _fd_for_heap(-1) {
-  assert((size % os::vm_allocation_granularity()) == 0,
-         "size not allocation aligned");
-  initialize_members(base, size, alignment, page_size, special, executable);
-}
-
-// Helper method
-static char* attempt_map_or_reserve_memory_at(char* base, size_t size, int fd, bool executable) {
-  if (fd != -1) {
-    return os::attempt_map_memory_to_file_at(base, size, fd);
-  }
-  return os::attempt_reserve_memory_at(base, size, executable);
-}
-
-// Helper method
-static char* map_or_reserve_memory(size_t size, int fd, bool executable) {
-  if (fd != -1) {
-    return os::map_memory_to_file(size, fd);
-  }
-  return os::reserve_memory(size, executable);
-}
-
-// Helper method
-static char* map_or_reserve_memory_aligned(size_t size, size_t alignment, int fd, bool executable) {
-  if (fd != -1) {
-    return os::map_memory_to_file_aligned(size, alignment, fd);
-  }
-  return os::reserve_memory_aligned(size, alignment, executable);
-}
-
-// Helper method
-static void unmap_or_release_memory(char* base, size_t size, bool is_file_mapped) {
-  if (is_file_mapped) {
-    if (!os::unmap_memory(base, size)) {
-      fatal("os::unmap_memory failed");
-    }
-  } else if (!os::release_memory(base, size)) {
-    fatal("os::release_memory failed");
-  }
-}
-
-// Helper method
-static bool failed_to_reserve_as_requested(char* base, char* requested_address) {
-  if (base == requested_address || requested_address == nullptr) {
-    return false; // did not fail
-  }
-
-  if (base != nullptr) {
-    // Different reserve address may be acceptable in other cases
-    // but for compressed oops heap should be at requested address.
-    assert(UseCompressedOops, "currently requested address used only for compressed oops");
-    log_debug(gc, heap, coops)("Reserved memory not at requested address: " PTR_FORMAT " vs " PTR_FORMAT, p2i(base), p2i(requested_address));
-  }
-  return true;
-}
-
-static bool use_explicit_large_pages(size_t page_size) {
-  return !os::can_commit_large_page_memory() &&
-         page_size != os::vm_page_size();
-}
-
-static bool large_pages_requested() {
-  return UseLargePages &&
-         (!FLAG_IS_DEFAULT(UseLargePages) || !FLAG_IS_DEFAULT(LargePageSizeInBytes));
-}
-
-static void log_on_large_pages_failure(char* req_addr, size_t bytes) {
-  if (large_pages_requested()) {
-    // Compressed oops logging.
-    log_debug(gc, heap, coops)("Reserve regular memory without large pages");
-    // JVM style warning that we did not succeed in using large pages.
-    char msg[128];
-    jio_snprintf(msg, sizeof(msg), "Failed to reserve and commit memory using large pages. "
-                                   "req_addr: " PTR_FORMAT " bytes: " SIZE_FORMAT,
-                                   req_addr, bytes);
-    warning("%s", msg);
-  }
-}
-
-static char* reserve_memory(char* requested_address, const size_t size,
-                            const size_t alignment, int fd, bool exec) {
-  char* base;
-  // If the memory was requested at a particular address, use
-  // os::attempt_reserve_memory_at() to avoid mapping over something
-  // important.  If the reservation fails, return null.
-  if (requested_address != nullptr) {
-    assert(is_aligned(requested_address, alignment),
-           "Requested address " PTR_FORMAT " must be aligned to " SIZE_FORMAT,
-           p2i(requested_address), alignment);
-    base = attempt_map_or_reserve_memory_at(requested_address, size, fd, exec);
-  } else {
-    // Optimistically assume that the OS returns an aligned base pointer.
-    // When reserving a large address range, most OSes seem to align to at
-    // least 64K.
-    base = map_or_reserve_memory(size, fd, exec);
-    // Check alignment constraints. This is only needed when there is
-    // no requested address.
-    if (!is_aligned(base, alignment)) {
-      // Base not aligned, retry.
-      unmap_or_release_memory(base, size, fd != -1 /*is_file_mapped*/);
-      // Map using the requested alignment.
-      base = map_or_reserve_memory_aligned(size, alignment, fd, exec);
-    }
-  }
-
-  return base;
-}
-
-static char* reserve_memory_special(char* requested_address, const size_t size,
-                                    const size_t alignment, const size_t page_size, bool exec) {
-
-  log_trace(pagesize)("Attempt special mapping: size: " SIZE_FORMAT "%s, "
-                      "alignment: " SIZE_FORMAT "%s",
-                      byte_size_in_exact_unit(size), exact_unit_for_byte_size(size),
-                      byte_size_in_exact_unit(alignment), exact_unit_for_byte_size(alignment));
-
-  char* base = os::reserve_memory_special(size, alignment, page_size, requested_address, exec);
-  if (base != nullptr) {
-    // Check alignment constraints.
-    assert(is_aligned(base, alignment),
-           "reserve_memory_special() returned an unaligned address, base: " PTR_FORMAT
-           " alignment: " SIZE_FORMAT_X,
-           p2i(base), alignment);
-  }
-  return base;
-}
-
-void ReservedSpace::clear_members() {
-  initialize_members(nullptr, 0, 0, 0, false, false);
-}
-
-void ReservedSpace::initialize_members(char* base, size_t size, size_t alignment,
-                                       size_t page_size, bool special, bool executable) {
-  _base = base;
-  _size = size;
-  _alignment = alignment;
-  _page_size = page_size;
-  _special = special;
-  _executable = executable;
-  _noaccess_prefix = 0;
-}
-
-void ReservedSpace::reserve(size_t size,
-                            size_t alignment,
-                            size_t page_size,
-                            char* requested_address,
-                            bool executable) {
-  assert(is_aligned(size, alignment), "Size must be aligned to the requested alignment");
-
-  // There are basically three different cases that we need to handle below:
-  // 1. Mapping backed by a file
-  // 2. Mapping backed by explicit large pages
-  // 3. Mapping backed by normal pages or transparent huge pages
-  // The first two have restrictions that requires the whole mapping to be
-  // committed up front. To record this the ReservedSpace is marked 'special'.
-
-  // == Case 1 ==
-  if (_fd_for_heap != -1) {
-    // When there is a backing file directory for this space then whether
-    // large pages are allocated is up to the filesystem of the backing file.
-    // So UseLargePages is not taken into account for this reservation.
-    char* base = reserve_memory(requested_address, size, alignment, _fd_for_heap, executable);
-    if (base != nullptr) {
-      initialize_members(base, size, alignment, os::vm_page_size(), true, executable);
-    }
-    // Always return, not possible to fall back to reservation not using a file.
-    return;
-  }
-
-  // == Case 2 ==
-  if (use_explicit_large_pages(page_size)) {
-    // System can't commit large pages i.e. use transparent huge pages and
-    // the caller requested large pages. To satisfy this request we use
-    // explicit large pages and these have to be committed up front to ensure
-    // no reservations are lost.
-    do {
-      char* base = reserve_memory_special(requested_address, size, alignment, page_size, executable);
-      if (base != nullptr) {
-        // Successful reservation using large pages.
-        initialize_members(base, size, alignment, page_size, true, executable);
-        return;
-      }
-      page_size = os::page_sizes().next_smaller(page_size);
-    } while (page_size > os::vm_page_size());
-
-    // Failed to reserve explicit large pages, do proper logging.
-    log_on_large_pages_failure(requested_address, size);
-    // Now fall back to normal reservation.
-    assert(page_size == os::vm_page_size(), "inv");
-  }
-
-  // == Case 3 ==
-  char* base = reserve_memory(requested_address, size, alignment, -1, executable);
-  if (base != nullptr) {
-    // Successful mapping.
-    initialize_members(base, size, alignment, page_size, false, executable);
-  }
-}
-
-void ReservedSpace::initialize(size_t size,
-                               size_t alignment,
-                               size_t page_size,
-                               char* requested_address,
-                               bool executable) {
-  const size_t granularity = os::vm_allocation_granularity();
-  assert((size & (granularity - 1)) == 0,
-         "size not aligned to os::vm_allocation_granularity()");
-  assert((alignment & (granularity - 1)) == 0,
-         "alignment not aligned to os::vm_allocation_granularity()");
-  assert(alignment == 0 || is_power_of_2((intptr_t)alignment),
-         "not a power of 2");
-  assert(page_size >= os::vm_page_size(), "Invalid page size");
-  assert(is_power_of_2(page_size), "Invalid page size");
-
-  clear_members();
-
-  if (size == 0) {
-    return;
-  }
-
-  // Adjust alignment to not be 0.
-  alignment = MAX2(alignment, os::vm_page_size());
-
-  // Reserve the memory.
-  reserve(size, alignment, page_size, requested_address, executable);
-
-  // Check that the requested address is used if given.
-  if (failed_to_reserve_as_requested(_base, requested_address)) {
-    // OS ignored the requested address, release the reservation.
-    release();
-    return;
-  }
-}
-
-ReservedSpace ReservedSpace::first_part(size_t partition_size, size_t alignment) {
-  assert(partition_size <= size(), "partition failed");
-  ReservedSpace result(base(), partition_size, alignment, page_size(), special(), executable());
-  return result;
-}
-
-ReservedSpace ReservedSpace::last_part(size_t partition_size, size_t alignment) {
-  assert(partition_size <= size(), "partition failed");
-  ReservedSpace result(base() + partition_size, size() - partition_size,
-                       alignment, page_size(), special(), executable());
-  return result;
-}
-
-ReservedSpace ReservedSpace::partition(size_t offset, size_t partition_size, size_t alignment) {
-  assert(offset + partition_size <= size(), "partition failed");
-  ReservedSpace result(base() + offset, partition_size, alignment, page_size(), special(), executable());
-  return result;
-}
-
-size_t ReservedSpace::page_align_size_up(size_t size) {
-  return align_up(size, os::vm_page_size());
-}
-
-
-size_t ReservedSpace::page_align_size_down(size_t size) {
-  return align_down(size, os::vm_page_size());
-}
-
-
-size_t ReservedSpace::allocation_align_size_up(size_t size) {
-  return align_up(size, os::vm_allocation_granularity());
-}
-
-void ReservedSpace::release() {
-  if (is_reserved()) {
-    char *real_base = _base - _noaccess_prefix;
-    const size_t real_size = _size + _noaccess_prefix;
-    if (special()) {
-      if (_fd_for_heap != -1) {
-        os::unmap_memory(real_base, real_size);
-      } else {
-        os::release_memory_special(real_base, real_size);
-      }
-    } else{
-      os::release_memory(real_base, real_size);
-    }
-    clear_members();
-  }
-}
-
-// Put a ReservedSpace over an existing range
-ReservedSpace ReservedSpace::space_for_range(char* base, size_t size, size_t alignment,
-                                             size_t page_size, bool special, bool executable) {
-  assert(is_aligned(base, os::vm_allocation_granularity()), "Unaligned base");
-  assert(is_aligned(size, os::vm_page_size()), "Unaligned size");
-  assert(os::page_sizes().contains(page_size), "Invalid pagesize");
-  ReservedSpace space;
-  space.initialize_members(base, size, alignment, page_size, special, executable);
-  return space;
-}
-
-// Compressed oop support is not relevant in 32bit builds.
-#ifdef _LP64
-
-static size_t noaccess_prefix_size(size_t alignment) {
-  return lcm(os::vm_page_size(), alignment);
-}
-
-void ReservedHeapSpace::establish_noaccess_prefix() {
-  assert(_alignment >= os::vm_page_size(), "must be at least page size big");
-  _noaccess_prefix = noaccess_prefix_size(_alignment);
-
-  if (base() && base() + _size > (char *)OopEncodingHeapMax) {
-    if (true
-        WIN64_ONLY(&& !UseLargePages)
-        AIX_ONLY(&& (os::Aix::supports_64K_mmap_pages() || os::vm_page_size() == 4*K))) {
-      // Protect memory at the base of the allocated region.
-      // If special, the page was committed (only matters on windows)
-      if (!os::protect_memory(_base, _noaccess_prefix, os::MEM_PROT_NONE, _special)) {
-        fatal("cannot protect protection page");
-      }
-      log_debug(gc, heap, coops)("Protected page at the reserved heap base: "
-                                 PTR_FORMAT " / " INTX_FORMAT " bytes",
-                                 p2i(_base),
-                                 _noaccess_prefix);
-      assert(CompressedOops::use_implicit_null_checks() == true, "not initialized?");
-    } else {
-      CompressedOops::set_use_implicit_null_checks(false);
-    }
-  }
-
-  _base += _noaccess_prefix;
-  _size -= _noaccess_prefix;
-  assert(((uintptr_t)_base % _alignment == 0), "must be exactly of required alignment");
-}
-
-// Tries to allocate memory of size 'size' at address requested_address with alignment 'alignment'.
-// Does not check whether the reserved memory actually is at requested_address, as the memory returned
-// might still fulfill the wishes of the caller.
-// Assures the memory is aligned to 'alignment'.
-// NOTE: If ReservedHeapSpace already points to some reserved memory this is freed, first.
-void ReservedHeapSpace::try_reserve_heap(size_t size,
-                                         size_t alignment,
-                                         size_t page_size,
-                                         char* requested_address) {
-  if (_base != nullptr) {
-    // We tried before, but we didn't like the address delivered.
-    release();
-  }
-
-  // Try to reserve the memory for the heap.
-  log_trace(gc, heap, coops)("Trying to allocate at address " PTR_FORMAT
-                             " heap of size " SIZE_FORMAT_X,
-                             p2i(requested_address),
-                             size);
-
-  reserve(size, alignment, page_size, requested_address, false);
-
-  // Check alignment constraints.
-  if (is_reserved() && !is_aligned(_base, _alignment)) {
-    // Base not aligned, retry.
-    release();
-  }
-}
-
-void ReservedHeapSpace::try_reserve_range(char *highest_start,
-                                          char *lowest_start,
-                                          size_t attach_point_alignment,
-                                          char *aligned_heap_base_min_address,
-                                          char *upper_bound,
-                                          size_t size,
-                                          size_t alignment,
-                                          size_t page_size) {
-  const size_t attach_range = highest_start - lowest_start;
-  // Cap num_attempts at possible number.
-  // At least one is possible even for 0 sized attach range.
-  const uint64_t num_attempts_possible = (attach_range / attach_point_alignment) + 1;
-  const uint64_t num_attempts_to_try   = MIN2((uint64_t)HeapSearchSteps, num_attempts_possible);
-
-  const size_t stepsize = (attach_range == 0) ? // Only one try.
-    (size_t) highest_start : align_up(attach_range / num_attempts_to_try, attach_point_alignment);
-
-  // Try attach points from top to bottom.
-  char* attach_point = highest_start;
-  while (attach_point >= lowest_start  &&
-         attach_point <= highest_start &&  // Avoid wrap around.
-         ((_base == nullptr) ||
-          (_base < aligned_heap_base_min_address || _base + size > upper_bound))) {
-    try_reserve_heap(size, alignment, page_size, attach_point);
-    attach_point -= stepsize;
-  }
-}
-
-#define SIZE_64K  ((uint64_t) UCONST64(      0x10000))
-#define SIZE_256M ((uint64_t) UCONST64(   0x10000000))
-#define SIZE_32G  ((uint64_t) UCONST64(  0x800000000))
-
-// Helper for heap allocation. Returns an array with addresses
-// (OS-specific) which are suited for disjoint base mode. Array is
-// null terminated.
-static char** get_attach_addresses_for_disjoint_mode() {
-  static uint64_t addresses[] = {
-     2 * SIZE_32G,
-     3 * SIZE_32G,
-     4 * SIZE_32G,
-     8 * SIZE_32G,
-    10 * SIZE_32G,
-     1 * SIZE_64K * SIZE_32G,
-     2 * SIZE_64K * SIZE_32G,
-     3 * SIZE_64K * SIZE_32G,
-     4 * SIZE_64K * SIZE_32G,
-    16 * SIZE_64K * SIZE_32G,
-    32 * SIZE_64K * SIZE_32G,
-    34 * SIZE_64K * SIZE_32G,
-    0
-  };
-
-  // Sort out addresses smaller than HeapBaseMinAddress. This assumes
-  // the array is sorted.
-  uint i = 0;
-  while (addresses[i] != 0 &&
-         (addresses[i] < OopEncodingHeapMax || addresses[i] < HeapBaseMinAddress)) {
-    i++;
-  }
-  uint start = i;
-
-  // Avoid more steps than requested.
-  i = 0;
-  while (addresses[start+i] != 0) {
-    if (i == HeapSearchSteps) {
-      addresses[start+i] = 0;
-      break;
-    }
-    i++;
-  }
-
-  return (char**) &addresses[start];
-}
-
-void ReservedHeapSpace::initialize_compressed_heap(const size_t size, size_t alignment, size_t page_size) {
-  guarantee(size + noaccess_prefix_size(alignment) <= OopEncodingHeapMax,
-            "can not allocate compressed oop heap for this size");
-  guarantee(alignment == MAX2(alignment, os::vm_page_size()), "alignment too small");
-
-  const size_t granularity = os::vm_allocation_granularity();
-  assert((size & (granularity - 1)) == 0,
-         "size not aligned to os::vm_allocation_granularity()");
-  assert((alignment & (granularity - 1)) == 0,
-         "alignment not aligned to os::vm_allocation_granularity()");
-  assert(alignment == 0 || is_power_of_2((intptr_t)alignment),
-         "not a power of 2");
-
-  // The necessary attach point alignment for generated wish addresses.
-  // This is needed to increase the chance of attaching for mmap and shmat.
-  // AIX is the only platform that uses System V shm for reserving virtual memory.
-  // In this case, the required alignment of the allocated size (64K) and the alignment
-  // of possible start points of the memory region (256M) differ.
-  // This is not reflected by os_allocation_granularity().
-  // The logic here is dual to the one in pd_reserve_memory in os_aix.cpp
-  const size_t os_attach_point_alignment =
-    AIX_ONLY(os::vm_page_size() == 4*K ? 4*K : 256*M)
-    NOT_AIX(os::vm_allocation_granularity());
-
-  const size_t attach_point_alignment = lcm(alignment, os_attach_point_alignment);
-
-  char *aligned_heap_base_min_address = (char *)align_up((void *)HeapBaseMinAddress, alignment);
-  size_t noaccess_prefix = (((aligned_heap_base_min_address + size) > (char*)OopEncodingHeapMax) LP64_ONLY(|| UseCompatibleCompressedOops)) ?
-    noaccess_prefix_size(alignment) : 0;
-
-  // Attempt to alloc at user-given address.
-  if (!FLAG_IS_DEFAULT(HeapBaseMinAddress) LP64_ONLY(|| UseCompatibleCompressedOops)) {
-    try_reserve_heap(size + noaccess_prefix, alignment, page_size, aligned_heap_base_min_address);
-    if (_base != aligned_heap_base_min_address) { // Enforce this exact address.
-      release();
-    }
-  }
-
-  // Keep heap at HeapBaseMinAddress.
-  if (_base == nullptr) {
-
-    // Try to allocate the heap at addresses that allow efficient oop compression.
-    // Different schemes are tried, in order of decreasing optimization potential.
-    //
-    // For this, try_reserve_heap() is called with the desired heap base addresses.
-    // A call into the os layer to allocate at a given address can return memory
-    // at a different address than requested.  Still, this might be memory at a useful
-    // address. try_reserve_heap() always returns this allocated memory, as only here
-    // the criteria for a good heap are checked.
-
-    // Attempt to allocate so that we can run without base and scale (32-Bit unscaled compressed oops).
-    // Give it several tries from top of range to bottom.
-    if (aligned_heap_base_min_address + size <= (char *)UnscaledOopHeapMax LP64_ONLY(&& !UseCompatibleCompressedOops)) {
-
-      // Calc address range within we try to attach (range of possible start addresses).
-      char* const highest_start = align_down((char *)UnscaledOopHeapMax - size, attach_point_alignment);
-      char* const lowest_start  = align_up(aligned_heap_base_min_address, attach_point_alignment);
-      try_reserve_range(highest_start, lowest_start, attach_point_alignment,
-                        aligned_heap_base_min_address, (char *)UnscaledOopHeapMax, size, alignment, page_size);
-    }
-
-    // zerobased: Attempt to allocate in the lower 32G.
-    char *zerobased_max = (char *)OopEncodingHeapMax;
-
-    // Give it several tries from top of range to bottom.
-    if (LP64_ONLY(!UseCompatibleCompressedOops &&)
-        aligned_heap_base_min_address + size <= zerobased_max &&    // Zerobased theoretical possible.
-        ((_base == nullptr) ||                        // No previous try succeeded.
-         (_base + size > zerobased_max))) {        // Unscaled delivered an arbitrary address.
-
-      // Calc address range within we try to attach (range of possible start addresses).
-      char *const highest_start = align_down(zerobased_max - size, attach_point_alignment);
-      // Need to be careful about size being guaranteed to be less
-      // than UnscaledOopHeapMax due to type constraints.
-      char *lowest_start = aligned_heap_base_min_address;
-      uint64_t unscaled_end = UnscaledOopHeapMax - size;
-      if (unscaled_end < UnscaledOopHeapMax) { // unscaled_end wrapped if size is large
-        lowest_start = MAX2(lowest_start, (char*)unscaled_end);
-      }
-      lowest_start = align_up(lowest_start, attach_point_alignment);
-      try_reserve_range(highest_start, lowest_start, attach_point_alignment,
-                        aligned_heap_base_min_address, zerobased_max, size, alignment, page_size);
-    }
-
-    // Now we go for heaps with base != 0.  We need a noaccess prefix to efficiently
-    // implement null checks.
-    noaccess_prefix = noaccess_prefix_size(alignment);
-
-    // Try to attach at addresses that are aligned to OopEncodingHeapMax. Disjointbase mode.
-    char** addresses = get_attach_addresses_for_disjoint_mode();
-    int i = 0;
-    while ((addresses[i] != nullptr) &&                    // End of array not yet reached.
-           ((_base == nullptr) ||                          // No previous try succeeded.
-            (_base + size >  (char *)OopEncodingHeapMax && // Not zerobased or unscaled address.
-             !CompressedOops::is_disjoint_heap_base_address((address)_base)))) {  // Not disjoint address.
-      char* const attach_point = addresses[i];
-      assert(attach_point >= aligned_heap_base_min_address, "Flag support broken");
-      try_reserve_heap(size + noaccess_prefix, alignment, page_size, attach_point);
-      i++;
-    }
-
-    // Last, desperate try without any placement.
-    if (_base == nullptr) {
-      log_trace(gc, heap, coops)("Trying to allocate at address null heap of size " SIZE_FORMAT_X, size + noaccess_prefix);
-      initialize(size + noaccess_prefix, alignment, page_size, nullptr, false);
-    }
-  }
-}
-
-#endif // _LP64
-
-ReservedHeapSpace::ReservedHeapSpace(size_t size, size_t alignment, size_t page_size, const char* heap_allocation_directory) : ReservedSpace() {
-
-  if (size == 0) {
-    return;
-  }
-
-  if (heap_allocation_directory != nullptr) {
-    _fd_for_heap = os::create_file_for_heap(heap_allocation_directory);
-    if (_fd_for_heap == -1) {
-      vm_exit_during_initialization(
-        err_msg("Could not create file for Heap at location %s", heap_allocation_directory));
-    }
-    // When there is a backing file directory for this space then whether
-    // large pages are allocated is up to the filesystem of the backing file.
-    // If requested, let the user know that explicit large pages can't be used.
-    if (use_explicit_large_pages(page_size) && large_pages_requested()) {
-      log_debug(gc, heap)("Cannot allocate explicit large pages for Java Heap when AllocateHeapAt option is set.");
-    }
-  }
-
-  // Heap size should be aligned to alignment, too.
-  guarantee(is_aligned(size, alignment), "set by caller");
-
-  if (UseCompressedOops) {
-#ifdef _LP64
-    initialize_compressed_heap(size, alignment, page_size);
-    if (_size > size LP64_ONLY(|| UseCompatibleCompressedOops)) {
-      // We allocated heap with noaccess prefix.
-      // It can happen we get a zerobased/unscaled heap with noaccess prefix,
-      // if we had to try at arbitrary address.
-      establish_noaccess_prefix();
-    }
-#else
-    ShouldNotReachHere();
-#endif // _LP64
-  } else {
-    initialize(size, alignment, page_size, nullptr, false);
-  }
-
-  assert(markWord::encode_pointer_as_mark(_base).decode_pointer() == _base,
-         "area must be distinguishable from marks for mark-sweep");
-  assert(markWord::encode_pointer_as_mark(&_base[size]).decode_pointer() == &_base[size],
-         "area must be distinguishable from marks for mark-sweep");
-
-  if (base() != nullptr) {
-    MemTracker::record_virtual_memory_tag((address)base(), mtJavaHeap);
-  }
-
-  if (_fd_for_heap != -1) {
-    ::close(_fd_for_heap);
-  }
-}
-
-MemRegion ReservedHeapSpace::region() const {
-  return MemRegion((HeapWord*)base(), (HeapWord*)end());
-}
-
-// Reserve space for code segment.  Same as Java heap only we mark this as
-// executable.
-ReservedCodeSpace::ReservedCodeSpace(size_t r_size,
-                                     size_t rs_align,
-                                     size_t rs_page_size) : ReservedSpace() {
-  initialize(r_size, rs_align, rs_page_size, /*requested address*/ nullptr, /*executable*/ true);
-  MemTracker::record_virtual_memory_tag((address)base(), mtCode);
-}
-=======
 #include "utilities/debug.hpp"
 #include "utilities/ostream.hpp"
->>>>>>> 973c6307
 
 // VirtualSpace
 
