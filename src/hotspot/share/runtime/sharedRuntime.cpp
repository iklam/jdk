/*
 * Copyright (c) 1997, 2024, Oracle and/or its affiliates. All rights reserved.
 * DO NOT ALTER OR REMOVE COPYRIGHT NOTICES OR THIS FILE HEADER.
 *
 * This code is free software; you can redistribute it and/or modify it
 * under the terms of the GNU General Public License version 2 only, as
 * published by the Free Software Foundation.
 *
 * This code is distributed in the hope that it will be useful, but WITHOUT
 * ANY WARRANTY; without even the implied warranty of MERCHANTABILITY or
 * FITNESS FOR A PARTICULAR PURPOSE.  See the GNU General Public License
 * version 2 for more details (a copy is included in the LICENSE file that
 * accompanied this code).
 *
 * You should have received a copy of the GNU General Public License version
 * 2 along with this work; if not, write to the Free Software Foundation,
 * Inc., 51 Franklin St, Fifth Floor, Boston, MA 02110-1301 USA.
 *
 * Please contact Oracle, 500 Oracle Parkway, Redwood Shores, CA 94065 USA
 * or visit www.oracle.com if you need additional information or have any
 * questions.
 *
 */

#include "precompiled.hpp"
#include "classfile/classLoader.hpp"
#include "classfile/javaClasses.inline.hpp"
#include "classfile/stringTable.hpp"
#include "classfile/vmClasses.hpp"
#include "classfile/vmSymbols.hpp"
#include "code/codeCache.hpp"
#include "code/compiledIC.hpp"
#include "code/nmethod.inline.hpp"
#include "code/scopeDesc.hpp"
#include "code/vtableStubs.hpp"
#include "compiler/abstractCompiler.hpp"
#include "compiler/compileBroker.hpp"
#include "compiler/disassembler.hpp"
#include "gc/shared/barrierSet.hpp"
#include "gc/shared/collectedHeap.hpp"
#include "gc/shared/gcLocker.inline.hpp"
#include "interpreter/interpreter.hpp"
#include "interpreter/interpreterRuntime.hpp"
#include "jvm.h"
#include "jfr/jfrEvents.hpp"
#include "logging/log.hpp"
#include "memory/resourceArea.hpp"
#include "memory/universe.hpp"
#include "metaprogramming/primitiveConversions.hpp"
#include "oops/klass.hpp"
#include "oops/method.inline.hpp"
#include "oops/objArrayKlass.hpp"
#include "oops/oop.inline.hpp"
#include "prims/forte.hpp"
#include "prims/jvmtiExport.hpp"
#include "prims/jvmtiThreadState.hpp"
#include "prims/methodHandles.hpp"
#include "prims/nativeLookup.hpp"
#include "runtime/arguments.hpp"
#include "runtime/atomic.hpp"
#include "runtime/frame.inline.hpp"
#include "runtime/handles.inline.hpp"
#include "runtime/init.hpp"
#include "runtime/interfaceSupport.inline.hpp"
#include "runtime/java.hpp"
#include "runtime/javaCalls.hpp"
#include "runtime/jniHandles.inline.hpp"
#include "runtime/perfData.inline.hpp"
#include "runtime/sharedRuntime.hpp"
#include "runtime/stackWatermarkSet.hpp"
#include "runtime/stubRoutines.hpp"
#include "runtime/synchronizer.hpp"
#include "runtime/vframe.inline.hpp"
#include "runtime/vframeArray.hpp"
#include "runtime/vm_version.hpp"
#include "services/management.hpp"
#include "utilities/copy.hpp"
#include "utilities/dtrace.hpp"
#include "utilities/events.hpp"
#include "utilities/resourceHash.hpp"
#include "utilities/macros.hpp"
#include "utilities/xmlstream.hpp"
#ifdef COMPILER1
#include "c1/c1_Runtime1.hpp"
#endif
#if INCLUDE_JFR
#include "jfr/jfr.hpp"
#endif

// Shared stub locations
RuntimeStub*        SharedRuntime::_wrong_method_blob;
RuntimeStub*        SharedRuntime::_wrong_method_abstract_blob;
RuntimeStub*        SharedRuntime::_ic_miss_blob;
RuntimeStub*        SharedRuntime::_resolve_opt_virtual_call_blob;
RuntimeStub*        SharedRuntime::_resolve_virtual_call_blob;
RuntimeStub*        SharedRuntime::_resolve_static_call_blob;
address             SharedRuntime::_resolve_static_call_entry;

DeoptimizationBlob* SharedRuntime::_deopt_blob;
SafepointBlob*      SharedRuntime::_polling_page_vectors_safepoint_handler_blob;
SafepointBlob*      SharedRuntime::_polling_page_safepoint_handler_blob;
SafepointBlob*      SharedRuntime::_polling_page_return_handler_blob;

nmethod*            SharedRuntime::_cont_doYield_stub;

PerfTickCounters* SharedRuntime::_perf_resolve_opt_virtual_total_time = nullptr;
PerfTickCounters* SharedRuntime::_perf_resolve_virtual_total_time     = nullptr;
PerfTickCounters* SharedRuntime::_perf_resolve_static_total_time      = nullptr;
PerfTickCounters* SharedRuntime::_perf_handle_wrong_method_total_time = nullptr;
PerfTickCounters* SharedRuntime::_perf_ic_miss_total_time             = nullptr;

//----------------------------generate_stubs-----------------------------------
void SharedRuntime::generate_stubs() {
  _wrong_method_blob                   = generate_resolve_blob(CAST_FROM_FN_PTR(address, SharedRuntime::handle_wrong_method),          "wrong_method_stub");
  _wrong_method_abstract_blob          = generate_resolve_blob(CAST_FROM_FN_PTR(address, SharedRuntime::handle_wrong_method_abstract), "wrong_method_abstract_stub");
  _ic_miss_blob                        = generate_resolve_blob(CAST_FROM_FN_PTR(address, SharedRuntime::handle_wrong_method_ic_miss),  "ic_miss_stub");
  _resolve_opt_virtual_call_blob       = generate_resolve_blob(CAST_FROM_FN_PTR(address, SharedRuntime::resolve_opt_virtual_call_C),   "resolve_opt_virtual_call");
  _resolve_virtual_call_blob           = generate_resolve_blob(CAST_FROM_FN_PTR(address, SharedRuntime::resolve_virtual_call_C),       "resolve_virtual_call");
  _resolve_static_call_blob            = generate_resolve_blob(CAST_FROM_FN_PTR(address, SharedRuntime::resolve_static_call_C),        "resolve_static_call");
  _resolve_static_call_entry           = _resolve_static_call_blob->entry_point();

  AdapterHandlerLibrary::initialize();

#if COMPILER2_OR_JVMCI
  // Vectors are generated only by C2 and JVMCI.
  bool support_wide = is_wide_vector(MaxVectorSize);
  if (support_wide) {
    _polling_page_vectors_safepoint_handler_blob = generate_handler_blob(CAST_FROM_FN_PTR(address, SafepointSynchronize::handle_polling_page_exception), POLL_AT_VECTOR_LOOP);
  }
#endif // COMPILER2_OR_JVMCI
  _polling_page_safepoint_handler_blob = generate_handler_blob(CAST_FROM_FN_PTR(address, SafepointSynchronize::handle_polling_page_exception), POLL_AT_LOOP);
  _polling_page_return_handler_blob    = generate_handler_blob(CAST_FROM_FN_PTR(address, SafepointSynchronize::handle_polling_page_exception), POLL_AT_RETURN);

  generate_deopt_blob();
<<<<<<< HEAD

#ifdef COMPILER2
  generate_uncommon_trap_blob();
#endif // COMPILER2
  if (UsePerfData) {
    EXCEPTION_MARK;
    NEWPERFTICKCOUNTERS(_perf_resolve_opt_virtual_total_time, SUN_CI, "resovle_opt_virtual_call");
    NEWPERFTICKCOUNTERS(_perf_resolve_virtual_total_time,     SUN_CI, "resovle_virtual_call");
    NEWPERFTICKCOUNTERS(_perf_resolve_static_total_time,      SUN_CI, "resovle_static_call");
    NEWPERFTICKCOUNTERS(_perf_handle_wrong_method_total_time, SUN_CI, "handle_wrong_method");
    NEWPERFTICKCOUNTERS(_perf_ic_miss_total_time ,            SUN_CI, "ic_miss");
    if (HAS_PENDING_EXCEPTION) {
      vm_exit_during_initialization("SharedRuntime::generate_stubs() failed unexpectedly");
    }
  }
}

void SharedRuntime::print_counters_on(outputStream* st) {
  st->print_cr("SharedRuntime:");
  if (UsePerfData) {
    st->print_cr("  resolve_opt_virtual_call: %5ldms (elapsed) %5ldms (thread) / %5d events",
                 _perf_resolve_opt_virtual_total_time->elapsed_counter_value_ms(),
                 _perf_resolve_opt_virtual_total_time->thread_counter_value_ms(),
                 _resolve_opt_virtual_ctr);
    st->print_cr("  resolve_virtual_call:     %5ldms (elapsed) %5ldms (thread) / %5d events",
                 _perf_resolve_virtual_total_time->elapsed_counter_value_ms(),
                 _perf_resolve_virtual_total_time->thread_counter_value_ms(),
                 _resolve_virtual_ctr);
    st->print_cr("  resolve_static_call:      %5ldms (elapsed) %5ldms (thread) / %5d events",
                 _perf_resolve_static_total_time->elapsed_counter_value_ms(),
                 _perf_resolve_static_total_time->thread_counter_value_ms(),
                 _resolve_static_ctr);
    st->print_cr("  handle_wrong_method:      %5ldms (elapsed) %5ldms (thread) / %5d events",
                 _perf_handle_wrong_method_total_time->elapsed_counter_value_ms(),
                 _perf_handle_wrong_method_total_time->thread_counter_value_ms(),
                 _wrong_method_ctr);
    st->print_cr("  ic_miss:                  %5ldms (elapsed) %5ldms (thread) / %5d events",
                 _perf_ic_miss_total_time->elapsed_counter_value_ms(),
                 _perf_ic_miss_total_time->thread_counter_value_ms(),
                 _ic_miss_ctr);

    jlong total_elapsed_time_ms = Management::ticks_to_ms(_perf_resolve_opt_virtual_total_time->elapsed_counter_value() +
                                                          _perf_resolve_virtual_total_time->elapsed_counter_value() +
                                                          _perf_resolve_static_total_time->elapsed_counter_value() +
                                                          _perf_handle_wrong_method_total_time->elapsed_counter_value() +
                                                          _perf_ic_miss_total_time->elapsed_counter_value());
    jlong total_thread_time_ms = Management::ticks_to_ms(_perf_resolve_opt_virtual_total_time->thread_counter_value() +
                                                          _perf_resolve_virtual_total_time->thread_counter_value() +
                                                          _perf_resolve_static_total_time->thread_counter_value() +
                                                          _perf_handle_wrong_method_total_time->thread_counter_value() +
                                                          _perf_ic_miss_total_time->thread_counter_value());
    st->print_cr("Total:                      %5ldms (elapsed) %5ldms (thread)", total_elapsed_time_ms, total_thread_time_ms);
  } else {
    st->print_cr("  no data (UsePerfData is turned off)");
  }
=======
>>>>>>> 90527a57
}

#include <math.h>

// Implementation of SharedRuntime

// For statistics
uint SharedRuntime::_ic_miss_ctr = 0;
uint SharedRuntime::_wrong_method_ctr = 0;
uint SharedRuntime::_resolve_static_ctr = 0;
uint SharedRuntime::_resolve_virtual_ctr = 0;
uint SharedRuntime::_resolve_opt_virtual_ctr = 0;

#ifndef PRODUCT
uint SharedRuntime::_implicit_null_throws = 0;
uint SharedRuntime::_implicit_div0_throws = 0;

int64_t SharedRuntime::_nof_normal_calls = 0;
int64_t SharedRuntime::_nof_inlined_calls = 0;
int64_t SharedRuntime::_nof_megamorphic_calls = 0;
int64_t SharedRuntime::_nof_static_calls = 0;
int64_t SharedRuntime::_nof_inlined_static_calls = 0;
int64_t SharedRuntime::_nof_interface_calls = 0;
int64_t SharedRuntime::_nof_inlined_interface_calls = 0;

uint SharedRuntime::_new_instance_ctr=0;
uint SharedRuntime::_new_array_ctr=0;
uint SharedRuntime::_multi2_ctr=0;
uint SharedRuntime::_multi3_ctr=0;
uint SharedRuntime::_multi4_ctr=0;
uint SharedRuntime::_multi5_ctr=0;
uint SharedRuntime::_mon_enter_stub_ctr=0;
uint SharedRuntime::_mon_exit_stub_ctr=0;
uint SharedRuntime::_mon_enter_ctr=0;
uint SharedRuntime::_mon_exit_ctr=0;
uint SharedRuntime::_partial_subtype_ctr=0;
uint SharedRuntime::_jbyte_array_copy_ctr=0;
uint SharedRuntime::_jshort_array_copy_ctr=0;
uint SharedRuntime::_jint_array_copy_ctr=0;
uint SharedRuntime::_jlong_array_copy_ctr=0;
uint SharedRuntime::_oop_array_copy_ctr=0;
uint SharedRuntime::_checkcast_array_copy_ctr=0;
uint SharedRuntime::_unsafe_array_copy_ctr=0;
uint SharedRuntime::_generic_array_copy_ctr=0;
uint SharedRuntime::_slow_array_copy_ctr=0;
uint SharedRuntime::_find_handler_ctr=0;
uint SharedRuntime::_rethrow_ctr=0;
uint SharedRuntime::_unsafe_set_memory_ctr=0;

int     SharedRuntime::_ICmiss_index                    = 0;
int     SharedRuntime::_ICmiss_count[SharedRuntime::maxICmiss_count];
address SharedRuntime::_ICmiss_at[SharedRuntime::maxICmiss_count];


void SharedRuntime::trace_ic_miss(address at) {
  for (int i = 0; i < _ICmiss_index; i++) {
    if (_ICmiss_at[i] == at) {
      _ICmiss_count[i]++;
      return;
    }
  }
  int index = _ICmiss_index++;
  if (_ICmiss_index >= maxICmiss_count) _ICmiss_index = maxICmiss_count - 1;
  _ICmiss_at[index] = at;
  _ICmiss_count[index] = 1;
}

void SharedRuntime::print_ic_miss_histogram_on(outputStream* st) {
  if (ICMissHistogram) {
    st->print_cr("IC Miss Histogram:");
    int tot_misses = 0;
    for (int i = 0; i < _ICmiss_index; i++) {
      st->print_cr("  at: " INTPTR_FORMAT "  nof: %d", p2i(_ICmiss_at[i]), _ICmiss_count[i]);
      tot_misses += _ICmiss_count[i];
    }
    st->print_cr("Total IC misses: %7d", tot_misses);
  }
}
#endif // !PRODUCT


JRT_LEAF(jlong, SharedRuntime::lmul(jlong y, jlong x))
  return x * y;
JRT_END


JRT_LEAF(jlong, SharedRuntime::ldiv(jlong y, jlong x))
  if (x == min_jlong && y == CONST64(-1)) {
    return x;
  } else {
    return x / y;
  }
JRT_END


JRT_LEAF(jlong, SharedRuntime::lrem(jlong y, jlong x))
  if (x == min_jlong && y == CONST64(-1)) {
    return 0;
  } else {
    return x % y;
  }
JRT_END


#ifdef _WIN64
const juint  float_sign_mask  = 0x7FFFFFFF;
const juint  float_infinity   = 0x7F800000;
const julong double_sign_mask = CONST64(0x7FFFFFFFFFFFFFFF);
const julong double_infinity  = CONST64(0x7FF0000000000000);
#endif

#if !defined(X86)
JRT_LEAF(jfloat, SharedRuntime::frem(jfloat x, jfloat y))
#ifdef _WIN64
  // 64-bit Windows on amd64 returns the wrong values for
  // infinity operands.
  juint xbits = PrimitiveConversions::cast<juint>(x);
  juint ybits = PrimitiveConversions::cast<juint>(y);
  // x Mod Infinity == x unless x is infinity
  if (((xbits & float_sign_mask) != float_infinity) &&
       ((ybits & float_sign_mask) == float_infinity) ) {
    return x;
  }
  return ((jfloat)fmod_winx64((double)x, (double)y));
#else
  return ((jfloat)fmod((double)x,(double)y));
#endif
JRT_END

JRT_LEAF(jdouble, SharedRuntime::drem(jdouble x, jdouble y))
#ifdef _WIN64
  julong xbits = PrimitiveConversions::cast<julong>(x);
  julong ybits = PrimitiveConversions::cast<julong>(y);
  // x Mod Infinity == x unless x is infinity
  if (((xbits & double_sign_mask) != double_infinity) &&
       ((ybits & double_sign_mask) == double_infinity) ) {
    return x;
  }
  return ((jdouble)fmod_winx64((double)x, (double)y));
#else
  return ((jdouble)fmod((double)x,(double)y));
#endif
JRT_END
#endif // !X86

JRT_LEAF(jfloat, SharedRuntime::i2f(jint x))
  return (jfloat)x;
JRT_END

#ifdef __SOFTFP__
JRT_LEAF(jfloat, SharedRuntime::fadd(jfloat x, jfloat y))
  return x + y;
JRT_END

JRT_LEAF(jfloat, SharedRuntime::fsub(jfloat x, jfloat y))
  return x - y;
JRT_END

JRT_LEAF(jfloat, SharedRuntime::fmul(jfloat x, jfloat y))
  return x * y;
JRT_END

JRT_LEAF(jfloat, SharedRuntime::fdiv(jfloat x, jfloat y))
  return x / y;
JRT_END

JRT_LEAF(jdouble, SharedRuntime::dadd(jdouble x, jdouble y))
  return x + y;
JRT_END

JRT_LEAF(jdouble, SharedRuntime::dsub(jdouble x, jdouble y))
  return x - y;
JRT_END

JRT_LEAF(jdouble, SharedRuntime::dmul(jdouble x, jdouble y))
  return x * y;
JRT_END

JRT_LEAF(jdouble, SharedRuntime::ddiv(jdouble x, jdouble y))
  return x / y;
JRT_END

JRT_LEAF(jdouble, SharedRuntime::i2d(jint x))
  return (jdouble)x;
JRT_END

JRT_LEAF(jdouble, SharedRuntime::f2d(jfloat x))
  return (jdouble)x;
JRT_END

JRT_LEAF(int,  SharedRuntime::fcmpl(float x, float y))
  return x>y ? 1 : (x==y ? 0 : -1);  /* x<y or is_nan*/
JRT_END

JRT_LEAF(int,  SharedRuntime::fcmpg(float x, float y))
  return x<y ? -1 : (x==y ? 0 : 1);  /* x>y or is_nan */
JRT_END

JRT_LEAF(int,  SharedRuntime::dcmpl(double x, double y))
  return x>y ? 1 : (x==y ? 0 : -1); /* x<y or is_nan */
JRT_END

JRT_LEAF(int,  SharedRuntime::dcmpg(double x, double y))
  return x<y ? -1 : (x==y ? 0 : 1);  /* x>y or is_nan */
JRT_END

// Functions to return the opposite of the aeabi functions for nan.
JRT_LEAF(int, SharedRuntime::unordered_fcmplt(float x, float y))
  return (x < y) ? 1 : ((g_isnan(x) || g_isnan(y)) ? 1 : 0);
JRT_END

JRT_LEAF(int, SharedRuntime::unordered_dcmplt(double x, double y))
  return (x < y) ? 1 : ((g_isnan(x) || g_isnan(y)) ? 1 : 0);
JRT_END

JRT_LEAF(int, SharedRuntime::unordered_fcmple(float x, float y))
  return (x <= y) ? 1 : ((g_isnan(x) || g_isnan(y)) ? 1 : 0);
JRT_END

JRT_LEAF(int, SharedRuntime::unordered_dcmple(double x, double y))
  return (x <= y) ? 1 : ((g_isnan(x) || g_isnan(y)) ? 1 : 0);
JRT_END

JRT_LEAF(int, SharedRuntime::unordered_fcmpge(float x, float y))
  return (x >= y) ? 1 : ((g_isnan(x) || g_isnan(y)) ? 1 : 0);
JRT_END

JRT_LEAF(int, SharedRuntime::unordered_dcmpge(double x, double y))
  return (x >= y) ? 1 : ((g_isnan(x) || g_isnan(y)) ? 1 : 0);
JRT_END

JRT_LEAF(int, SharedRuntime::unordered_fcmpgt(float x, float y))
  return (x > y) ? 1 : ((g_isnan(x) || g_isnan(y)) ? 1 : 0);
JRT_END

JRT_LEAF(int, SharedRuntime::unordered_dcmpgt(double x, double y))
  return (x > y) ? 1 : ((g_isnan(x) || g_isnan(y)) ? 1 : 0);
JRT_END

// Intrinsics make gcc generate code for these.
float  SharedRuntime::fneg(float f)   {
  return -f;
}

double SharedRuntime::dneg(double f)  {
  return -f;
}

#endif // __SOFTFP__

#if defined(__SOFTFP__) || defined(E500V2)
// Intrinsics make gcc generate code for these.
double SharedRuntime::dabs(double f)  {
  return (f <= (double)0.0) ? (double)0.0 - f : f;
}

#endif

#if defined(__SOFTFP__) || defined(PPC)
double SharedRuntime::dsqrt(double f) {
  return sqrt(f);
}
#endif

JRT_LEAF(jint, SharedRuntime::f2i(jfloat  x))
  if (g_isnan(x))
    return 0;
  if (x >= (jfloat) max_jint)
    return max_jint;
  if (x <= (jfloat) min_jint)
    return min_jint;
  return (jint) x;
JRT_END


JRT_LEAF(jlong, SharedRuntime::f2l(jfloat  x))
  if (g_isnan(x))
    return 0;
  if (x >= (jfloat) max_jlong)
    return max_jlong;
  if (x <= (jfloat) min_jlong)
    return min_jlong;
  return (jlong) x;
JRT_END


JRT_LEAF(jint, SharedRuntime::d2i(jdouble x))
  if (g_isnan(x))
    return 0;
  if (x >= (jdouble) max_jint)
    return max_jint;
  if (x <= (jdouble) min_jint)
    return min_jint;
  return (jint) x;
JRT_END


JRT_LEAF(jlong, SharedRuntime::d2l(jdouble x))
  if (g_isnan(x))
    return 0;
  if (x >= (jdouble) max_jlong)
    return max_jlong;
  if (x <= (jdouble) min_jlong)
    return min_jlong;
  return (jlong) x;
JRT_END


JRT_LEAF(jfloat, SharedRuntime::d2f(jdouble x))
  return (jfloat)x;
JRT_END


JRT_LEAF(jfloat, SharedRuntime::l2f(jlong x))
  return (jfloat)x;
JRT_END


JRT_LEAF(jdouble, SharedRuntime::l2d(jlong x))
  return (jdouble)x;
JRT_END


// Exception handling across interpreter/compiler boundaries
//
// exception_handler_for_return_address(...) returns the continuation address.
// The continuation address is the entry point of the exception handler of the
// previous frame depending on the return address.

address SharedRuntime::raw_exception_handler_for_return_address(JavaThread* current, address return_address) {
  // Note: This is called when we have unwound the frame of the callee that did
  // throw an exception. So far, no check has been performed by the StackWatermarkSet.
  // Notably, the stack is not walkable at this point, and hence the check must
  // be deferred until later. Specifically, any of the handlers returned here in
  // this function, will get dispatched to, and call deferred checks to
  // StackWatermarkSet::after_unwind at a point where the stack is walkable.
  assert(frame::verify_return_pc(return_address), "must be a return address: " INTPTR_FORMAT, p2i(return_address));
  assert(current->frames_to_pop_failed_realloc() == 0 || Interpreter::contains(return_address), "missed frames to pop?");

  // Reset method handle flag.
  current->set_is_method_handle_return(false);

#if INCLUDE_JVMCI
  // JVMCI's ExceptionHandlerStub expects the thread local exception PC to be clear
  // and other exception handler continuations do not read it
  current->set_exception_pc(nullptr);
#endif // INCLUDE_JVMCI

  if (Continuation::is_return_barrier_entry(return_address)) {
    return StubRoutines::cont_returnBarrierExc();
  }

  // The fastest case first
  CodeBlob* blob = CodeCache::find_blob(return_address);
  nmethod* nm = (blob != nullptr) ? blob->as_nmethod_or_null() : nullptr;
  if (nm != nullptr) {
    // Set flag if return address is a method handle call site.
    current->set_is_method_handle_return(nm->is_method_handle_return(return_address));
    // native nmethods don't have exception handlers
    assert(!nm->is_native_method() || nm->method()->is_continuation_enter_intrinsic(), "no exception handler");
    assert(nm->header_begin() != nm->exception_begin(), "no exception handler");
    if (nm->is_deopt_pc(return_address)) {
      // If we come here because of a stack overflow, the stack may be
      // unguarded. Reguard the stack otherwise if we return to the
      // deopt blob and the stack bang causes a stack overflow we
      // crash.
      StackOverflow* overflow_state = current->stack_overflow_state();
      bool guard_pages_enabled = overflow_state->reguard_stack_if_needed();
      if (overflow_state->reserved_stack_activation() != current->stack_base()) {
        overflow_state->set_reserved_stack_activation(current->stack_base());
      }
      assert(guard_pages_enabled, "stack banging in deopt blob may cause crash");
      // The deferred StackWatermarkSet::after_unwind check will be performed in
      // Deoptimization::fetch_unroll_info (with exec_mode == Unpack_exception)
      return SharedRuntime::deopt_blob()->unpack_with_exception();
    } else {
      // The deferred StackWatermarkSet::after_unwind check will be performed in
      // * OptoRuntime::handle_exception_C_helper for C2 code
      // * exception_handler_for_pc_helper via Runtime1::handle_exception_from_callee_id for C1 code
      return nm->exception_begin();
    }
  }

  // Entry code
  if (StubRoutines::returns_to_call_stub(return_address)) {
    // The deferred StackWatermarkSet::after_unwind check will be performed in
    // JavaCallWrapper::~JavaCallWrapper
    return StubRoutines::catch_exception_entry();
  }
  if (blob != nullptr && blob->is_upcall_stub()) {
    return StubRoutines::upcall_stub_exception_handler();
  }
  // Interpreted code
  if (Interpreter::contains(return_address)) {
    // The deferred StackWatermarkSet::after_unwind check will be performed in
    // InterpreterRuntime::exception_handler_for_exception
    return Interpreter::rethrow_exception_entry();
  }

  guarantee(blob == nullptr || !blob->is_runtime_stub(), "caller should have skipped stub");
  guarantee(!VtableStubs::contains(return_address), "null exceptions in vtables should have been handled already!");

#ifndef PRODUCT
  { ResourceMark rm;
    tty->print_cr("No exception handler found for exception at " INTPTR_FORMAT " - potential problems:", p2i(return_address));
    os::print_location(tty, (intptr_t)return_address);
    tty->print_cr("a) exception happened in (new?) code stubs/buffers that is not handled here");
    tty->print_cr("b) other problem");
  }
#endif // PRODUCT
  ShouldNotReachHere();
  return nullptr;
}


JRT_LEAF(address, SharedRuntime::exception_handler_for_return_address(JavaThread* current, address return_address))
  return raw_exception_handler_for_return_address(current, return_address);
JRT_END


address SharedRuntime::get_poll_stub(address pc) {
  address stub;
  // Look up the code blob
  CodeBlob *cb = CodeCache::find_blob(pc);

  // Should be an nmethod
  guarantee(cb != nullptr && cb->is_nmethod(), "safepoint polling: pc must refer to an nmethod");

  // Look up the relocation information
  assert(cb->as_nmethod()->is_at_poll_or_poll_return(pc),
      "safepoint polling: type must be poll at pc " INTPTR_FORMAT, p2i(pc));

#ifdef ASSERT
  if (!((NativeInstruction*)pc)->is_safepoint_poll()) {
    tty->print_cr("bad pc: " PTR_FORMAT, p2i(pc));
    Disassembler::decode(cb);
    fatal("Only polling locations are used for safepoint");
  }
#endif

  bool at_poll_return = cb->as_nmethod()->is_at_poll_return(pc);
  bool has_wide_vectors = cb->as_nmethod()->has_wide_vectors();
  if (at_poll_return) {
    assert(SharedRuntime::polling_page_return_handler_blob() != nullptr,
           "polling page return stub not created yet");
    stub = SharedRuntime::polling_page_return_handler_blob()->entry_point();
  } else if (has_wide_vectors) {
    assert(SharedRuntime::polling_page_vectors_safepoint_handler_blob() != nullptr,
           "polling page vectors safepoint stub not created yet");
    stub = SharedRuntime::polling_page_vectors_safepoint_handler_blob()->entry_point();
  } else {
    assert(SharedRuntime::polling_page_safepoint_handler_blob() != nullptr,
           "polling page safepoint stub not created yet");
    stub = SharedRuntime::polling_page_safepoint_handler_blob()->entry_point();
  }
  log_debug(safepoint)("... found polling page %s exception at pc = "
                       INTPTR_FORMAT ", stub =" INTPTR_FORMAT,
                       at_poll_return ? "return" : "loop",
                       (intptr_t)pc, (intptr_t)stub);
  return stub;
}

void SharedRuntime::throw_and_post_jvmti_exception(JavaThread* current, Handle h_exception) {
  if (JvmtiExport::can_post_on_exceptions()) {
    vframeStream vfst(current, true);
    methodHandle method = methodHandle(current, vfst.method());
    address bcp = method()->bcp_from(vfst.bci());
    JvmtiExport::post_exception_throw(current, method(), bcp, h_exception());
  }

#if INCLUDE_JVMCI
  if (EnableJVMCI && UseJVMCICompiler) {
    vframeStream vfst(current, true);
    methodHandle method = methodHandle(current, vfst.method());
    int bci = vfst.bci();
    MethodData* trap_mdo = method->method_data();
    if (trap_mdo != nullptr) {
      // Set exception_seen if the exceptional bytecode is an invoke
      Bytecode_invoke call = Bytecode_invoke_check(method, bci);
      if (call.is_valid()) {
        ResourceMark rm(current);

        // Lock to read ProfileData, and ensure lock is not broken by a safepoint
        MutexLocker ml(trap_mdo->extra_data_lock(), Mutex::_no_safepoint_check_flag);

        ProfileData* pdata = trap_mdo->allocate_bci_to_data(bci, nullptr);
        if (pdata != nullptr && pdata->is_BitData()) {
          BitData* bit_data = (BitData*) pdata;
          bit_data->set_exception_seen();
        }
      }
    }
  }
#endif

  Exceptions::_throw(current, __FILE__, __LINE__, h_exception);
}

void SharedRuntime::throw_and_post_jvmti_exception(JavaThread* current, Symbol* name, const char *message) {
  Handle h_exception = Exceptions::new_exception(current, name, message);
  throw_and_post_jvmti_exception(current, h_exception);
}

#if INCLUDE_JVMTI
JRT_ENTRY(void, SharedRuntime::notify_jvmti_vthread_start(oopDesc* vt, jboolean hide, JavaThread* current))
  assert(hide == JNI_FALSE, "must be VTMS transition finish");
  jobject vthread = JNIHandles::make_local(const_cast<oopDesc*>(vt));
  JvmtiVTMSTransitionDisabler::VTMS_vthread_start(vthread);
  JNIHandles::destroy_local(vthread);
JRT_END

JRT_ENTRY(void, SharedRuntime::notify_jvmti_vthread_end(oopDesc* vt, jboolean hide, JavaThread* current))
  assert(hide == JNI_TRUE, "must be VTMS transition start");
  jobject vthread = JNIHandles::make_local(const_cast<oopDesc*>(vt));
  JvmtiVTMSTransitionDisabler::VTMS_vthread_end(vthread);
  JNIHandles::destroy_local(vthread);
JRT_END

JRT_ENTRY(void, SharedRuntime::notify_jvmti_vthread_mount(oopDesc* vt, jboolean hide, JavaThread* current))
  jobject vthread = JNIHandles::make_local(const_cast<oopDesc*>(vt));
  JvmtiVTMSTransitionDisabler::VTMS_vthread_mount(vthread, hide);
  JNIHandles::destroy_local(vthread);
JRT_END

JRT_ENTRY(void, SharedRuntime::notify_jvmti_vthread_unmount(oopDesc* vt, jboolean hide, JavaThread* current))
  jobject vthread = JNIHandles::make_local(const_cast<oopDesc*>(vt));
  JvmtiVTMSTransitionDisabler::VTMS_vthread_unmount(vthread, hide);
  JNIHandles::destroy_local(vthread);
JRT_END
#endif // INCLUDE_JVMTI

// The interpreter code to call this tracing function is only
// called/generated when UL is on for redefine, class and has the right level
// and tags. Since obsolete methods are never compiled, we don't have
// to modify the compilers to generate calls to this function.
//
JRT_LEAF(int, SharedRuntime::rc_trace_method_entry(
    JavaThread* thread, Method* method))
  if (method->is_obsolete()) {
    // We are calling an obsolete method, but this is not necessarily
    // an error. Our method could have been redefined just after we
    // fetched the Method* from the constant pool.
    ResourceMark rm;
    log_trace(redefine, class, obsolete)("calling obsolete method '%s'", method->name_and_sig_as_C_string());
  }

  LogStreamHandle(Trace, interpreter, bytecode) log;
  if (log.is_enabled()) {
    ResourceMark rm;
    log.print("method entry: " INTPTR_FORMAT " %s %s%s%s%s",
              p2i(thread),
              (method->is_static() ? "static" : "virtual"),
              method->name_and_sig_as_C_string(),
              (method->is_native() ? " native" : ""),
              (thread->class_being_initialized() != nullptr ? " clinit" : ""),
              (method->method_holder()->is_initialized() ? "" : " being_initialized"));
  }
  return 0;
JRT_END

// ret_pc points into caller; we are returning caller's exception handler
// for given exception
// Note that the implementation of this method assumes it's only called when an exception has actually occured
address SharedRuntime::compute_compiled_exc_handler(nmethod* nm, address ret_pc, Handle& exception,
                                                    bool force_unwind, bool top_frame_only, bool& recursive_exception_occurred) {
  assert(nm != nullptr, "must exist");
  ResourceMark rm;

#if INCLUDE_JVMCI
  if (nm->is_compiled_by_jvmci()) {
    // lookup exception handler for this pc
    int catch_pco = pointer_delta_as_int(ret_pc, nm->code_begin());
    ExceptionHandlerTable table(nm);
    HandlerTableEntry *t = table.entry_for(catch_pco, -1, 0);
    if (t != nullptr) {
      return nm->code_begin() + t->pco();
    } else {
      return Deoptimization::deoptimize_for_missing_exception_handler(nm);
    }
  }
#endif // INCLUDE_JVMCI

  ScopeDesc* sd = nm->scope_desc_at(ret_pc);
  // determine handler bci, if any
  EXCEPTION_MARK;

  int handler_bci = -1;
  int scope_depth = 0;
  if (!force_unwind) {
    int bci = sd->bci();
    bool recursive_exception = false;
    do {
      bool skip_scope_increment = false;
      // exception handler lookup
      Klass* ek = exception->klass();
      methodHandle mh(THREAD, sd->method());
      handler_bci = Method::fast_exception_handler_bci_for(mh, ek, bci, THREAD);
      if (HAS_PENDING_EXCEPTION) {
        recursive_exception = true;
        // We threw an exception while trying to find the exception handler.
        // Transfer the new exception to the exception handle which will
        // be set into thread local storage, and do another lookup for an
        // exception handler for this exception, this time starting at the
        // BCI of the exception handler which caused the exception to be
        // thrown (bugs 4307310 and 4546590). Set "exception" reference
        // argument to ensure that the correct exception is thrown (4870175).
        recursive_exception_occurred = true;
        exception = Handle(THREAD, PENDING_EXCEPTION);
        CLEAR_PENDING_EXCEPTION;
        if (handler_bci >= 0) {
          bci = handler_bci;
          handler_bci = -1;
          skip_scope_increment = true;
        }
      }
      else {
        recursive_exception = false;
      }
      if (!top_frame_only && handler_bci < 0 && !skip_scope_increment) {
        sd = sd->sender();
        if (sd != nullptr) {
          bci = sd->bci();
        }
        ++scope_depth;
      }
    } while (recursive_exception || (!top_frame_only && handler_bci < 0 && sd != nullptr));
  }

  // found handling method => lookup exception handler
  int catch_pco = pointer_delta_as_int(ret_pc, nm->code_begin());

  ExceptionHandlerTable table(nm);
  HandlerTableEntry *t = table.entry_for(catch_pco, handler_bci, scope_depth);
  if (t == nullptr && (nm->is_compiled_by_c1() || handler_bci != -1)) {
    // Allow abbreviated catch tables.  The idea is to allow a method
    // to materialize its exceptions without committing to the exact
    // routing of exceptions.  In particular this is needed for adding
    // a synthetic handler to unlock monitors when inlining
    // synchronized methods since the unlock path isn't represented in
    // the bytecodes.
    t = table.entry_for(catch_pco, -1, 0);
  }

#ifdef COMPILER1
  if (t == nullptr && nm->is_compiled_by_c1()) {
    assert(nm->unwind_handler_begin() != nullptr, "");
    return nm->unwind_handler_begin();
  }
#endif

  if (t == nullptr) {
    ttyLocker ttyl;
    tty->print_cr("MISSING EXCEPTION HANDLER for pc " INTPTR_FORMAT " and handler bci %d, catch_pco: %d", p2i(ret_pc), handler_bci, catch_pco);
    tty->print_cr("   Exception:");
    exception->print();
    tty->cr();
    tty->print_cr(" Compiled exception table :");
    table.print();
    nm->print();
    nm->print_code();
    guarantee(false, "missing exception handler");
    return nullptr;
  }

  if (handler_bci != -1) { // did we find a handler in this method?
    sd->method()->set_exception_handler_entered(handler_bci); // profile
  }
  return nm->code_begin() + t->pco();
}

JRT_ENTRY(void, SharedRuntime::throw_AbstractMethodError(JavaThread* current))
  // These errors occur only at call sites
  throw_and_post_jvmti_exception(current, vmSymbols::java_lang_AbstractMethodError());
JRT_END

JRT_ENTRY(void, SharedRuntime::throw_IncompatibleClassChangeError(JavaThread* current))
  // These errors occur only at call sites
  throw_and_post_jvmti_exception(current, vmSymbols::java_lang_IncompatibleClassChangeError(), "vtable stub");
JRT_END

JRT_ENTRY(void, SharedRuntime::throw_ArithmeticException(JavaThread* current))
  throw_and_post_jvmti_exception(current, vmSymbols::java_lang_ArithmeticException(), "/ by zero");
JRT_END

JRT_ENTRY(void, SharedRuntime::throw_NullPointerException(JavaThread* current))
  throw_and_post_jvmti_exception(current, vmSymbols::java_lang_NullPointerException(), nullptr);
JRT_END

JRT_ENTRY(void, SharedRuntime::throw_NullPointerException_at_call(JavaThread* current))
  // This entry point is effectively only used for NullPointerExceptions which occur at inline
  // cache sites (when the callee activation is not yet set up) so we are at a call site
  throw_and_post_jvmti_exception(current, vmSymbols::java_lang_NullPointerException(), nullptr);
JRT_END

JRT_ENTRY(void, SharedRuntime::throw_StackOverflowError(JavaThread* current))
  throw_StackOverflowError_common(current, false);
JRT_END

JRT_ENTRY(void, SharedRuntime::throw_delayed_StackOverflowError(JavaThread* current))
  throw_StackOverflowError_common(current, true);
JRT_END

void SharedRuntime::throw_StackOverflowError_common(JavaThread* current, bool delayed) {
  // We avoid using the normal exception construction in this case because
  // it performs an upcall to Java, and we're already out of stack space.
  JavaThread* THREAD = current; // For exception macros.
  Klass* k = vmClasses::StackOverflowError_klass();
  oop exception_oop = InstanceKlass::cast(k)->allocate_instance(CHECK);
  if (delayed) {
    java_lang_Throwable::set_message(exception_oop,
                                     Universe::delayed_stack_overflow_error_message());
  }
  Handle exception (current, exception_oop);
  if (StackTraceInThrowable) {
    java_lang_Throwable::fill_in_stack_trace(exception);
  }
  // Remove the ScopedValue bindings in case we got a
  // StackOverflowError while we were trying to remove ScopedValue
  // bindings.
  current->clear_scopedValueBindings();
  // Increment counter for hs_err file reporting
  Atomic::inc(&Exceptions::_stack_overflow_errors);
  throw_and_post_jvmti_exception(current, exception);
}

address SharedRuntime::continuation_for_implicit_exception(JavaThread* current,
                                                           address pc,
                                                           ImplicitExceptionKind exception_kind)
{
  address target_pc = nullptr;

  if (Interpreter::contains(pc)) {
    switch (exception_kind) {
      case IMPLICIT_NULL:           return Interpreter::throw_NullPointerException_entry();
      case IMPLICIT_DIVIDE_BY_ZERO: return Interpreter::throw_ArithmeticException_entry();
      case STACK_OVERFLOW:          return Interpreter::throw_StackOverflowError_entry();
      default:                      ShouldNotReachHere();
    }
  } else {
    switch (exception_kind) {
      case STACK_OVERFLOW: {
        // Stack overflow only occurs upon frame setup; the callee is
        // going to be unwound. Dispatch to a shared runtime stub
        // which will cause the StackOverflowError to be fabricated
        // and processed.
        // Stack overflow should never occur during deoptimization:
        // the compiled method bangs the stack by as much as the
        // interpreter would need in case of a deoptimization. The
        // deoptimization blob and uncommon trap blob bang the stack
        // in a debug VM to verify the correctness of the compiled
        // method stack banging.
        assert(current->deopt_mark() == nullptr, "no stack overflow from deopt blob/uncommon trap");
        Events::log_exception(current, "StackOverflowError at " INTPTR_FORMAT, p2i(pc));
        return StubRoutines::throw_StackOverflowError_entry();
      }

      case IMPLICIT_NULL: {
        if (VtableStubs::contains(pc)) {
          // We haven't yet entered the callee frame. Fabricate an
          // exception and begin dispatching it in the caller. Since
          // the caller was at a call site, it's safe to destroy all
          // caller-saved registers, as these entry points do.
          VtableStub* vt_stub = VtableStubs::stub_containing(pc);

          // If vt_stub is null, then return null to signal handler to report the SEGV error.
          if (vt_stub == nullptr) return nullptr;

          if (vt_stub->is_abstract_method_error(pc)) {
            assert(!vt_stub->is_vtable_stub(), "should never see AbstractMethodErrors from vtable-type VtableStubs");
            Events::log_exception(current, "AbstractMethodError at " INTPTR_FORMAT, p2i(pc));
            // Instead of throwing the abstract method error here directly, we re-resolve
            // and will throw the AbstractMethodError during resolve. As a result, we'll
            // get a more detailed error message.
            return SharedRuntime::get_handle_wrong_method_stub();
          } else {
            Events::log_exception(current, "NullPointerException at vtable entry " INTPTR_FORMAT, p2i(pc));
            // Assert that the signal comes from the expected location in stub code.
            assert(vt_stub->is_null_pointer_exception(pc),
                   "obtained signal from unexpected location in stub code");
            return StubRoutines::throw_NullPointerException_at_call_entry();
          }
        } else {
          CodeBlob* cb = CodeCache::find_blob(pc);

          // If code blob is null, then return null to signal handler to report the SEGV error.
          if (cb == nullptr) return nullptr;

          // Exception happened in CodeCache. Must be either:
          // 1. Inline-cache check in C2I handler blob,
          // 2. Inline-cache check in nmethod, or
          // 3. Implicit null exception in nmethod

          if (!cb->is_nmethod()) {
            bool is_in_blob = cb->is_adapter_blob() || cb->is_method_handles_adapter_blob();
            if (!is_in_blob) {
              // Allow normal crash reporting to handle this
              return nullptr;
            }
            Events::log_exception(current, "NullPointerException in code blob at " INTPTR_FORMAT, p2i(pc));
            // There is no handler here, so we will simply unwind.
            return StubRoutines::throw_NullPointerException_at_call_entry();
          }

          // Otherwise, it's a compiled method.  Consult its exception handlers.
          nmethod* nm = cb->as_nmethod();
          if (nm->inlinecache_check_contains(pc)) {
            // exception happened inside inline-cache check code
            // => the nmethod is not yet active (i.e., the frame
            // is not set up yet) => use return address pushed by
            // caller => don't push another return address
            Events::log_exception(current, "NullPointerException in IC check " INTPTR_FORMAT, p2i(pc));
            return StubRoutines::throw_NullPointerException_at_call_entry();
          }

          if (nm->method()->is_method_handle_intrinsic()) {
            // exception happened inside MH dispatch code, similar to a vtable stub
            Events::log_exception(current, "NullPointerException in MH adapter " INTPTR_FORMAT, p2i(pc));
            return StubRoutines::throw_NullPointerException_at_call_entry();
          }

#ifndef PRODUCT
          _implicit_null_throws++;
#endif
          target_pc = nm->continuation_for_implicit_null_exception(pc);
          // If there's an unexpected fault, target_pc might be null,
          // in which case we want to fall through into the normal
          // error handling code.
        }

        break; // fall through
      }


      case IMPLICIT_DIVIDE_BY_ZERO: {
        nmethod* nm = CodeCache::find_nmethod(pc);
        guarantee(nm != nullptr, "must have containing compiled method for implicit division-by-zero exceptions");
#ifndef PRODUCT
        _implicit_div0_throws++;
#endif
        target_pc = nm->continuation_for_implicit_div0_exception(pc);
        // If there's an unexpected fault, target_pc might be null,
        // in which case we want to fall through into the normal
        // error handling code.
        break; // fall through
      }

      default: ShouldNotReachHere();
    }

    assert(exception_kind == IMPLICIT_NULL || exception_kind == IMPLICIT_DIVIDE_BY_ZERO, "wrong implicit exception kind");

    if (exception_kind == IMPLICIT_NULL) {
#ifndef PRODUCT
      // for AbortVMOnException flag
      Exceptions::debug_check_abort("java.lang.NullPointerException");
#endif //PRODUCT
      Events::log_exception(current, "Implicit null exception at " INTPTR_FORMAT " to " INTPTR_FORMAT, p2i(pc), p2i(target_pc));
    } else {
#ifndef PRODUCT
      // for AbortVMOnException flag
      Exceptions::debug_check_abort("java.lang.ArithmeticException");
#endif //PRODUCT
      Events::log_exception(current, "Implicit division by zero exception at " INTPTR_FORMAT " to " INTPTR_FORMAT, p2i(pc), p2i(target_pc));
    }
    return target_pc;
  }

  ShouldNotReachHere();
  return nullptr;
}


/**
 * Throws an java/lang/UnsatisfiedLinkError.  The address of this method is
 * installed in the native function entry of all native Java methods before
 * they get linked to their actual native methods.
 *
 * \note
 * This method actually never gets called!  The reason is because
 * the interpreter's native entries call NativeLookup::lookup() which
 * throws the exception when the lookup fails.  The exception is then
 * caught and forwarded on the return from NativeLookup::lookup() call
 * before the call to the native function.  This might change in the future.
 */
JNI_ENTRY(void*, throw_unsatisfied_link_error(JNIEnv* env, ...))
{
  // We return a bad value here to make sure that the exception is
  // forwarded before we look at the return value.
  THROW_(vmSymbols::java_lang_UnsatisfiedLinkError(), (void*)badAddress);
}
JNI_END

address SharedRuntime::native_method_throw_unsatisfied_link_error_entry() {
  return CAST_FROM_FN_PTR(address, &throw_unsatisfied_link_error);
}

JRT_ENTRY_NO_ASYNC(void, SharedRuntime::register_finalizer(JavaThread* current, oopDesc* obj))
#if INCLUDE_JVMCI
  if (!obj->klass()->has_finalizer()) {
    return;
  }
#endif // INCLUDE_JVMCI
  assert(oopDesc::is_oop(obj), "must be a valid oop");
  assert(obj->klass()->has_finalizer(), "shouldn't be here otherwise");
  InstanceKlass::register_finalizer(instanceOop(obj), CHECK);
JRT_END

jlong SharedRuntime::get_java_tid(JavaThread* thread) {
  assert(thread != nullptr, "No thread");
  if (thread == nullptr) {
    return 0;
  }
  guarantee(Thread::current() != thread || thread->is_oop_safe(),
            "current cannot touch oops after its GC barrier is detached.");
  oop obj = thread->threadObj();
  return (obj == nullptr) ? 0 : java_lang_Thread::thread_id(obj);
}

/**
 * This function ought to be a void function, but cannot be because
 * it gets turned into a tail-call on sparc, which runs into dtrace bug
 * 6254741.  Once that is fixed we can remove the dummy return value.
 */
int SharedRuntime::dtrace_object_alloc(oopDesc* o) {
  return dtrace_object_alloc(JavaThread::current(), o, o->size());
}

int SharedRuntime::dtrace_object_alloc(JavaThread* thread, oopDesc* o) {
  return dtrace_object_alloc(thread, o, o->size());
}

int SharedRuntime::dtrace_object_alloc(JavaThread* thread, oopDesc* o, size_t size) {
  assert(DTraceAllocProbes, "wrong call");
  Klass* klass = o->klass();
  Symbol* name = klass->name();
  HOTSPOT_OBJECT_ALLOC(
                   get_java_tid(thread),
                   (char *) name->bytes(), name->utf8_length(), size * HeapWordSize);
  return 0;
}

JRT_LEAF(int, SharedRuntime::dtrace_method_entry(
    JavaThread* current, Method* method))
  assert(current == JavaThread::current(), "pre-condition");

  assert(DTraceMethodProbes, "wrong call");
  Symbol* kname = method->klass_name();
  Symbol* name = method->name();
  Symbol* sig = method->signature();
  HOTSPOT_METHOD_ENTRY(
      get_java_tid(current),
      (char *) kname->bytes(), kname->utf8_length(),
      (char *) name->bytes(), name->utf8_length(),
      (char *) sig->bytes(), sig->utf8_length());
  return 0;
JRT_END

JRT_LEAF(int, SharedRuntime::dtrace_method_exit(
    JavaThread* current, Method* method))
  assert(current == JavaThread::current(), "pre-condition");
  assert(DTraceMethodProbes, "wrong call");
  Symbol* kname = method->klass_name();
  Symbol* name = method->name();
  Symbol* sig = method->signature();
  HOTSPOT_METHOD_RETURN(
      get_java_tid(current),
      (char *) kname->bytes(), kname->utf8_length(),
      (char *) name->bytes(), name->utf8_length(),
      (char *) sig->bytes(), sig->utf8_length());
  return 0;
JRT_END


// Finds receiver, CallInfo (i.e. receiver method), and calling bytecode)
// for a call current in progress, i.e., arguments has been pushed on stack
// put callee has not been invoked yet.  Used by: resolve virtual/static,
// vtable updates, etc.  Caller frame must be compiled.
Handle SharedRuntime::find_callee_info(Bytecodes::Code& bc, CallInfo& callinfo, TRAPS) {
  JavaThread* current = THREAD;
  ResourceMark rm(current);

  // last java frame on stack (which includes native call frames)
  vframeStream vfst(current, true);  // Do not skip and javaCalls

  return find_callee_info_helper(vfst, bc, callinfo, THREAD);
}

Method* SharedRuntime::extract_attached_method(vframeStream& vfst) {
  nmethod* caller = vfst.nm();

  address pc = vfst.frame_pc();
  { // Get call instruction under lock because another thread may be busy patching it.
    CompiledICLocker ic_locker(caller);
    return caller->attached_method_before_pc(pc);
  }
  return nullptr;
}

// Finds receiver, CallInfo (i.e. receiver method), and calling bytecode
// for a call current in progress, i.e., arguments has been pushed on stack
// but callee has not been invoked yet.  Caller frame must be compiled.
Handle SharedRuntime::find_callee_info_helper(vframeStream& vfst, Bytecodes::Code& bc,
                                              CallInfo& callinfo, TRAPS) {
  Handle receiver;
  Handle nullHandle;  // create a handy null handle for exception returns
  JavaThread* current = THREAD;

  assert(!vfst.at_end(), "Java frame must exist");

  // Find caller and bci from vframe
  methodHandle caller(current, vfst.method());
  int          bci   = vfst.bci();

  if (caller->is_continuation_enter_intrinsic()) {
    bc = Bytecodes::_invokestatic;
    LinkResolver::resolve_continuation_enter(callinfo, CHECK_NH);
    return receiver;
  }

  Bytecode_invoke bytecode(caller, bci);
  int bytecode_index = bytecode.index();
  bc = bytecode.invoke_code();

  methodHandle attached_method(current, extract_attached_method(vfst));
  if (attached_method.not_null()) {
    Method* callee = bytecode.static_target(CHECK_NH);
    vmIntrinsics::ID id = callee->intrinsic_id();
    // When VM replaces MH.invokeBasic/linkTo* call with a direct/virtual call,
    // it attaches statically resolved method to the call site.
    if (MethodHandles::is_signature_polymorphic(id) &&
        MethodHandles::is_signature_polymorphic_intrinsic(id)) {
      bc = MethodHandles::signature_polymorphic_intrinsic_bytecode(id);

      // Adjust invocation mode according to the attached method.
      switch (bc) {
        case Bytecodes::_invokevirtual:
          if (attached_method->method_holder()->is_interface()) {
            bc = Bytecodes::_invokeinterface;
          }
          break;
        case Bytecodes::_invokeinterface:
          if (!attached_method->method_holder()->is_interface()) {
            bc = Bytecodes::_invokevirtual;
          }
          break;
        case Bytecodes::_invokehandle:
          if (!MethodHandles::is_signature_polymorphic_method(attached_method())) {
            bc = attached_method->is_static() ? Bytecodes::_invokestatic
                                              : Bytecodes::_invokevirtual;
          }
          break;
        default:
          break;
      }
    }
  }

  assert(bc != Bytecodes::_illegal, "not initialized");

  bool has_receiver = bc != Bytecodes::_invokestatic &&
                      bc != Bytecodes::_invokedynamic &&
                      bc != Bytecodes::_invokehandle;

  // Find receiver for non-static call
  if (has_receiver) {
    // This register map must be update since we need to find the receiver for
    // compiled frames. The receiver might be in a register.
    RegisterMap reg_map2(current,
                         RegisterMap::UpdateMap::include,
                         RegisterMap::ProcessFrames::include,
                         RegisterMap::WalkContinuation::skip);
    frame stubFrame   = current->last_frame();
    // Caller-frame is a compiled frame
    frame callerFrame = stubFrame.sender(&reg_map2);

    if (attached_method.is_null()) {
      Method* callee = bytecode.static_target(CHECK_NH);
      if (callee == nullptr) {
        THROW_(vmSymbols::java_lang_NoSuchMethodException(), nullHandle);
      }
    }

    // Retrieve from a compiled argument list
    receiver = Handle(current, callerFrame.retrieve_receiver(&reg_map2));
    assert(oopDesc::is_oop_or_null(receiver()), "");

    if (receiver.is_null()) {
      THROW_(vmSymbols::java_lang_NullPointerException(), nullHandle);
    }
  }

  // Resolve method
  if (attached_method.not_null()) {
    // Parameterized by attached method.
    LinkResolver::resolve_invoke(callinfo, receiver, attached_method, bc, CHECK_NH);
  } else {
    // Parameterized by bytecode.
    constantPoolHandle constants(current, caller->constants());
    LinkResolver::resolve_invoke(callinfo, receiver, constants, bytecode_index, bc, CHECK_NH);
  }

#ifdef ASSERT
  // Check that the receiver klass is of the right subtype and that it is initialized for virtual calls
  if (has_receiver) {
    assert(receiver.not_null(), "should have thrown exception");
    Klass* receiver_klass = receiver->klass();
    Klass* rk = nullptr;
    if (attached_method.not_null()) {
      // In case there's resolved method attached, use its holder during the check.
      rk = attached_method->method_holder();
    } else {
      // Klass is already loaded.
      constantPoolHandle constants(current, caller->constants());
      rk = constants->klass_ref_at(bytecode_index, bc, CHECK_NH);
    }
    Klass* static_receiver_klass = rk;
    assert(receiver_klass->is_subtype_of(static_receiver_klass),
           "actual receiver must be subclass of static receiver klass");
    if (receiver_klass->is_instance_klass()) {
      if (InstanceKlass::cast(receiver_klass)->is_not_initialized()) {
        tty->print_cr("ERROR: Klass not yet initialized!!");
        receiver_klass->print();
      }
      assert(!InstanceKlass::cast(receiver_klass)->is_not_initialized(), "receiver_klass must be initialized");
    }
  }
#endif

  return receiver;
}

methodHandle SharedRuntime::find_callee_method(TRAPS) {
  JavaThread* current = THREAD;
  ResourceMark rm(current);
  // We need first to check if any Java activations (compiled, interpreted)
  // exist on the stack since last JavaCall.  If not, we need
  // to get the target method from the JavaCall wrapper.
  vframeStream vfst(current, true);  // Do not skip any javaCalls
  methodHandle callee_method;
  if (vfst.at_end()) {
    // No Java frames were found on stack since we did the JavaCall.
    // Hence the stack can only contain an entry_frame.  We need to
    // find the target method from the stub frame.
    RegisterMap reg_map(current,
                        RegisterMap::UpdateMap::skip,
                        RegisterMap::ProcessFrames::include,
                        RegisterMap::WalkContinuation::skip);
    frame fr = current->last_frame();
    assert(fr.is_runtime_frame(), "must be a runtimeStub");
    fr = fr.sender(&reg_map);
    assert(fr.is_entry_frame(), "must be");
    // fr is now pointing to the entry frame.
    callee_method = methodHandle(current, fr.entry_frame_call_wrapper()->callee_method());
  } else {
    Bytecodes::Code bc;
    CallInfo callinfo;
    find_callee_info_helper(vfst, bc, callinfo, CHECK_(methodHandle()));
    callee_method = methodHandle(current, callinfo.selected_method());
  }
  assert(callee_method()->is_method(), "must be");
  return callee_method;
}

// Resolves a call.
methodHandle SharedRuntime::resolve_helper(bool is_virtual, bool is_optimized, TRAPS) {
  JavaThread* current = THREAD;
  ResourceMark rm(current);
  RegisterMap cbl_map(current,
                      RegisterMap::UpdateMap::skip,
                      RegisterMap::ProcessFrames::include,
                      RegisterMap::WalkContinuation::skip);
  frame caller_frame = current->last_frame().sender(&cbl_map);

  CodeBlob* caller_cb = caller_frame.cb();
  guarantee(caller_cb != nullptr && caller_cb->is_nmethod(), "must be called from compiled method");
  nmethod* caller_nm = caller_cb->as_nmethod();

  // determine call info & receiver
  // note: a) receiver is null for static calls
  //       b) an exception is thrown if receiver is null for non-static calls
  CallInfo call_info;
  Bytecodes::Code invoke_code = Bytecodes::_illegal;
  Handle receiver = find_callee_info(invoke_code, call_info, CHECK_(methodHandle()));

  NoSafepointVerifier nsv;

  methodHandle callee_method(current, call_info.selected_method());

  assert((!is_virtual && invoke_code == Bytecodes::_invokestatic ) ||
         (!is_virtual && invoke_code == Bytecodes::_invokespecial) ||
         (!is_virtual && invoke_code == Bytecodes::_invokehandle ) ||
         (!is_virtual && invoke_code == Bytecodes::_invokedynamic) ||
         ( is_virtual && invoke_code != Bytecodes::_invokestatic ), "inconsistent bytecode");

  assert(!caller_nm->is_unloading(), "It should not be unloading");

  // tracing/debugging/statistics
  uint *addr = (is_optimized) ? (&_resolve_opt_virtual_ctr) :
                 (is_virtual) ? (&_resolve_virtual_ctr) :
                                (&_resolve_static_ctr);
  Atomic::inc(addr);

#ifndef PRODUCT
  if (TraceCallFixup) {
    ResourceMark rm(current);
    tty->print("resolving %s%s (%s) call to",
               (is_optimized) ? "optimized " : "", (is_virtual) ? "virtual" : "static",
               Bytecodes::name(invoke_code));
    callee_method->print_short_name(tty);
    tty->print_cr(" at pc: " INTPTR_FORMAT " to code: " INTPTR_FORMAT,
                  p2i(caller_frame.pc()), p2i(callee_method->code()));
  }
#endif

  if (invoke_code == Bytecodes::_invokestatic) {
    assert(callee_method->method_holder()->is_initialized() ||
           callee_method->method_holder()->is_reentrant_initialization(current),
           "invalid class initialization state for invoke_static");
    if (!VM_Version::supports_fast_class_init_checks() && callee_method->needs_clinit_barrier()) {
      // In order to keep class initialization check, do not patch call
      // site for static call when the class is not fully initialized.
      // Proper check is enforced by call site re-resolution on every invocation.
      //
      // When fast class initialization checks are supported (VM_Version::supports_fast_class_init_checks() == true),
      // explicit class initialization check is put in nmethod entry (VEP).
      assert(callee_method->method_holder()->is_linked(), "must be");
      return callee_method;
    }
  }


  // JSR 292 key invariant:
  // If the resolved method is a MethodHandle invoke target, the call
  // site must be a MethodHandle call site, because the lambda form might tail-call
  // leaving the stack in a state unknown to either caller or callee

  // Compute entry points. The computation of the entry points is independent of
  // patching the call.

  // Make sure the callee nmethod does not get deoptimized and removed before
  // we are done patching the code.


  CompiledICLocker ml(caller_nm);
  if (is_virtual && !is_optimized) {
    CompiledIC* inline_cache = CompiledIC_before(caller_nm, caller_frame.pc());
    inline_cache->update(&call_info, receiver->klass());
  } else {
    // Callsite is a direct call - set it to the destination method
    CompiledDirectCall* callsite = CompiledDirectCall::before(caller_frame.pc());
    callsite->set(callee_method);
  }

  return callee_method;
}

// Inline caches exist only in compiled code
JRT_BLOCK_ENTRY(address, SharedRuntime::handle_wrong_method_ic_miss(JavaThread* current))
  PerfTraceTime timer(_perf_ic_miss_total_time);

#ifdef ASSERT
  RegisterMap reg_map(current,
                      RegisterMap::UpdateMap::skip,
                      RegisterMap::ProcessFrames::include,
                      RegisterMap::WalkContinuation::skip);
  frame stub_frame = current->last_frame();
  assert(stub_frame.is_runtime_frame(), "sanity check");
  frame caller_frame = stub_frame.sender(&reg_map);
  assert(!caller_frame.is_interpreted_frame() && !caller_frame.is_entry_frame() && !caller_frame.is_upcall_stub_frame(), "unexpected frame");
#endif /* ASSERT */

  methodHandle callee_method;
  JRT_BLOCK
    callee_method = SharedRuntime::handle_ic_miss_helper(CHECK_NULL);
    // Return Method* through TLS
    current->set_vm_result_2(callee_method());
  JRT_BLOCK_END
  // return compiled code entry point after potential safepoints
  return get_resolved_entry(current, callee_method);
JRT_END


// Handle call site that has been made non-entrant
JRT_BLOCK_ENTRY(address, SharedRuntime::handle_wrong_method(JavaThread* current))
  PerfTraceTime timer(_perf_handle_wrong_method_total_time);

  // 6243940 We might end up in here if the callee is deoptimized
  // as we race to call it.  We don't want to take a safepoint if
  // the caller was interpreted because the caller frame will look
  // interpreted to the stack walkers and arguments are now
  // "compiled" so it is much better to make this transition
  // invisible to the stack walking code. The i2c path will
  // place the callee method in the callee_target. It is stashed
  // there because if we try and find the callee by normal means a
  // safepoint is possible and have trouble gc'ing the compiled args.
  RegisterMap reg_map(current,
                      RegisterMap::UpdateMap::skip,
                      RegisterMap::ProcessFrames::include,
                      RegisterMap::WalkContinuation::skip);
  frame stub_frame = current->last_frame();
  assert(stub_frame.is_runtime_frame(), "sanity check");
  frame caller_frame = stub_frame.sender(&reg_map);

  if (caller_frame.is_interpreted_frame() ||
      caller_frame.is_entry_frame() ||
      caller_frame.is_upcall_stub_frame()) {
    Method* callee = current->callee_target();
    guarantee(callee != nullptr && callee->is_method(), "bad handshake");
    current->set_vm_result_2(callee);
    current->set_callee_target(nullptr);
    if (caller_frame.is_entry_frame() && VM_Version::supports_fast_class_init_checks()) {
      // Bypass class initialization checks in c2i when caller is in native.
      // JNI calls to static methods don't have class initialization checks.
      // Fast class initialization checks are present in c2i adapters and call into
      // SharedRuntime::handle_wrong_method() on the slow path.
      //
      // JVM upcalls may land here as well, but there's a proper check present in
      // LinkResolver::resolve_static_call (called from JavaCalls::call_static),
      // so bypassing it in c2i adapter is benign.
      return callee->get_c2i_no_clinit_check_entry();
    } else {
      return callee->get_c2i_entry();
    }
  }

  // Must be compiled to compiled path which is safe to stackwalk
  methodHandle callee_method;
  JRT_BLOCK
    // Force resolving of caller (if we called from compiled frame)
    callee_method = SharedRuntime::reresolve_call_site(CHECK_NULL);
    current->set_vm_result_2(callee_method());
  JRT_BLOCK_END
  // return compiled code entry point after potential safepoints
  return get_resolved_entry(current, callee_method);
JRT_END

// Handle abstract method call
JRT_BLOCK_ENTRY(address, SharedRuntime::handle_wrong_method_abstract(JavaThread* current))
  PerfTraceTime timer(_perf_handle_wrong_method_total_time);

  // Verbose error message for AbstractMethodError.
  // Get the called method from the invoke bytecode.
  vframeStream vfst(current, true);
  assert(!vfst.at_end(), "Java frame must exist");
  methodHandle caller(current, vfst.method());
  Bytecode_invoke invoke(caller, vfst.bci());
  DEBUG_ONLY( invoke.verify(); )

  // Find the compiled caller frame.
  RegisterMap reg_map(current,
                      RegisterMap::UpdateMap::include,
                      RegisterMap::ProcessFrames::include,
                      RegisterMap::WalkContinuation::skip);
  frame stubFrame = current->last_frame();
  assert(stubFrame.is_runtime_frame(), "must be");
  frame callerFrame = stubFrame.sender(&reg_map);
  assert(callerFrame.is_compiled_frame(), "must be");

  // Install exception and return forward entry.
  address res = StubRoutines::throw_AbstractMethodError_entry();
  JRT_BLOCK
    methodHandle callee(current, invoke.static_target(current));
    if (!callee.is_null()) {
      oop recv = callerFrame.retrieve_receiver(&reg_map);
      Klass *recv_klass = (recv != nullptr) ? recv->klass() : nullptr;
      res = StubRoutines::forward_exception_entry();
      LinkResolver::throw_abstract_method_error(callee, recv_klass, CHECK_(res));
    }
  JRT_BLOCK_END
  return res;
JRT_END

// return verified_code_entry if interp_only_mode is not set for the current thread;
// otherwise return c2i entry.
address SharedRuntime::get_resolved_entry(JavaThread* current, methodHandle callee_method) {
  if (current->is_interp_only_mode() && !callee_method->is_special_native_intrinsic()) {
    // In interp_only_mode we need to go to the interpreted entry
    // The c2i won't patch in this mode -- see fixup_callers_callsite
    return callee_method->get_c2i_entry();
  }
  assert(callee_method->verified_code_entry() != nullptr, " Jump to zero!");
  return callee_method->verified_code_entry();
}

// resolve a static call and patch code
JRT_BLOCK_ENTRY(address, SharedRuntime::resolve_static_call_C(JavaThread* current ))
  PerfTraceTime timer(_perf_resolve_static_total_time);

  methodHandle callee_method;
  bool enter_special = false;
  JRT_BLOCK
    callee_method = SharedRuntime::resolve_helper(false, false, CHECK_NULL);
    current->set_vm_result_2(callee_method());
  JRT_BLOCK_END
  // return compiled code entry point after potential safepoints
  return get_resolved_entry(current, callee_method);
JRT_END

// resolve virtual call and update inline cache to monomorphic
JRT_BLOCK_ENTRY(address, SharedRuntime::resolve_virtual_call_C(JavaThread* current))
  PerfTraceTime timer(_perf_resolve_virtual_total_time);

  methodHandle callee_method;
  JRT_BLOCK
    callee_method = SharedRuntime::resolve_helper(true, false, CHECK_NULL);
    current->set_vm_result_2(callee_method());
  JRT_BLOCK_END
  // return compiled code entry point after potential safepoints
  return get_resolved_entry(current, callee_method);
JRT_END


// Resolve a virtual call that can be statically bound (e.g., always
// monomorphic, so it has no inline cache).  Patch code to resolved target.
JRT_BLOCK_ENTRY(address, SharedRuntime::resolve_opt_virtual_call_C(JavaThread* current))
  PerfTraceTime timer(_perf_resolve_opt_virtual_total_time);

  methodHandle callee_method;
  JRT_BLOCK
    callee_method = SharedRuntime::resolve_helper(true, true, CHECK_NULL);
    current->set_vm_result_2(callee_method());
  JRT_BLOCK_END
  // return compiled code entry point after potential safepoints
  return get_resolved_entry(current, callee_method);
JRT_END

methodHandle SharedRuntime::handle_ic_miss_helper(TRAPS) {
  JavaThread* current = THREAD;
  ResourceMark rm(current);
  CallInfo call_info;
  Bytecodes::Code bc;

  // receiver is null for static calls. An exception is thrown for null
  // receivers for non-static calls
  Handle receiver = find_callee_info(bc, call_info, CHECK_(methodHandle()));

  methodHandle callee_method(current, call_info.selected_method());

  Atomic::inc(&_ic_miss_ctr);

#ifndef PRODUCT
  // Statistics & Tracing
  if (TraceCallFixup) {
    ResourceMark rm(current);
    tty->print("IC miss (%s) call to", Bytecodes::name(bc));
    callee_method->print_short_name(tty);
    tty->print_cr(" code: " INTPTR_FORMAT, p2i(callee_method->code()));
  }

  if (ICMissHistogram) {
    MutexLocker m(VMStatistic_lock);
    RegisterMap reg_map(current,
                        RegisterMap::UpdateMap::skip,
                        RegisterMap::ProcessFrames::include,
                        RegisterMap::WalkContinuation::skip);
    frame f = current->last_frame().real_sender(&reg_map);// skip runtime stub
    // produce statistics under the lock
    trace_ic_miss(f.pc());
  }
#endif

  // install an event collector so that when a vtable stub is created the
  // profiler can be notified via a DYNAMIC_CODE_GENERATED event. The
  // event can't be posted when the stub is created as locks are held
  // - instead the event will be deferred until the event collector goes
  // out of scope.
  JvmtiDynamicCodeEventCollector event_collector;

  // Update inline cache to megamorphic. Skip update if we are called from interpreted.
  RegisterMap reg_map(current,
                      RegisterMap::UpdateMap::skip,
                      RegisterMap::ProcessFrames::include,
                      RegisterMap::WalkContinuation::skip);
  frame caller_frame = current->last_frame().sender(&reg_map);
  CodeBlob* cb = caller_frame.cb();
  nmethod* caller_nm = cb->as_nmethod();

  CompiledICLocker ml(caller_nm);
  CompiledIC* inline_cache = CompiledIC_before(caller_nm, caller_frame.pc());
  inline_cache->update(&call_info, receiver()->klass());

  return callee_method;
}

//
// Resets a call-site in compiled code so it will get resolved again.
// This routines handles both virtual call sites, optimized virtual call
// sites, and static call sites. Typically used to change a call sites
// destination from compiled to interpreted.
//
methodHandle SharedRuntime::reresolve_call_site(TRAPS) {
  JavaThread* current = THREAD;
  ResourceMark rm(current);
  RegisterMap reg_map(current,
                      RegisterMap::UpdateMap::skip,
                      RegisterMap::ProcessFrames::include,
                      RegisterMap::WalkContinuation::skip);
  frame stub_frame = current->last_frame();
  assert(stub_frame.is_runtime_frame(), "must be a runtimeStub");
  frame caller = stub_frame.sender(&reg_map);

  // Do nothing if the frame isn't a live compiled frame.
  // nmethod could be deoptimized by the time we get here
  // so no update to the caller is needed.

  if ((caller.is_compiled_frame() && !caller.is_deoptimized_frame()) ||
      (caller.is_native_frame() && caller.cb()->as_nmethod()->method()->is_continuation_enter_intrinsic())) {

    address pc = caller.pc();

    nmethod* caller_nm = CodeCache::find_nmethod(pc);
    assert(caller_nm != nullptr, "did not find caller nmethod");

    // Default call_addr is the location of the "basic" call.
    // Determine the address of the call we a reresolving. With
    // Inline Caches we will always find a recognizable call.
    // With Inline Caches disabled we may or may not find a
    // recognizable call. We will always find a call for static
    // calls and for optimized virtual calls. For vanilla virtual
    // calls it depends on the state of the UseInlineCaches switch.
    //
    // With Inline Caches disabled we can get here for a virtual call
    // for two reasons:
    //   1 - calling an abstract method. The vtable for abstract methods
    //       will run us thru handle_wrong_method and we will eventually
    //       end up in the interpreter to throw the ame.
    //   2 - a racing deoptimization. We could be doing a vanilla vtable
    //       call and between the time we fetch the entry address and
    //       we jump to it the target gets deoptimized. Similar to 1
    //       we will wind up in the interprter (thru a c2i with c2).
    //
    CompiledICLocker ml(caller_nm);
    address call_addr = caller_nm->call_instruction_address(pc);

    if (call_addr != nullptr) {
      // On x86 the logic for finding a call instruction is blindly checking for a call opcode 5
      // bytes back in the instruction stream so we must also check for reloc info.
      RelocIterator iter(caller_nm, call_addr, call_addr+1);
      bool ret = iter.next(); // Get item
      if (ret) {
        switch (iter.type()) {
          case relocInfo::static_call_type:
          case relocInfo::opt_virtual_call_type: {
            CompiledDirectCall* cdc = CompiledDirectCall::at(call_addr);
            cdc->set_to_clean();
            break;
          }

          case relocInfo::virtual_call_type: {
            // compiled, dispatched call (which used to call an interpreted method)
            CompiledIC* inline_cache = CompiledIC_at(caller_nm, call_addr);
            inline_cache->set_to_clean();
            break;
          }
          default:
            break;
        }
      }
    }
  }

  methodHandle callee_method = find_callee_method(CHECK_(methodHandle()));

  Atomic::inc(&_wrong_method_ctr);

#ifndef PRODUCT
  if (TraceCallFixup) {
    ResourceMark rm(current);
    tty->print("handle_wrong_method reresolving call to");
    callee_method->print_short_name(tty);
    tty->print_cr(" code: " INTPTR_FORMAT, p2i(callee_method->code()));
  }
#endif

  return callee_method;
}

address SharedRuntime::handle_unsafe_access(JavaThread* thread, address next_pc) {
  // The faulting unsafe accesses should be changed to throw the error
  // synchronously instead. Meanwhile the faulting instruction will be
  // skipped over (effectively turning it into a no-op) and an
  // asynchronous exception will be raised which the thread will
  // handle at a later point. If the instruction is a load it will
  // return garbage.

  // Request an async exception.
  thread->set_pending_unsafe_access_error();

  // Return address of next instruction to execute.
  return next_pc;
}

#ifdef ASSERT
void SharedRuntime::check_member_name_argument_is_last_argument(const methodHandle& method,
                                                                const BasicType* sig_bt,
                                                                const VMRegPair* regs) {
  ResourceMark rm;
  const int total_args_passed = method->size_of_parameters();
  const VMRegPair*    regs_with_member_name = regs;
        VMRegPair* regs_without_member_name = NEW_RESOURCE_ARRAY(VMRegPair, total_args_passed - 1);

  const int member_arg_pos = total_args_passed - 1;
  assert(member_arg_pos >= 0 && member_arg_pos < total_args_passed, "oob");
  assert(sig_bt[member_arg_pos] == T_OBJECT, "dispatch argument must be an object");

  java_calling_convention(sig_bt, regs_without_member_name, total_args_passed - 1);

  for (int i = 0; i < member_arg_pos; i++) {
    VMReg a =    regs_with_member_name[i].first();
    VMReg b = regs_without_member_name[i].first();
    assert(a->value() == b->value(), "register allocation mismatch: a= %d, b= %d", a->value(), b->value());
  }
  assert(regs_with_member_name[member_arg_pos].first()->is_valid(), "bad member arg");
}
#endif

// ---------------------------------------------------------------------------
// We are calling the interpreter via a c2i. Normally this would mean that
// we were called by a compiled method. However we could have lost a race
// where we went int -> i2c -> c2i and so the caller could in fact be
// interpreted. If the caller is compiled we attempt to patch the caller
// so he no longer calls into the interpreter.
JRT_LEAF(void, SharedRuntime::fixup_callers_callsite(Method* method, address caller_pc))
  AARCH64_PORT_ONLY(assert(pauth_ptr_is_raw(caller_pc), "should be raw"));

  // It's possible that deoptimization can occur at a call site which hasn't
  // been resolved yet, in which case this function will be called from
  // an nmethod that has been patched for deopt and we can ignore the
  // request for a fixup.
  // Also it is possible that we lost a race in that from_compiled_entry
  // is now back to the i2c in that case we don't need to patch and if
  // we did we'd leap into space because the callsite needs to use
  // "to interpreter" stub in order to load up the Method*. Don't
  // ask me how I know this...

  // Result from nmethod::is_unloading is not stable across safepoints.
  NoSafepointVerifier nsv;

  nmethod* callee = method->code();
  if (callee == nullptr) {
    return;
  }

  // write lock needed because we might patch call site by set_to_clean()
  // and is_unloading() can modify nmethod's state
  MACOS_AARCH64_ONLY(ThreadWXEnable __wx(WXWrite, JavaThread::current()));

  CodeBlob* cb = CodeCache::find_blob(caller_pc);
  if (cb == nullptr || !cb->is_nmethod() || !callee->is_in_use() || callee->is_unloading()) {
    return;
  }

  // The check above makes sure this is an nmethod.
  nmethod* caller = cb->as_nmethod();

  // Get the return PC for the passed caller PC.
  address return_pc = caller_pc + frame::pc_return_offset;

  if (!caller->is_in_use() || !NativeCall::is_call_before(return_pc)) {
    return;
  }

  // Expect to find a native call there (unless it was no-inline cache vtable dispatch)
  CompiledICLocker ic_locker(caller);
  ResourceMark rm;

  // If we got here through a static call or opt_virtual call, then we know where the
  // call address would be; let's peek at it
  address callsite_addr = (address)nativeCall_before(return_pc);
  RelocIterator iter(caller, callsite_addr, callsite_addr + 1);
  if (!iter.next()) {
    // No reloc entry found; not a static or optimized virtual call
    return;
  }

  relocInfo::relocType type = iter.reloc()->type();
  if (type != relocInfo::static_call_type &&
      type != relocInfo::opt_virtual_call_type) {
    return;
  }

  CompiledDirectCall* callsite = CompiledDirectCall::before(return_pc);
  callsite->set_to_clean();
JRT_END


// same as JVM_Arraycopy, but called directly from compiled code
JRT_ENTRY(void, SharedRuntime::slow_arraycopy_C(oopDesc* src,  jint src_pos,
                                                oopDesc* dest, jint dest_pos,
                                                jint length,
                                                JavaThread* current)) {
#ifndef PRODUCT
  _slow_array_copy_ctr++;
#endif
  // Check if we have null pointers
  if (src == nullptr || dest == nullptr) {
    THROW(vmSymbols::java_lang_NullPointerException());
  }
  // Do the copy.  The casts to arrayOop are necessary to the copy_array API,
  // even though the copy_array API also performs dynamic checks to ensure
  // that src and dest are truly arrays (and are conformable).
  // The copy_array mechanism is awkward and could be removed, but
  // the compilers don't call this function except as a last resort,
  // so it probably doesn't matter.
  src->klass()->copy_array((arrayOopDesc*)src, src_pos,
                                        (arrayOopDesc*)dest, dest_pos,
                                        length, current);
}
JRT_END

// The caller of generate_class_cast_message() (or one of its callers)
// must use a ResourceMark in order to correctly free the result.
char* SharedRuntime::generate_class_cast_message(
    JavaThread* thread, Klass* caster_klass) {

  // Get target class name from the checkcast instruction
  vframeStream vfst(thread, true);
  assert(!vfst.at_end(), "Java frame must exist");
  Bytecode_checkcast cc(vfst.method(), vfst.method()->bcp_from(vfst.bci()));
  constantPoolHandle cpool(thread, vfst.method()->constants());
  Klass* target_klass = ConstantPool::klass_at_if_loaded(cpool, cc.index());
  Symbol* target_klass_name = nullptr;
  if (target_klass == nullptr) {
    // This klass should be resolved, but just in case, get the name in the klass slot.
    target_klass_name = cpool->klass_name_at(cc.index());
  }
  return generate_class_cast_message(caster_klass, target_klass, target_klass_name);
}


// The caller of generate_class_cast_message() (or one of its callers)
// must use a ResourceMark in order to correctly free the result.
char* SharedRuntime::generate_class_cast_message(
    Klass* caster_klass, Klass* target_klass, Symbol* target_klass_name) {
  const char* caster_name = caster_klass->external_name();

  assert(target_klass != nullptr || target_klass_name != nullptr, "one must be provided");
  const char* target_name = target_klass == nullptr ? target_klass_name->as_klass_external_name() :
                                                   target_klass->external_name();

  size_t msglen = strlen(caster_name) + strlen("class ") + strlen(" cannot be cast to class ") + strlen(target_name) + 1;

  const char* caster_klass_description = "";
  const char* target_klass_description = "";
  const char* klass_separator = "";
  if (target_klass != nullptr && caster_klass->module() == target_klass->module()) {
    caster_klass_description = caster_klass->joint_in_module_of_loader(target_klass);
  } else {
    caster_klass_description = caster_klass->class_in_module_of_loader();
    target_klass_description = (target_klass != nullptr) ? target_klass->class_in_module_of_loader() : "";
    klass_separator = (target_klass != nullptr) ? "; " : "";
  }

  // add 3 for parenthesis and preceding space
  msglen += strlen(caster_klass_description) + strlen(target_klass_description) + strlen(klass_separator) + 3;

  char* message = NEW_RESOURCE_ARRAY_RETURN_NULL(char, msglen);
  if (message == nullptr) {
    // Shouldn't happen, but don't cause even more problems if it does
    message = const_cast<char*>(caster_klass->external_name());
  } else {
    jio_snprintf(message,
                 msglen,
                 "class %s cannot be cast to class %s (%s%s%s)",
                 caster_name,
                 target_name,
                 caster_klass_description,
                 klass_separator,
                 target_klass_description
                 );
  }
  return message;
}

JRT_LEAF(void, SharedRuntime::reguard_yellow_pages())
  (void) JavaThread::current()->stack_overflow_state()->reguard_stack();
JRT_END

void SharedRuntime::monitor_enter_helper(oopDesc* obj, BasicLock* lock, JavaThread* current) {
  if (!SafepointSynchronize::is_synchronizing()) {
    // Only try quick_enter() if we're not trying to reach a safepoint
    // so that the calling thread reaches the safepoint more quickly.
    if (ObjectSynchronizer::quick_enter(obj, current, lock)) {
      return;
    }
  }
  // NO_ASYNC required because an async exception on the state transition destructor
  // would leave you with the lock held and it would never be released.
  // The normal monitorenter NullPointerException is thrown without acquiring a lock
  // and the model is that an exception implies the method failed.
  JRT_BLOCK_NO_ASYNC
  Handle h_obj(THREAD, obj);
  ObjectSynchronizer::enter(h_obj, lock, current);
  assert(!HAS_PENDING_EXCEPTION, "Should have no exception here");
  JRT_BLOCK_END
}

// Handles the uncommon case in locking, i.e., contention or an inflated lock.
JRT_BLOCK_ENTRY(void, SharedRuntime::complete_monitor_locking_C(oopDesc* obj, BasicLock* lock, JavaThread* current))
  SharedRuntime::monitor_enter_helper(obj, lock, current);
JRT_END

void SharedRuntime::monitor_exit_helper(oopDesc* obj, BasicLock* lock, JavaThread* current) {
  assert(JavaThread::current() == current, "invariant");
  // Exit must be non-blocking, and therefore no exceptions can be thrown.
  ExceptionMark em(current);
  // The object could become unlocked through a JNI call, which we have no other checks for.
  // Give a fatal message if CheckJNICalls. Otherwise we ignore it.
  if (obj->is_unlocked()) {
    if (CheckJNICalls) {
      fatal("Object has been unlocked by JNI");
    }
    return;
  }
  ObjectSynchronizer::exit(obj, lock, current);
}

// Handles the uncommon cases of monitor unlocking in compiled code
JRT_LEAF(void, SharedRuntime::complete_monitor_unlocking_C(oopDesc* obj, BasicLock* lock, JavaThread* current))
  assert(current == JavaThread::current(), "pre-condition");
  SharedRuntime::monitor_exit_helper(obj, lock, current);
JRT_END

// This is only called when CheckJNICalls is true, and only
// for virtual thread termination.
JRT_LEAF(void,  SharedRuntime::log_jni_monitor_still_held())
  assert(CheckJNICalls, "Only call this when checking JNI usage");
  if (log_is_enabled(Debug, jni)) {
    JavaThread* current = JavaThread::current();
    int64_t vthread_id = java_lang_Thread::thread_id(current->vthread());
    int64_t carrier_id = java_lang_Thread::thread_id(current->threadObj());
    log_debug(jni)("VirtualThread (tid: " INT64_FORMAT ", carrier id: " INT64_FORMAT
                   ") exiting with Objects still locked by JNI MonitorEnter.",
                   vthread_id, carrier_id);
  }
JRT_END

#ifndef PRODUCT

void SharedRuntime::print_statistics() {
  ttyLocker ttyl;
  if (xtty != nullptr)  xtty->head("statistics type='SharedRuntime'");

  SharedRuntime::print_ic_miss_histogram_on(tty);
  SharedRuntime::print_counters_on(tty);
  AdapterHandlerLibrary::print_statistics_on(tty);

  if (xtty != nullptr)  xtty->tail("statistics");
}

//void SharedRuntime::print_counters_on(outputStream* st) {
//  // Dump the JRT_ENTRY counters
//  if (_new_instance_ctr) st->print_cr("%5u new instance requires GC", _new_instance_ctr);
//  if (_new_array_ctr)    st->print_cr("%5u new array requires GC", _new_array_ctr);
//  if (_multi2_ctr)       st->print_cr("%5u multianewarray 2 dim", _multi2_ctr);
//  if (_multi3_ctr)       st->print_cr("%5u multianewarray 3 dim", _multi3_ctr);
//  if (_multi4_ctr)       st->print_cr("%5u multianewarray 4 dim", _multi4_ctr);
//  if (_multi5_ctr)       st->print_cr("%5u multianewarray 5 dim", _multi5_ctr);
//
//  st->print_cr("%5u inline cache miss in compiled", _ic_miss_ctr);
//  st->print_cr("%5u wrong method", _wrong_method_ctr);
//  st->print_cr("%5u unresolved static call site", _resolve_static_ctr);
//  st->print_cr("%5u unresolved virtual call site", _resolve_virtual_ctr);
//  st->print_cr("%5u unresolved opt virtual call site", _resolve_opt_virtual_ctr);
//
//  if (_mon_enter_stub_ctr)       st->print_cr("%5u monitor enter stub", _mon_enter_stub_ctr);
//  if (_mon_exit_stub_ctr)        st->print_cr("%5u monitor exit stub", _mon_exit_stub_ctr);
//  if (_mon_enter_ctr)            st->print_cr("%5u monitor enter slow", _mon_enter_ctr);
//  if (_mon_exit_ctr)             st->print_cr("%5u monitor exit slow", _mon_exit_ctr);
//  if (_partial_subtype_ctr)      st->print_cr("%5u slow partial subtype", _partial_subtype_ctr);
//  if (_jbyte_array_copy_ctr)     st->print_cr("%5u byte array copies", _jbyte_array_copy_ctr);
//  if (_jshort_array_copy_ctr)    st->print_cr("%5u short array copies", _jshort_array_copy_ctr);
//  if (_jint_array_copy_ctr)      st->print_cr("%5u int array copies", _jint_array_copy_ctr);
//  if (_jlong_array_copy_ctr)     st->print_cr("%5u long array copies", _jlong_array_copy_ctr);
//  if (_oop_array_copy_ctr)       st->print_cr("%5u oop array copies", _oop_array_copy_ctr);
//  if (_checkcast_array_copy_ctr) st->print_cr("%5u checkcast array copies", _checkcast_array_copy_ctr);
//  if (_unsafe_array_copy_ctr)    st->print_cr("%5u unsafe array copies", _unsafe_array_copy_ctr);
//  if (_generic_array_copy_ctr)   st->print_cr("%5u generic array copies", _generic_array_copy_ctr);
//  if (_slow_array_copy_ctr)      st->print_cr("%5u slow array copies", _slow_array_copy_ctr);
//  if (_find_handler_ctr)         st->print_cr("%5u find exception handler", _find_handler_ctr);
//  if (_rethrow_ctr)              st->print_cr("%5u rethrow handler", _rethrow_ctr);
//  if (_unsafe_set_memory_ctr) tty->print_cr("%5u unsafe set memorys", _unsafe_set_memory_ctr);
//}

inline double percent(int64_t x, int64_t y) {
  return 100.0 * (double)x / (double)MAX2(y, (int64_t)1);
}

class MethodArityHistogram {
 public:
  enum { MAX_ARITY = 256 };
 private:
  static uint64_t _arity_histogram[MAX_ARITY]; // histogram of #args
  static uint64_t _size_histogram[MAX_ARITY];  // histogram of arg size in words
  static uint64_t _total_compiled_calls;
  static uint64_t _max_compiled_calls_per_method;
  static int _max_arity;                       // max. arity seen
  static int _max_size;                        // max. arg size seen

  static void add_method_to_histogram(nmethod* nm) {
    Method* method = (nm == nullptr) ? nullptr : nm->method();
    if (method != nullptr) {
      ArgumentCount args(method->signature());
      int arity   = args.size() + (method->is_static() ? 0 : 1);
      int argsize = method->size_of_parameters();
      arity   = MIN2(arity, MAX_ARITY-1);
      argsize = MIN2(argsize, MAX_ARITY-1);
      uint64_t count = (uint64_t)method->compiled_invocation_count();
      _max_compiled_calls_per_method = count > _max_compiled_calls_per_method ? count : _max_compiled_calls_per_method;
      _total_compiled_calls    += count;
      _arity_histogram[arity]  += count;
      _size_histogram[argsize] += count;
      _max_arity = MAX2(_max_arity, arity);
      _max_size  = MAX2(_max_size, argsize);
    }
  }

  void print_histogram_helper(int n, uint64_t* histo, const char* name) {
    const int N = MIN2(9, n);
    double sum = 0;
    double weighted_sum = 0;
    for (int i = 0; i <= n; i++) { sum += (double)histo[i]; weighted_sum += (double)(i*histo[i]); }
    if (sum >= 1) { // prevent divide by zero or divide overflow
      double rest = sum;
      double percent = sum / 100;
      for (int i = 0; i <= N; i++) {
        rest -= (double)histo[i];
        tty->print_cr("%4d: " UINT64_FORMAT_W(12) " (%5.1f%%)", i, histo[i], (double)histo[i] / percent);
      }
      tty->print_cr("rest: " INT64_FORMAT_W(12) " (%5.1f%%)", (int64_t)rest, rest / percent);
      tty->print_cr("(avg. %s = %3.1f, max = %d)", name, weighted_sum / sum, n);
      tty->print_cr("(total # of compiled calls = " INT64_FORMAT_W(14) ")", _total_compiled_calls);
      tty->print_cr("(max # of compiled calls   = " INT64_FORMAT_W(14) ")", _max_compiled_calls_per_method);
    } else {
      tty->print_cr("Histogram generation failed for %s. n = %d, sum = %7.5f", name, n, sum);
    }
  }

  void print_histogram() {
    tty->print_cr("\nHistogram of call arity (incl. rcvr, calls to compiled methods only):");
    print_histogram_helper(_max_arity, _arity_histogram, "arity");
    tty->print_cr("\nHistogram of parameter block size (in words, incl. rcvr):");
    print_histogram_helper(_max_size, _size_histogram, "size");
    tty->cr();
  }

 public:
  MethodArityHistogram() {
    // Take the Compile_lock to protect against changes in the CodeBlob structures
    MutexLocker mu1(Compile_lock, Mutex::_safepoint_check_flag);
    // Take the CodeCache_lock to protect against changes in the CodeHeap structure
    MutexLocker mu2(CodeCache_lock, Mutex::_no_safepoint_check_flag);
    _max_arity = _max_size = 0;
    _total_compiled_calls = 0;
    _max_compiled_calls_per_method = 0;
    for (int i = 0; i < MAX_ARITY; i++) _arity_histogram[i] = _size_histogram[i] = 0;
    CodeCache::nmethods_do(add_method_to_histogram);
    print_histogram();
  }
};

uint64_t MethodArityHistogram::_arity_histogram[MethodArityHistogram::MAX_ARITY];
uint64_t MethodArityHistogram::_size_histogram[MethodArityHistogram::MAX_ARITY];
uint64_t MethodArityHistogram::_total_compiled_calls;
uint64_t MethodArityHistogram::_max_compiled_calls_per_method;
int MethodArityHistogram::_max_arity;
int MethodArityHistogram::_max_size;

void SharedRuntime::print_call_statistics_on(outputStream* st) {
  tty->print_cr("Calls from compiled code:");
  int64_t total  = _nof_normal_calls + _nof_interface_calls + _nof_static_calls;
  int64_t mono_c = _nof_normal_calls - _nof_megamorphic_calls;
  int64_t mono_i = _nof_interface_calls;
  tty->print_cr("\t" INT64_FORMAT_W(12) " (100%%)  total non-inlined   ", total);
  tty->print_cr("\t" INT64_FORMAT_W(12) " (%4.1f%%) |- virtual calls       ", _nof_normal_calls, percent(_nof_normal_calls, total));
  tty->print_cr("\t" INT64_FORMAT_W(12) " (%4.0f%%) |  |- inlined          ", _nof_inlined_calls, percent(_nof_inlined_calls, _nof_normal_calls));
  tty->print_cr("\t" INT64_FORMAT_W(12) " (%4.0f%%) |  |- monomorphic      ", mono_c, percent(mono_c, _nof_normal_calls));
  tty->print_cr("\t" INT64_FORMAT_W(12) " (%4.0f%%) |  |- megamorphic      ", _nof_megamorphic_calls, percent(_nof_megamorphic_calls, _nof_normal_calls));
  tty->print_cr("\t" INT64_FORMAT_W(12) " (%4.1f%%) |- interface calls     ", _nof_interface_calls, percent(_nof_interface_calls, total));
  tty->print_cr("\t" INT64_FORMAT_W(12) " (%4.0f%%) |  |- inlined          ", _nof_inlined_interface_calls, percent(_nof_inlined_interface_calls, _nof_interface_calls));
  tty->print_cr("\t" INT64_FORMAT_W(12) " (%4.0f%%) |  |- monomorphic      ", mono_i, percent(mono_i, _nof_interface_calls));
  tty->print_cr("\t" INT64_FORMAT_W(12) " (%4.1f%%) |- static/special calls", _nof_static_calls, percent(_nof_static_calls, total));
  tty->print_cr("\t" INT64_FORMAT_W(12) " (%4.0f%%) |  |- inlined          ", _nof_inlined_static_calls, percent(_nof_inlined_static_calls, _nof_static_calls));
  tty->cr();
  tty->print_cr("Note 1: counter updates are not MT-safe.");
  tty->print_cr("Note 2: %% in major categories are relative to total non-inlined calls;");
  tty->print_cr("        %% in nested categories are relative to their category");
  tty->print_cr("        (and thus add up to more than 100%% with inlining)");
  tty->cr();

  MethodArityHistogram h;
}
#endif

#ifndef PRODUCT
static int _lookups; // number of calls to lookup
static int _equals;  // number of buckets checked with matching hash
static int _hits;    // number of successful lookups
static int _compact; // number of equals calls with compact signature
#endif

// A simple wrapper class around the calling convention information
// that allows sharing of adapters for the same calling convention.
class AdapterFingerPrint : public CHeapObj<mtCode> {
 private:
  enum {
    _basic_type_bits = 4,
    _basic_type_mask = right_n_bits(_basic_type_bits),
    _basic_types_per_int = BitsPerInt / _basic_type_bits,
    _compact_int_count = 3
  };
  // TO DO:  Consider integrating this with a more global scheme for compressing signatures.
  // For now, 4 bits per components (plus T_VOID gaps after double/long) is not excessive.

  union {
    int  _compact[_compact_int_count];
    int* _fingerprint;
  } _value;
  int _length; // A negative length indicates the fingerprint is in the compact form,
               // Otherwise _value._fingerprint is the array.

  // Remap BasicTypes that are handled equivalently by the adapters.
  // These are correct for the current system but someday it might be
  // necessary to make this mapping platform dependent.
  static int adapter_encoding(BasicType in) {
    switch (in) {
      case T_BOOLEAN:
      case T_BYTE:
      case T_SHORT:
      case T_CHAR:
        // There are all promoted to T_INT in the calling convention
        return T_INT;

      case T_OBJECT:
      case T_ARRAY:
        // In other words, we assume that any register good enough for
        // an int or long is good enough for a managed pointer.
#ifdef _LP64
        return T_LONG;
#else
        return T_INT;
#endif

      case T_INT:
      case T_LONG:
      case T_FLOAT:
      case T_DOUBLE:
      case T_VOID:
        return in;

      default:
        ShouldNotReachHere();
        return T_CONFLICT;
    }
  }

 public:
  AdapterFingerPrint(int total_args_passed, BasicType* sig_bt) {
    // The fingerprint is based on the BasicType signature encoded
    // into an array of ints with eight entries per int.
    int* ptr;
    int len = (total_args_passed + (_basic_types_per_int-1)) / _basic_types_per_int;
    if (len <= _compact_int_count) {
      assert(_compact_int_count == 3, "else change next line");
      _value._compact[0] = _value._compact[1] = _value._compact[2] = 0;
      // Storing the signature encoded as signed chars hits about 98%
      // of the time.
      _length = -len;
      ptr = _value._compact;
    } else {
      _length = len;
      _value._fingerprint = NEW_C_HEAP_ARRAY(int, _length, mtCode);
      ptr = _value._fingerprint;
    }

    // Now pack the BasicTypes with 8 per int
    int sig_index = 0;
    for (int index = 0; index < len; index++) {
      int value = 0;
      for (int byte = 0; sig_index < total_args_passed && byte < _basic_types_per_int; byte++) {
        int bt = adapter_encoding(sig_bt[sig_index++]);
        assert((bt & _basic_type_mask) == bt, "must fit in 4 bits");
        value = (value << _basic_type_bits) | bt;
      }
      ptr[index] = value;
    }
  }

  ~AdapterFingerPrint() {
    if (_length > 0) {
      FREE_C_HEAP_ARRAY(int, _value._fingerprint);
    }
  }

  int value(int index) {
    if (_length < 0) {
      return _value._compact[index];
    }
    return _value._fingerprint[index];
  }
  int length() {
    if (_length < 0) return -_length;
    return _length;
  }

  bool is_compact() {
    return _length <= 0;
  }

  unsigned int compute_hash() {
    int hash = 0;
    for (int i = 0; i < length(); i++) {
      int v = value(i);
      hash = (hash << 8) ^ v ^ (hash >> 5);
    }
    return (unsigned int)hash;
  }

  const char* as_string() {
    stringStream st;
    st.print("0x");
    for (int i = 0; i < length(); i++) {
      st.print("%x", value(i));
    }
    return st.as_string();
  }

#ifndef PRODUCT
  // Reconstitutes the basic type arguments from the fingerprint,
  // producing strings like LIJDF
  const char* as_basic_args_string() {
    stringStream st;
    bool long_prev = false;
    for (int i = 0; i < length(); i++) {
      unsigned val = (unsigned)value(i);
      // args are packed so that first/lower arguments are in the highest
      // bits of each int value, so iterate from highest to the lowest
      for (int j = 32 - _basic_type_bits; j >= 0; j -= _basic_type_bits) {
        unsigned v = (val >> j) & _basic_type_mask;
        if (v == 0) {
          assert(i == length() - 1, "Only expect zeroes in the last word");
          continue;
        }
        if (long_prev) {
          long_prev = false;
          if (v == T_VOID) {
            st.print("J");
          } else {
            st.print("L");
          }
        }
        switch (v) {
          case T_INT:    st.print("I");    break;
          case T_LONG:   long_prev = true; break;
          case T_FLOAT:  st.print("F");    break;
          case T_DOUBLE: st.print("D");    break;
          case T_VOID:   break;
          default: ShouldNotReachHere();
        }
      }
    }
    if (long_prev) {
      st.print("L");
    }
    return st.as_string();
  }
#endif // !product

  bool equals(AdapterFingerPrint* other) {
    if (other->_length != _length) {
      return false;
    }
    if (_length < 0) {
      assert(_compact_int_count == 3, "else change next line");
      return _value._compact[0] == other->_value._compact[0] &&
             _value._compact[1] == other->_value._compact[1] &&
             _value._compact[2] == other->_value._compact[2];
    } else {
      for (int i = 0; i < _length; i++) {
        if (_value._fingerprint[i] != other->_value._fingerprint[i]) {
          return false;
        }
      }
    }
    return true;
  }

  static bool equals(AdapterFingerPrint* const& fp1, AdapterFingerPrint* const& fp2) {
    NOT_PRODUCT(_equals++);
    return fp1->equals(fp2);
  }

  static unsigned int compute_hash(AdapterFingerPrint* const& fp) {
    return fp->compute_hash();
  }
};

// A hashtable mapping from AdapterFingerPrints to AdapterHandlerEntries
using AdapterHandlerTable = ResourceHashtable<AdapterFingerPrint*, AdapterHandlerEntry*, 293,
                  AnyObj::C_HEAP, mtCode,
                  AdapterFingerPrint::compute_hash,
                  AdapterFingerPrint::equals>;
static AdapterHandlerTable* _adapter_handler_table;

// Find a entry with the same fingerprint if it exists
static AdapterHandlerEntry* lookup(int total_args_passed, BasicType* sig_bt) {
  NOT_PRODUCT(_lookups++);
  assert_lock_strong(AdapterHandlerLibrary_lock);
  AdapterFingerPrint fp(total_args_passed, sig_bt);
  AdapterHandlerEntry** entry = _adapter_handler_table->get(&fp);
  if (entry != nullptr) {
#ifndef PRODUCT
    if (fp.is_compact()) _compact++;
    _hits++;
#endif
    return *entry;
  }
  return nullptr;
}

#ifndef PRODUCT
void AdapterHandlerLibrary::print_statistics_on(outputStream* st) {
  auto size = [&] (AdapterFingerPrint* key, AdapterHandlerEntry* a) {
    return sizeof(*key) + sizeof(*a);
  };
  TableStatistics ts = _adapter_handler_table->statistics_calculate(size);
  ts.print(st, "AdapterHandlerTable");
  st->print_cr("AdapterHandlerTable (table_size=%d, entries=%d)",
               _adapter_handler_table->table_size(), _adapter_handler_table->number_of_entries());
  st->print_cr("AdapterHandlerTable: lookups %d equals %d hits %d compact %d",
               _lookups, _equals, _hits, _compact);
}
#endif // !PRODUCT

// ---------------------------------------------------------------------------
// Implementation of AdapterHandlerLibrary
AdapterHandlerEntry* AdapterHandlerLibrary::_abstract_method_handler = nullptr;
AdapterHandlerEntry* AdapterHandlerLibrary::_no_arg_handler = nullptr;
AdapterHandlerEntry* AdapterHandlerLibrary::_int_arg_handler = nullptr;
AdapterHandlerEntry* AdapterHandlerLibrary::_obj_arg_handler = nullptr;
AdapterHandlerEntry* AdapterHandlerLibrary::_obj_int_arg_handler = nullptr;
AdapterHandlerEntry* AdapterHandlerLibrary::_obj_obj_arg_handler = nullptr;
const int AdapterHandlerLibrary_size = 16*K;
BufferBlob* AdapterHandlerLibrary::_buffer = nullptr;

BufferBlob* AdapterHandlerLibrary::buffer_blob() {
  return _buffer;
}

static void post_adapter_creation(const AdapterBlob* new_adapter,
                                  const AdapterHandlerEntry* entry) {
  if (Forte::is_enabled() || JvmtiExport::should_post_dynamic_code_generated()) {
    char blob_id[256];
    jio_snprintf(blob_id,
                 sizeof(blob_id),
                 "%s(%s)",
                 new_adapter->name(),
                 entry->fingerprint()->as_string());
    if (Forte::is_enabled()) {
      Forte::register_stub(blob_id, new_adapter->content_begin(), new_adapter->content_end());
    }

    if (JvmtiExport::should_post_dynamic_code_generated()) {
      JvmtiExport::post_dynamic_code_generated(blob_id, new_adapter->content_begin(), new_adapter->content_end());
    }
  }
}

void AdapterHandlerLibrary::initialize() {
  ResourceMark rm;
  AdapterBlob* no_arg_blob = nullptr;
  AdapterBlob* int_arg_blob = nullptr;
  AdapterBlob* obj_arg_blob = nullptr;
  AdapterBlob* obj_int_arg_blob = nullptr;
  AdapterBlob* obj_obj_arg_blob = nullptr;
  {
    _adapter_handler_table = new (mtCode) AdapterHandlerTable();
    MutexLocker mu(AdapterHandlerLibrary_lock);

    // Create a special handler for abstract methods.  Abstract methods
    // are never compiled so an i2c entry is somewhat meaningless, but
    // throw AbstractMethodError just in case.
    // Pass wrong_method_abstract for the c2i transitions to return
    // AbstractMethodError for invalid invocations.
    address wrong_method_abstract = SharedRuntime::get_handle_wrong_method_abstract_stub();
    _abstract_method_handler = AdapterHandlerLibrary::new_entry(new AdapterFingerPrint(0, nullptr),
                                                                StubRoutines::throw_AbstractMethodError_entry(),
                                                                wrong_method_abstract, wrong_method_abstract);

    _buffer = BufferBlob::create("adapters", AdapterHandlerLibrary_size);
    _no_arg_handler = create_adapter(no_arg_blob, 0, nullptr, true);

    BasicType obj_args[] = { T_OBJECT };
    _obj_arg_handler = create_adapter(obj_arg_blob, 1, obj_args, true);

    BasicType int_args[] = { T_INT };
    _int_arg_handler = create_adapter(int_arg_blob, 1, int_args, true);

    BasicType obj_int_args[] = { T_OBJECT, T_INT };
    _obj_int_arg_handler = create_adapter(obj_int_arg_blob, 2, obj_int_args, true);

    BasicType obj_obj_args[] = { T_OBJECT, T_OBJECT };
    _obj_obj_arg_handler = create_adapter(obj_obj_arg_blob, 2, obj_obj_args, true);

    assert(no_arg_blob != nullptr &&
          obj_arg_blob != nullptr &&
          int_arg_blob != nullptr &&
          obj_int_arg_blob != nullptr &&
          obj_obj_arg_blob != nullptr, "Initial adapters must be properly created");
  }

  // Outside of the lock
  post_adapter_creation(no_arg_blob, _no_arg_handler);
  post_adapter_creation(obj_arg_blob, _obj_arg_handler);
  post_adapter_creation(int_arg_blob, _int_arg_handler);
  post_adapter_creation(obj_int_arg_blob, _obj_int_arg_handler);
  post_adapter_creation(obj_obj_arg_blob, _obj_obj_arg_handler);
}

AdapterHandlerEntry* AdapterHandlerLibrary::new_entry(AdapterFingerPrint* fingerprint,
                                                      address i2c_entry,
                                                      address c2i_entry,
                                                      address c2i_unverified_entry,
                                                      address c2i_no_clinit_check_entry) {
  // Insert an entry into the table
  return new AdapterHandlerEntry(fingerprint, i2c_entry, c2i_entry, c2i_unverified_entry,
                                 c2i_no_clinit_check_entry);
}

AdapterHandlerEntry* AdapterHandlerLibrary::get_simple_adapter(const methodHandle& method) {
  if (method->is_abstract()) {
    return _abstract_method_handler;
  }
  int total_args_passed = method->size_of_parameters(); // All args on stack
  if (total_args_passed == 0) {
    return _no_arg_handler;
  } else if (total_args_passed == 1) {
    if (!method->is_static()) {
      return _obj_arg_handler;
    }
    switch (method->signature()->char_at(1)) {
      case JVM_SIGNATURE_CLASS:
      case JVM_SIGNATURE_ARRAY:
        return _obj_arg_handler;
      case JVM_SIGNATURE_INT:
      case JVM_SIGNATURE_BOOLEAN:
      case JVM_SIGNATURE_CHAR:
      case JVM_SIGNATURE_BYTE:
      case JVM_SIGNATURE_SHORT:
        return _int_arg_handler;
    }
  } else if (total_args_passed == 2 &&
             !method->is_static()) {
    switch (method->signature()->char_at(1)) {
      case JVM_SIGNATURE_CLASS:
      case JVM_SIGNATURE_ARRAY:
        return _obj_obj_arg_handler;
      case JVM_SIGNATURE_INT:
      case JVM_SIGNATURE_BOOLEAN:
      case JVM_SIGNATURE_CHAR:
      case JVM_SIGNATURE_BYTE:
      case JVM_SIGNATURE_SHORT:
        return _obj_int_arg_handler;
    }
  }
  return nullptr;
}

class AdapterSignatureIterator : public SignatureIterator {
 private:
  BasicType stack_sig_bt[16];
  BasicType* sig_bt;
  int index;

 public:
  AdapterSignatureIterator(Symbol* signature,
                           fingerprint_t fingerprint,
                           bool is_static,
                           int total_args_passed) :
    SignatureIterator(signature, fingerprint),
    index(0)
  {
    sig_bt = (total_args_passed <= 16) ? stack_sig_bt : NEW_RESOURCE_ARRAY(BasicType, total_args_passed);
    if (!is_static) { // Pass in receiver first
      sig_bt[index++] = T_OBJECT;
    }
    do_parameters_on(this);
  }

  BasicType* basic_types() {
    return sig_bt;
  }

#ifdef ASSERT
  int slots() {
    return index;
  }
#endif

 private:

  friend class SignatureIterator;  // so do_parameters_on can call do_type
  void do_type(BasicType type) {
    sig_bt[index++] = type;
    if (type == T_LONG || type == T_DOUBLE) {
      sig_bt[index++] = T_VOID; // Longs & doubles take 2 Java slots
    }
  }
};

AdapterHandlerEntry* AdapterHandlerLibrary::get_adapter(const methodHandle& method) {
  // Use customized signature handler.  Need to lock around updates to
  // the _adapter_handler_table (it is not safe for concurrent readers
  // and a single writer: this could be fixed if it becomes a
  // problem).

  // Fast-path for trivial adapters
  AdapterHandlerEntry* entry = get_simple_adapter(method);
  if (entry != nullptr) {
    return entry;
  }

  ResourceMark rm;
  AdapterBlob* new_adapter = nullptr;

  // Fill in the signature array, for the calling-convention call.
  int total_args_passed = method->size_of_parameters(); // All args on stack

  AdapterSignatureIterator si(method->signature(), method->constMethod()->fingerprint(),
                              method->is_static(), total_args_passed);
  assert(si.slots() == total_args_passed, "");
  BasicType* sig_bt = si.basic_types();
  {
    MutexLocker mu(AdapterHandlerLibrary_lock);

    // Lookup method signature's fingerprint
    entry = lookup(total_args_passed, sig_bt);

    if (entry != nullptr) {
#ifdef ASSERT
      if (VerifyAdapterSharing) {
        AdapterBlob* comparison_blob = nullptr;
        AdapterHandlerEntry* comparison_entry = create_adapter(comparison_blob, total_args_passed, sig_bt, false);
        assert(comparison_blob == nullptr, "no blob should be created when creating an adapter for comparison");
        assert(comparison_entry->compare_code(entry), "code must match");
        // Release the one just created and return the original
        delete comparison_entry;
      }
#endif
      return entry;
    }

    entry = create_adapter(new_adapter, total_args_passed, sig_bt, /* allocate_code_blob */ true);
  }

  // Outside of the lock
  if (new_adapter != nullptr) {
    post_adapter_creation(new_adapter, entry);
  }
  return entry;
}

AdapterHandlerEntry* AdapterHandlerLibrary::create_adapter(AdapterBlob*& new_adapter,
                                                           int total_args_passed,
                                                           BasicType* sig_bt,
                                                           bool allocate_code_blob) {
  if (log_is_enabled(Info, perf, class, link)) {
    ClassLoader::perf_method_adapters_count()->inc();
  }

  // StubRoutines::_final_stubs_code is initialized after this function can be called. As a result,
  // VerifyAdapterCalls and VerifyAdapterSharing can fail if we re-use code that generated prior
  // to all StubRoutines::_final_stubs_code being set. Checks refer to runtime range checks generated
  // in an I2C stub that ensure that an I2C stub is called from an interpreter frame or stubs.
  bool contains_all_checks = StubRoutines::final_stubs_code() != nullptr;

  VMRegPair stack_regs[16];
  VMRegPair* regs = (total_args_passed <= 16) ? stack_regs : NEW_RESOURCE_ARRAY(VMRegPair, total_args_passed);

  // Get a description of the compiled java calling convention and the largest used (VMReg) stack slot usage
  int comp_args_on_stack = SharedRuntime::java_calling_convention(sig_bt, regs, total_args_passed);
  BufferBlob* buf = buffer_blob(); // the temporary code buffer in CodeCache
  CodeBuffer buffer(buf);
  short buffer_locs[20];
  buffer.insts()->initialize_shared_locs((relocInfo*)buffer_locs,
                                          sizeof(buffer_locs)/sizeof(relocInfo));

  // Make a C heap allocated version of the fingerprint to store in the adapter
  AdapterFingerPrint* fingerprint = new AdapterFingerPrint(total_args_passed, sig_bt);
  MacroAssembler _masm(&buffer);
  AdapterHandlerEntry* entry = SharedRuntime::generate_i2c2i_adapters(&_masm,
                                                total_args_passed,
                                                comp_args_on_stack,
                                                sig_bt,
                                                regs,
                                                fingerprint);

#ifdef ASSERT
  if (VerifyAdapterSharing) {
    entry->save_code(buf->code_begin(), buffer.insts_size());
    if (!allocate_code_blob) {
      return entry;
    }
  }
#endif

  new_adapter = AdapterBlob::create(&buffer);
  NOT_PRODUCT(int insts_size = buffer.insts_size());
  if (new_adapter == nullptr) {
    // CodeCache is full, disable compilation
    // Ought to log this but compile log is only per compile thread
    // and we're some non descript Java thread.
    return nullptr;
  }
  entry->relocate(new_adapter->content_begin());
#ifndef PRODUCT
  // debugging support
  if (PrintAdapterHandlers || PrintStubCode) {
    ttyLocker ttyl;
    entry->print_adapter_on(tty);
    tty->print_cr("i2c argument handler #%d for: %s %s (%d bytes generated)",
                  _adapter_handler_table->number_of_entries(), fingerprint->as_basic_args_string(),
                  fingerprint->as_string(), insts_size);
    tty->print_cr("c2i argument handler starts at " INTPTR_FORMAT, p2i(entry->get_c2i_entry()));
    if (Verbose || PrintStubCode) {
      address first_pc = entry->base_address();
      if (first_pc != nullptr) {
        Disassembler::decode(first_pc, first_pc + insts_size, tty
                             NOT_PRODUCT(COMMA &new_adapter->asm_remarks()));
        tty->cr();
      }
    }
  }
#endif

  // Add the entry only if the entry contains all required checks (see sharedRuntime_xxx.cpp)
  // The checks are inserted only if -XX:+VerifyAdapterCalls is specified.
  if (contains_all_checks || !VerifyAdapterCalls) {
    assert_lock_strong(AdapterHandlerLibrary_lock);
    _adapter_handler_table->put(fingerprint, entry);
  }
  return entry;
}

address AdapterHandlerEntry::base_address() {
  address base = _i2c_entry;
  if (base == nullptr)  base = _c2i_entry;
  assert(base <= _c2i_entry || _c2i_entry == nullptr, "");
  assert(base <= _c2i_unverified_entry || _c2i_unverified_entry == nullptr, "");
  assert(base <= _c2i_no_clinit_check_entry || _c2i_no_clinit_check_entry == nullptr, "");
  return base;
}

void AdapterHandlerEntry::relocate(address new_base) {
  address old_base = base_address();
  assert(old_base != nullptr, "");
  ptrdiff_t delta = new_base - old_base;
  if (_i2c_entry != nullptr)
    _i2c_entry += delta;
  if (_c2i_entry != nullptr)
    _c2i_entry += delta;
  if (_c2i_unverified_entry != nullptr)
    _c2i_unverified_entry += delta;
  if (_c2i_no_clinit_check_entry != nullptr)
    _c2i_no_clinit_check_entry += delta;
  assert(base_address() == new_base, "");
}


AdapterHandlerEntry::~AdapterHandlerEntry() {
  delete _fingerprint;
#ifdef ASSERT
  FREE_C_HEAP_ARRAY(unsigned char, _saved_code);
#endif
}


#ifdef ASSERT
// Capture the code before relocation so that it can be compared
// against other versions.  If the code is captured after relocation
// then relative instructions won't be equivalent.
void AdapterHandlerEntry::save_code(unsigned char* buffer, int length) {
  _saved_code = NEW_C_HEAP_ARRAY(unsigned char, length, mtCode);
  _saved_code_length = length;
  memcpy(_saved_code, buffer, length);
}


bool AdapterHandlerEntry::compare_code(AdapterHandlerEntry* other) {
  assert(_saved_code != nullptr && other->_saved_code != nullptr, "code not saved");

  if (other->_saved_code_length != _saved_code_length) {
    return false;
  }

  return memcmp(other->_saved_code, _saved_code, _saved_code_length) == 0;
}
#endif


/**
 * Create a native wrapper for this native method.  The wrapper converts the
 * Java-compiled calling convention to the native convention, handles
 * arguments, and transitions to native.  On return from the native we transition
 * back to java blocking if a safepoint is in progress.
 */
void AdapterHandlerLibrary::create_native_wrapper(const methodHandle& method) {
  ResourceMark rm;
  nmethod* nm = nullptr;

  // Check if memory should be freed before allocation
  CodeCache::gc_on_allocation();

  assert(method->is_native(), "must be native");
  assert(method->is_special_native_intrinsic() ||
         method->has_native_function(), "must have something valid to call!");

  {
    // Perform the work while holding the lock, but perform any printing outside the lock
    MutexLocker mu(AdapterHandlerLibrary_lock);
    // See if somebody beat us to it
    if (method->code() != nullptr) {
      return;
    }

    const int compile_id = CompileBroker::assign_compile_id(method, CompileBroker::standard_entry_bci);
    assert(compile_id > 0, "Must generate native wrapper");


    ResourceMark rm;
    BufferBlob*  buf = buffer_blob(); // the temporary code buffer in CodeCache
    if (buf != nullptr) {
      CodeBuffer buffer(buf);

      if (method->is_continuation_enter_intrinsic()) {
        buffer.initialize_stubs_size(192);
      }

      struct { double data[20]; } locs_buf;
      struct { double data[20]; } stubs_locs_buf;
      buffer.insts()->initialize_shared_locs((relocInfo*)&locs_buf, sizeof(locs_buf) / sizeof(relocInfo));
#if defined(AARCH64) || defined(PPC64)
      // On AArch64 with ZGC and nmethod entry barriers, we need all oops to be
      // in the constant pool to ensure ordering between the barrier and oops
      // accesses. For native_wrappers we need a constant.
      // On PPC64 the continuation enter intrinsic needs the constant pool for the compiled
      // static java call that is resolved in the runtime.
      if (PPC64_ONLY(method->is_continuation_enter_intrinsic() &&) true) {
        buffer.initialize_consts_size(8 PPC64_ONLY(+ 24));
      }
#endif
      buffer.stubs()->initialize_shared_locs((relocInfo*)&stubs_locs_buf, sizeof(stubs_locs_buf) / sizeof(relocInfo));
      MacroAssembler _masm(&buffer);

      // Fill in the signature array, for the calling-convention call.
      const int total_args_passed = method->size_of_parameters();

      VMRegPair stack_regs[16];
      VMRegPair* regs = (total_args_passed <= 16) ? stack_regs : NEW_RESOURCE_ARRAY(VMRegPair, total_args_passed);

      AdapterSignatureIterator si(method->signature(), method->constMethod()->fingerprint(),
                              method->is_static(), total_args_passed);
      BasicType* sig_bt = si.basic_types();
      assert(si.slots() == total_args_passed, "");
      BasicType ret_type = si.return_type();

      // Now get the compiled-Java arguments layout.
      SharedRuntime::java_calling_convention(sig_bt, regs, total_args_passed);

      // Generate the compiled-to-native wrapper code
      nm = SharedRuntime::generate_native_wrapper(&_masm, method, compile_id, sig_bt, regs, ret_type);

      if (nm != nullptr) {
        {
          MutexLocker pl(NMethodState_lock, Mutex::_no_safepoint_check_flag);
          if (nm->make_in_use()) {
            method->set_code(method, nm);
          }
        }

        DirectiveSet* directive = DirectivesStack::getMatchingDirective(method, CompileBroker::compiler(CompLevel_simple));
        if (directive->PrintAssemblyOption) {
          nm->print_code();
        }
        DirectivesStack::release(directive);
      }
    }
  } // Unlock AdapterHandlerLibrary_lock


  // Install the generated code.
  if (nm != nullptr) {
    const char *msg = method->is_static() ? "(static)" : "";
    CompileTask::print_ul(nm, msg);
    if (PrintCompilation) {
      ttyLocker ttyl;
      CompileTask::print(tty, nm, msg);
    }
    nm->post_compiled_method_load_event();
  }
}

// -------------------------------------------------------------------------
// Java-Java calling convention
// (what you use when Java calls Java)

//------------------------------name_for_receiver----------------------------------
// For a given signature, return the VMReg for parameter 0.
VMReg SharedRuntime::name_for_receiver() {
  VMRegPair regs;
  BasicType sig_bt = T_OBJECT;
  (void) java_calling_convention(&sig_bt, &regs, 1);
  // Return argument 0 register.  In the LP64 build pointers
  // take 2 registers, but the VM wants only the 'main' name.
  return regs.first();
}

VMRegPair *SharedRuntime::find_callee_arguments(Symbol* sig, bool has_receiver, bool has_appendix, int* arg_size) {
  // This method is returning a data structure allocating as a
  // ResourceObject, so do not put any ResourceMarks in here.

  BasicType *sig_bt = NEW_RESOURCE_ARRAY(BasicType, 256);
  VMRegPair *regs = NEW_RESOURCE_ARRAY(VMRegPair, 256);
  int cnt = 0;
  if (has_receiver) {
    sig_bt[cnt++] = T_OBJECT; // Receiver is argument 0; not in signature
  }

  for (SignatureStream ss(sig); !ss.at_return_type(); ss.next()) {
    BasicType type = ss.type();
    sig_bt[cnt++] = type;
    if (is_double_word_type(type))
      sig_bt[cnt++] = T_VOID;
  }

  if (has_appendix) {
    sig_bt[cnt++] = T_OBJECT;
  }

  assert(cnt < 256, "grow table size");

  int comp_args_on_stack;
  comp_args_on_stack = java_calling_convention(sig_bt, regs, cnt);

  // the calling convention doesn't count out_preserve_stack_slots so
  // we must add that in to get "true" stack offsets.

  if (comp_args_on_stack) {
    for (int i = 0; i < cnt; i++) {
      VMReg reg1 = regs[i].first();
      if (reg1->is_stack()) {
        // Yuck
        reg1 = reg1->bias(out_preserve_stack_slots());
      }
      VMReg reg2 = regs[i].second();
      if (reg2->is_stack()) {
        // Yuck
        reg2 = reg2->bias(out_preserve_stack_slots());
      }
      regs[i].set_pair(reg2, reg1);
    }
  }

  // results
  *arg_size = cnt;
  return regs;
}

// OSR Migration Code
//
// This code is used convert interpreter frames into compiled frames.  It is
// called from very start of a compiled OSR nmethod.  A temp array is
// allocated to hold the interesting bits of the interpreter frame.  All
// active locks are inflated to allow them to move.  The displaced headers and
// active interpreter locals are copied into the temp buffer.  Then we return
// back to the compiled code.  The compiled code then pops the current
// interpreter frame off the stack and pushes a new compiled frame.  Then it
// copies the interpreter locals and displaced headers where it wants.
// Finally it calls back to free the temp buffer.
//
// All of this is done NOT at any Safepoint, nor is any safepoint or GC allowed.

JRT_LEAF(intptr_t*, SharedRuntime::OSR_migration_begin( JavaThread *current) )
  assert(current == JavaThread::current(), "pre-condition");

  // During OSR migration, we unwind the interpreted frame and replace it with a compiled
  // frame. The stack watermark code below ensures that the interpreted frame is processed
  // before it gets unwound. This is helpful as the size of the compiled frame could be
  // larger than the interpreted frame, which could result in the new frame not being
  // processed correctly.
  StackWatermarkSet::before_unwind(current);

  //
  // This code is dependent on the memory layout of the interpreter local
  // array and the monitors. On all of our platforms the layout is identical
  // so this code is shared. If some platform lays the their arrays out
  // differently then this code could move to platform specific code or
  // the code here could be modified to copy items one at a time using
  // frame accessor methods and be platform independent.

  frame fr = current->last_frame();
  assert(fr.is_interpreted_frame(), "");
  assert(fr.interpreter_frame_expression_stack_size()==0, "only handle empty stacks");

  // Figure out how many monitors are active.
  int active_monitor_count = 0;
  for (BasicObjectLock *kptr = fr.interpreter_frame_monitor_end();
       kptr < fr.interpreter_frame_monitor_begin();
       kptr = fr.next_monitor_in_interpreter_frame(kptr) ) {
    if (kptr->obj() != nullptr) active_monitor_count++;
  }

  // QQQ we could place number of active monitors in the array so that compiled code
  // could double check it.

  Method* moop = fr.interpreter_frame_method();
  int max_locals = moop->max_locals();
  // Allocate temp buffer, 1 word per local & 2 per active monitor
  int buf_size_words = max_locals + active_monitor_count * BasicObjectLock::size();
  intptr_t *buf = NEW_C_HEAP_ARRAY(intptr_t,buf_size_words, mtCode);

  // Copy the locals.  Order is preserved so that loading of longs works.
  // Since there's no GC I can copy the oops blindly.
  assert(sizeof(HeapWord)==sizeof(intptr_t), "fix this code");
  Copy::disjoint_words((HeapWord*)fr.interpreter_frame_local_at(max_locals-1),
                       (HeapWord*)&buf[0],
                       max_locals);

  // Inflate locks.  Copy the displaced headers.  Be careful, there can be holes.
  int i = max_locals;
  for (BasicObjectLock *kptr2 = fr.interpreter_frame_monitor_end();
       kptr2 < fr.interpreter_frame_monitor_begin();
       kptr2 = fr.next_monitor_in_interpreter_frame(kptr2) ) {
    if (kptr2->obj() != nullptr) {         // Avoid 'holes' in the monitor array
      BasicLock *lock = kptr2->lock();
      if (LockingMode == LM_LEGACY) {
        // Inflate so the object's header no longer refers to the BasicLock.
        if (lock->displaced_header().is_unlocked()) {
          // The object is locked and the resulting ObjectMonitor* will also be
          // locked so it can't be async deflated until ownership is dropped.
          // See the big comment in basicLock.cpp: BasicLock::move_to().
          ObjectSynchronizer::inflate_helper(kptr2->obj());
        }
        // Now the displaced header is free to move because the
        // object's header no longer refers to it.
        buf[i] = (intptr_t)lock->displaced_header().value();
      }
#ifdef ASSERT
      else {
        buf[i] = badDispHeaderOSR;
      }
#endif
      i++;
      buf[i++] = cast_from_oop<intptr_t>(kptr2->obj());
    }
  }
  assert(i - max_locals == active_monitor_count*2, "found the expected number of monitors");

  RegisterMap map(current,
                  RegisterMap::UpdateMap::skip,
                  RegisterMap::ProcessFrames::include,
                  RegisterMap::WalkContinuation::skip);
  frame sender = fr.sender(&map);
  if (sender.is_interpreted_frame()) {
    current->push_cont_fastpath(sender.sp());
  }

  return buf;
JRT_END

JRT_LEAF(void, SharedRuntime::OSR_migration_end( intptr_t* buf) )
  FREE_C_HEAP_ARRAY(intptr_t, buf);
JRT_END

bool AdapterHandlerLibrary::contains(const CodeBlob* b) {
  bool found = false;
  auto findblob = [&] (AdapterFingerPrint* key, AdapterHandlerEntry* a) {
    return (found = (b == CodeCache::find_blob(a->get_i2c_entry())));
  };
  assert_locked_or_safepoint(AdapterHandlerLibrary_lock);
  _adapter_handler_table->iterate(findblob);
  return found;
}

void AdapterHandlerLibrary::print_handler_on(outputStream* st, const CodeBlob* b) {
  bool found = false;
  auto findblob = [&] (AdapterFingerPrint* key, AdapterHandlerEntry* a) {
    if (b == CodeCache::find_blob(a->get_i2c_entry())) {
      found = true;
      st->print("Adapter for signature: ");
      a->print_adapter_on(st);
      return true;
    } else {
      return false; // keep looking
    }
  };
  assert_locked_or_safepoint(AdapterHandlerLibrary_lock);
  _adapter_handler_table->iterate(findblob);
  assert(found, "Should have found handler");
}

void AdapterHandlerEntry::print_adapter_on(outputStream* st) const {
  st->print("AHE@" INTPTR_FORMAT ": %s", p2i(this), fingerprint()->as_string());
  if (get_i2c_entry() != nullptr) {
    st->print(" i2c: " INTPTR_FORMAT, p2i(get_i2c_entry()));
  }
  if (get_c2i_entry() != nullptr) {
    st->print(" c2i: " INTPTR_FORMAT, p2i(get_c2i_entry()));
  }
  if (get_c2i_unverified_entry() != nullptr) {
    st->print(" c2iUV: " INTPTR_FORMAT, p2i(get_c2i_unverified_entry()));
  }
  if (get_c2i_no_clinit_check_entry() != nullptr) {
    st->print(" c2iNCI: " INTPTR_FORMAT, p2i(get_c2i_no_clinit_check_entry()));
  }
  st->cr();
}

JRT_LEAF(void, SharedRuntime::enable_stack_reserved_zone(JavaThread* current))
  assert(current == JavaThread::current(), "pre-condition");
  StackOverflow* overflow_state = current->stack_overflow_state();
  overflow_state->enable_stack_reserved_zone(/*check_if_disabled*/true);
  overflow_state->set_reserved_stack_activation(current->stack_base());
JRT_END

frame SharedRuntime::look_for_reserved_stack_annotated_method(JavaThread* current, frame fr) {
  ResourceMark rm(current);
  frame activation;
  nmethod* nm = nullptr;
  int count = 1;

  assert(fr.is_java_frame(), "Must start on Java frame");

  RegisterMap map(JavaThread::current(),
                  RegisterMap::UpdateMap::skip,
                  RegisterMap::ProcessFrames::skip,
                  RegisterMap::WalkContinuation::skip); // don't walk continuations
  for (; !fr.is_first_frame(); fr = fr.sender(&map)) {
    if (!fr.is_java_frame()) {
      continue;
    }

    Method* method = nullptr;
    bool found = false;
    if (fr.is_interpreted_frame()) {
      method = fr.interpreter_frame_method();
      if (method != nullptr && method->has_reserved_stack_access()) {
        found = true;
      }
    } else {
      CodeBlob* cb = fr.cb();
      if (cb != nullptr && cb->is_nmethod()) {
        nm = cb->as_nmethod();
        method = nm->method();
        // scope_desc_near() must be used, instead of scope_desc_at() because on
        // SPARC, the pcDesc can be on the delay slot after the call instruction.
        for (ScopeDesc *sd = nm->scope_desc_near(fr.pc()); sd != nullptr; sd = sd->sender()) {
          method = sd->method();
          if (method != nullptr && method->has_reserved_stack_access()) {
            found = true;
          }
        }
      }
    }
    if (found) {
      activation = fr;
      warning("Potentially dangerous stack overflow in "
              "ReservedStackAccess annotated method %s [%d]",
              method->name_and_sig_as_C_string(), count++);
      EventReservedStackActivation event;
      if (event.should_commit()) {
        event.set_method(method);
        event.commit();
      }
    }
  }
  return activation;
}

void SharedRuntime::on_slowpath_allocation_exit(JavaThread* current) {
  // After any safepoint, just before going back to compiled code,
  // we inform the GC that we will be doing initializing writes to
  // this object in the future without emitting card-marks, so
  // GC may take any compensating steps.

  oop new_obj = current->vm_result();
  if (new_obj == nullptr) return;

  BarrierSet *bs = BarrierSet::barrier_set();
  bs->on_slowpath_allocation_exit(current, new_obj);
}<|MERGE_RESOLUTION|>--- conflicted
+++ resolved
@@ -132,11 +132,7 @@
   _polling_page_return_handler_blob    = generate_handler_blob(CAST_FROM_FN_PTR(address, SafepointSynchronize::handle_polling_page_exception), POLL_AT_RETURN);
 
   generate_deopt_blob();
-<<<<<<< HEAD
-
-#ifdef COMPILER2
-  generate_uncommon_trap_blob();
-#endif // COMPILER2
+
   if (UsePerfData) {
     EXCEPTION_MARK;
     NEWPERFTICKCOUNTERS(_perf_resolve_opt_virtual_total_time, SUN_CI, "resovle_opt_virtual_call");
@@ -188,8 +184,6 @@
   } else {
     st->print_cr("  no data (UsePerfData is turned off)");
   }
-=======
->>>>>>> 90527a57
 }
 
 #include <math.h>
