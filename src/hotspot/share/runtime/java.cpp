--- conflicted
+++ resolved
@@ -317,17 +317,8 @@
   tty->print_cr("\t" UINT64_FORMAT_W(12) " (%4.1f%%)    |- native",      native_total,  100.0 * (double)native_total / total_div);
   tty->print_cr("\t" UINT64_FORMAT_W(12) " (%4.1f%%)    |- accessor",    access_total,  100.0 * (double)access_total / total_div);
   tty->cr();
-<<<<<<< HEAD
   SharedRuntime::print_call_statistics_on(tty);
-=======
-  SharedRuntime::print_call_statistics(comp_total);
-}
-
-static void print_bytecode_count() {
-  if (CountBytecodes || TraceBytecodes || StopInterpreterAt) {
-    tty->print_cr("[BytecodeCounter::counter_value = %zu]", BytecodeCounter::counter_value());
-  }
->>>>>>> 0460978e
+
 }
 
 #else
