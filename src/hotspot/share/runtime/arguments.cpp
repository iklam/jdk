--- conflicted
+++ resolved
@@ -3801,7 +3801,13 @@
   }
 #endif // COMPILER2_OR_JVMCI
 
-<<<<<<< HEAD
+#ifdef COMPILER2
+  if (!FLAG_IS_DEFAULT(UseLoopPredicate) && !UseLoopPredicate && UseProfiledLoopPredicate) {
+    warning("Disabling UseProfiledLoopPredicate since UseLoopPredicate is turned off.");
+    FLAG_SET_ERGO(UseProfiledLoopPredicate, false);
+  }
+#endif // COMPILER2
+
   if (log_is_enabled(Info, init)) {
     if (FLAG_IS_DEFAULT(ProfileVMLocks)) {
       FLAG_SET_DEFAULT(ProfileVMLocks, true);
@@ -3826,18 +3832,6 @@
     }
     if (log_is_enabled(Info, perf, class, link)) {
       warning("Disabling -Xlog:perf+class+link since logging is turned off.");
-=======
-#ifdef COMPILER2
-  if (!FLAG_IS_DEFAULT(UseLoopPredicate) && !UseLoopPredicate && UseProfiledLoopPredicate) {
-    warning("Disabling UseProfiledLoopPredicate since UseLoopPredicate is turned off.");
-    FLAG_SET_ERGO(UseProfiledLoopPredicate, false);
-  }
-#endif // COMPILER2
-
-  if (log_is_enabled(Info, perf, class, link)) {
-    if (!UsePerfData) {
-      warning("Disabling -Xlog:perf+class+link since UsePerfData is turned off.");
->>>>>>> e3f26b05
       LogConfiguration::disable_tags(false, LOG_TAGS(perf, class, link));
       assert(!log_is_enabled(Info, perf, class, link), "sanity");
     }
