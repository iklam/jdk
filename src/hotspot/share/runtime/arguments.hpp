/*
 * Copyright (c) 1997, 2025, Oracle and/or its affiliates. All rights reserved.
 * DO NOT ALTER OR REMOVE COPYRIGHT NOTICES OR THIS FILE HEADER.
 *
 * This code is free software; you can redistribute it and/or modify it
 * under the terms of the GNU General Public License version 2 only, as
 * published by the Free Software Foundation.
 *
 * This code is distributed in the hope that it will be useful, but WITHOUT
 * ANY WARRANTY; without even the implied warranty of MERCHANTABILITY or
 * FITNESS FOR A PARTICULAR PURPOSE.  See the GNU General Public License
 * version 2 for more details (a copy is included in the LICENSE file that
 * accompanied this code).
 *
 * You should have received a copy of the GNU General Public License version
 * 2 along with this work; if not, write to the Free Software Foundation,
 * Inc., 51 Franklin St, Fifth Floor, Boston, MA 02110-1301 USA.
 *
 * Please contact Oracle, 500 Oracle Parkway, Redwood Shores, CA 94065 USA
 * or visit www.oracle.com if you need additional information or have any
 * questions.
 *
 */

#ifndef SHARE_RUNTIME_ARGUMENTS_HPP
#define SHARE_RUNTIME_ARGUMENTS_HPP

#include "logging/logLevel.hpp"
#include "logging/logTag.hpp"
#include "memory/allStatic.hpp"
#include "memory/allocation.hpp"
#include "runtime/globals.hpp"
#include "runtime/java.hpp"
#include "runtime/os.hpp"
#include "utilities/debug.hpp"
#include "utilities/vmEnums.hpp"

// Arguments parses the command line and recognizes options

class JVMFlag;

// Invocation API hook typedefs (these should really be defined in jni.h)
extern "C" {
  typedef void (JNICALL *abort_hook_t)(void);
  typedef void (JNICALL *exit_hook_t)(jint code);
  typedef jint (JNICALL *vfprintf_hook_t)(FILE *fp, const char *format, va_list args)  ATTRIBUTE_PRINTF(2, 0);
}

// Obsolete or deprecated -XX flag.
struct SpecialFlag {
  const char* name;
  JDK_Version deprecated_in; // When the deprecation warning started (or "undefined").
  JDK_Version obsolete_in;   // When the obsolete warning started (or "undefined").
  JDK_Version expired_in;    // When the option expires (or "undefined").
};

struct LegacyGCLogging {
    const char* file;        // null -> stdout
    int lastFlag;            // 0 not set; 1 -> -verbose:gc; 2 -> -Xloggc
};

// PathString is used as:
//  - the underlying value for a SystemProperty
//  - the path portion of an --patch-module module/path pair
//  - the string that represents the boot class path, Arguments::_boot_class_path.
class PathString : public CHeapObj<mtArguments> {
 protected:
  char* _value;
 public:
  char* value() const { return _value; }

  // return false iff OOM && alloc_failmode == AllocFailStrategy::RETURN_NULL
  bool set_value(const char *value, AllocFailType alloc_failmode = AllocFailStrategy::EXIT_OOM);
  void append_value(const char *value);

  PathString(const char* value);
  ~PathString();

  // for JVM_ReadSystemPropertiesInfo
  static int value_offset_in_bytes()  { return (int)offset_of(PathString, _value);  }
};

// ModulePatchPath records the module/path pair as specified to --patch-module.
class ModulePatchPath : public CHeapObj<mtInternal> {
private:
  char* _module_name;
  PathString* _path;
public:
  ModulePatchPath(const char* module_name, const char* path);
  ~ModulePatchPath();

  inline const char* module_name() const { return _module_name; }
  inline char* path_string() const { return _path->value(); }
};

// Element describing System and User (-Dkey=value flags) defined property.
//
// An internal SystemProperty is one that has been removed in
// jdk.internal.VM.saveAndRemoveProperties, like jdk.boot.class.path.append.
//
class SystemProperty : public PathString {
 private:
  char*           _key;
  SystemProperty* _next;
  bool            _internal;
  bool            _writeable;

 public:
  // Accessors
  char* value() const                 { return PathString::value(); }
  const char* key() const             { return _key; }
  bool internal() const               { return _internal; }
  SystemProperty* next() const        { return _next; }
  void set_next(SystemProperty* next) { _next = next; }
  bool writeable() const              { return _writeable; }

  bool readable() const {
    return !_internal || (strcmp(_key, "jdk.boot.class.path.append") == 0 &&
                          value() != nullptr);
  }

  // A system property should only have its value set
  // via an external interface if it is a writeable property.
  // The internal, non-writeable property jdk.boot.class.path.append
  // is the only exception to this rule.  It can be set externally
  // via -Xbootclasspath/a or JVMTI OnLoad phase call to AddToBootstrapClassLoaderSearch.
  // In those cases for jdk.boot.class.path.append, the base class
  // set_value and append_value methods are called directly.
  void set_writeable_value(const char *value) {
    if (writeable()) {
      set_value(value);
    }
  }
  void append_writeable_value(const char *value) {
    if (writeable()) {
      append_value(value);
    }
  }

  // Constructor
  SystemProperty(const char* key, const char* value, bool writeable, bool internal = false);

  // for JVM_ReadSystemPropertiesInfo
  static int key_offset_in_bytes()  { return (int)offset_of(SystemProperty, _key);  }
  static int next_offset_in_bytes() { return (int)offset_of(SystemProperty, _next); }
};

// Helper class for controlling the lifetime of JavaVMInitArgs objects.
class ScopedVMInitArgs;

struct VMInitArgsGroup;
template <typename E, MemTag MT> class GrowableArrayCHeap;

class Arguments : AllStatic {
  friend class VMStructs;
  friend class JvmtiExport;
  friend class ArgumentsTest;
  friend class LargeOptionsTest;
 public:
  // Operation modi
  enum Mode {
    _int,       // corresponds to -Xint
    _mixed,     // corresponds to -Xmixed
    _comp       // corresponds to -Xcomp
  };

  enum ArgsRange {
    arg_unreadable = -3,
    arg_too_small  = -2,
    arg_too_big    = -1,
    arg_in_range   = 0
  };

  enum PropertyAppendable {
    AppendProperty,
    AddProperty
  };

  enum PropertyWriteable {
    WriteableProperty,
    UnwriteableProperty
  };

  enum PropertyInternal {
    InternalProperty,
    ExternalProperty
  };

 private:

  // a pointer to the flags file name if it is specified
  static char*  _jvm_flags_file;
  // an array containing all flags specified in the .hotspotrc file
  static char** _jvm_flags_array;
  static int    _num_jvm_flags;
  // an array containing all jvm arguments specified in the command line
  static char** _jvm_args_array;
  static int    _num_jvm_args;
  // string containing all java command (class/jarfile name and app args)
  static char* _java_command;
  // number of unique modules specified in the --add-modules option
  static unsigned int _addmods_count;
#if INCLUDE_JVMCI
  // was jdk.internal.vm.ci module specified in the --add-modules option?
  static bool _jvmci_module_added;
#endif

  // Property list
  static SystemProperty* _system_properties;

  // Quick accessor to System properties in the list:
  static SystemProperty *_sun_boot_library_path;
  static SystemProperty *_java_library_path;
  static SystemProperty *_java_home;
  static SystemProperty *_java_class_path;
  static SystemProperty *_jdk_boot_class_path_append;
  static SystemProperty *_vm_info;

  // --patch-module=module=<file>(<pathsep><file>)*
  // Each element contains the associated module name, path
  // string pair as specified to --patch-module.
  static GrowableArray<ModulePatchPath*>* _patch_mod_prefix;

  // The constructed value of the system class path after
  // argument processing and JVMTI OnLoad additions via
  // calls to AddToBootstrapClassLoaderSearch.  This is the
  // final form before ClassLoader::setup_bootstrap_search().
  // Note: since --patch-module is a module name/path pair, the
  // boot class path string no longer contains the "prefix"
  // to the boot class path base piece as it did when
  // -Xbootclasspath/p was supported.
  static PathString* _boot_class_path;

  // Set if a modular java runtime image is present vs. a build with exploded modules
  static bool _has_jimage;

  // temporary: to emit warning if the default ext dirs are not empty.
  // remove this variable when the warning is no longer needed.
  static char* _ext_dirs;

  // java.vendor.url.bug, bug reporting URL for fatal errors.
  static const char* _java_vendor_url_bug;

  // sun.java.launcher, private property to provide information about
  // java launcher
  static const char* _sun_java_launcher;

  // was this VM created with the -XX:+ExecutingUnitTests option
  static bool _executing_unit_tests;

  // for legacy gc options (-verbose:gc and -Xloggc:)
  static LegacyGCLogging _legacyGCLogging;

  // Value of the conservative maximum heap alignment needed
  static size_t  _conservative_max_heap_alignment;

  // Operation modi
  static Mode _mode;

  // preview features
  static bool _enable_preview;

  // jdwp
  static bool _has_jdwp_agent;

  // Used to save default settings
  static bool _AlwaysCompileLoopMethods;
  static bool _UseOnStackReplacement;
  static bool _BackgroundCompilation;
  static bool _ClipInlining;

  // GC ergonomics
  static void set_conservative_max_heap_alignment();
  static void set_use_compressed_oops();
  static jint set_ergonomics_flags();
  static void set_compact_headers_flags();
  // Limits the given heap size by the maximum amount of virtual
  // memory this process is currently allowed to use. It also takes
  // the virtual-to-physical ratio of the current GC into account.
  static size_t limit_heap_by_allocatable_memory(size_t size);
  // Setup heap size
  static void set_heap_size();

  // Bytecode rewriting
  static void set_bytecode_flags();

  // Invocation API hooks
  static abort_hook_t     _abort_hook;
  static exit_hook_t      _exit_hook;
  static vfprintf_hook_t  _vfprintf_hook;

  // System properties
  static bool add_property(const char* prop, PropertyWriteable writeable=WriteableProperty,
                           PropertyInternal internal=ExternalProperty);

  // Used for module system related properties: converted from command-line flags.
  // Basic properties are writeable as they operate as "last one wins" and will get overwritten.
  // Numbered properties are never writeable, and always internal.
  static bool create_module_property(const char* prop_name, const char* prop_value, PropertyInternal internal);
  static bool create_numbered_module_property(const char* prop_base_name, const char* prop_value, unsigned int count);

  static int process_patch_mod_option(const char* patch_mod_tail);

  // Aggressive optimization flags.
  static jint set_aggressive_opts_flags();

  static jint set_aggressive_heap_flags();

  // Argument parsing
  static bool parse_argument(const char* arg, JVMFlagOrigin origin);
  static bool process_argument(const char* arg, jboolean ignore_unrecognized, JVMFlagOrigin origin);
  static void process_java_launcher_argument(const char*, void*);
  static jint parse_options_environment_variable(const char* name, ScopedVMInitArgs* vm_args);
  static jint parse_java_tool_options_environment_variable(ScopedVMInitArgs* vm_args);
  static jint parse_java_options_environment_variable(ScopedVMInitArgs* vm_args);
<<<<<<< HEAD
  static jint parse_aot_tool_options_environment_variable(const JavaVMInitArgs *vm_options_args,
                                                          const JavaVMInitArgs *java_tool_options_args,
                                                          const JavaVMInitArgs *cmd_line_args,
                                                          const JavaVMInitArgs *java_options_args,
                                                          ScopedVMInitArgs* aot_tool_options_args);
=======
  static jint parse_jdk_aot_vm_options_environment_variable(GrowableArrayCHeap<VMInitArgsGroup, mtArguments>* all_args,
                                                            ScopedVMInitArgs* jdk_aot_vm_options_args);
>>>>>>> 0df8c968
  static jint parse_vm_options_file(const char* file_name, ScopedVMInitArgs* vm_args);
  static jint parse_options_buffer(const char* name, char* buffer, const size_t buf_len, ScopedVMInitArgs* vm_args);
  static jint parse_xss(const JavaVMOption* option, const char* tail, intx* out_ThreadStackSize);
  static jint insert_vm_options_file(const JavaVMInitArgs* args,
                                     const char* vm_options_file,
                                     const int vm_options_file_pos,
                                     ScopedVMInitArgs* vm_options_file_args,
                                     ScopedVMInitArgs* args_out);
  static bool args_contains_vm_options_file_arg(const JavaVMInitArgs* args);
  static jint expand_vm_options_as_needed(const JavaVMInitArgs* args_in,
                                          ScopedVMInitArgs* mod_args,
                                          JavaVMInitArgs** args_out);
  static jint match_special_option_and_act(const JavaVMInitArgs* args,
                                           ScopedVMInitArgs* args_out);

  static bool handle_deprecated_print_gc_flags();

<<<<<<< HEAD
  static jint parse_vm_init_args(const JavaVMInitArgs* vm_options_args,
                                 const JavaVMInitArgs* java_tool_options_args,
                                 const JavaVMInitArgs* cmd_line_args,
                                 const JavaVMInitArgs* java_options_args,
                                 const JavaVMInitArgs* aot_tool_options_args);
=======
  static jint parse_vm_init_args(GrowableArrayCHeap<VMInitArgsGroup, mtArguments>* all_args);
>>>>>>> 0df8c968
  static jint parse_each_vm_init_arg(const JavaVMInitArgs* args, JVMFlagOrigin origin);
  static jint finalize_vm_init_args();
  static bool is_bad_option(const JavaVMOption* option, jboolean ignore, const char* option_type);

  static bool is_bad_option(const JavaVMOption* option, jboolean ignore) {
    return is_bad_option(option, ignore, nullptr);
  }

  static void describe_range_error(ArgsRange errcode);
  static ArgsRange check_memory_size(julong size, julong min_size, julong max_size);
  static ArgsRange parse_memory_size(const char* s, julong* long_arg,
                                     julong min_size, julong max_size = max_uintx);

  // methods to build strings from individual args
  static void build_jvm_args(const char* arg);
  static void build_jvm_flags(const char* arg);
  static void add_string(char*** bldarray, int* count, const char* arg);
  static const char* build_resource_string(char** args, int count);

  // Returns true if the flag is obsolete (and not yet expired).
  // In this case the 'version' buffer is filled in with
  // the version number when the flag became obsolete.
  static bool is_obsolete_flag(const char* flag_name, JDK_Version* version);

  // Returns 1 if the flag is deprecated (and not yet obsolete or expired).
  //     In this case the 'version' buffer is filled in with the version number when
  //     the flag became deprecated.
  // Returns -1 if the flag is expired or obsolete.
  // Returns 0 otherwise.
  static int is_deprecated_flag(const char* flag_name, JDK_Version* version);

  // Return the real name for the flag passed on the command line (either an alias name or "flag_name").
  static const char* real_flag_name(const char *flag_name);
  static JVMFlag* find_jvm_flag(const char* name, size_t name_length);

  // Return the "real" name for option arg if arg is an alias, and print a warning if arg is deprecated.
  // Return nullptr if the arg has expired.
  static const char* handle_aliases_and_deprecation(const char* arg);
  static size_t _default_SharedBaseAddress; // The default value specified in globals.hpp

  static bool internal_module_property_helper(const char* property, bool check_for_cds);

 public:
  // Parses the arguments, first phase
  static jint parse(const JavaVMInitArgs* args);
  // Parse a string for a unsigned integer.  Returns true if value
  // is an unsigned integer greater than or equal to the minimum
  // parameter passed and returns the value in uint_arg.  Returns
  // false otherwise, with uint_arg undefined.
  static bool parse_uint(const char* value, uint* uintx_arg,
                         uint min_size);
  // Apply ergonomics
  static jint apply_ergo();
  // Adjusts the arguments after the OS have adjusted the arguments
  static jint adjust_after_os();

  // Check consistency or otherwise of VM argument settings
  static bool check_vm_args_consistency();
  // Used by os_solaris
  static bool process_settings_file(const char* file_name, bool should_exist, jboolean ignore_unrecognized);

  static size_t conservative_max_heap_alignment() { return _conservative_max_heap_alignment; }
  // Return the maximum size a heap with compressed oops can take
  static size_t max_heap_for_compressed_oops();

  // return a char* array containing all options
  static char** jvm_flags_array()          { return _jvm_flags_array; }
  static char** jvm_args_array()           { return _jvm_args_array; }
  static int num_jvm_flags()               { return _num_jvm_flags; }
  static int num_jvm_args()                { return _num_jvm_args; }
  // return the arguments passed to the Java application
  static const char* java_command()        { return _java_command; }

  // print jvm_flags, jvm_args and java_command
  static void print_on(outputStream* st);
  static void print_summary_on(outputStream* st);

  // convenient methods to get and set jvm_flags_file
  static const char* get_jvm_flags_file()  { return _jvm_flags_file; }
  static void set_jvm_flags_file(const char *value) {
    if (_jvm_flags_file != nullptr) {
      os::free(_jvm_flags_file);
    }
    _jvm_flags_file = os::strdup_check_oom(value);
  }
  // convenient methods to obtain / print jvm_flags and jvm_args
  static const char* jvm_flags()           { return build_resource_string(_jvm_flags_array, _num_jvm_flags); }
  static const char* jvm_args()            { return build_resource_string(_jvm_args_array, _num_jvm_args); }
  static void print_jvm_flags_on(outputStream* st);
  static void print_jvm_args_on(outputStream* st);

  // -Dkey=value flags
  static SystemProperty*  system_properties()   { return _system_properties; }
  static const char*    get_property(const char* key);

  // -Djava.vendor.url.bug
  static const char* java_vendor_url_bug()  { return _java_vendor_url_bug; }

  // -Dsun.java.launcher
  static const char* sun_java_launcher()    { return _sun_java_launcher; }
  // Was VM created by a Java launcher?
  static bool created_by_java_launcher();
  // -XX:+ExecutingUnitTests
  static bool executing_unit_tests();

  // abort, exit, vfprintf hooks
  static abort_hook_t    abort_hook()       { return _abort_hook; }
  static exit_hook_t     exit_hook()        { return _exit_hook; }
  static vfprintf_hook_t vfprintf_hook()    { return _vfprintf_hook; }

  static void no_shared_spaces(const char* message);
  static size_t default_SharedBaseAddress() { return _default_SharedBaseAddress; }
  // Java launcher properties
  static void process_sun_java_launcher_properties(JavaVMInitArgs* args);

  // System properties
  static void init_system_properties();

  // Update/Initialize System properties after JDK version number is known
  static void init_version_specific_system_properties();

  // Update VM info property - called after argument parsing
  static void update_vm_info_property(const char* vm_info) {
    _vm_info->set_value(vm_info);
  }

  // Property List manipulation
  static void PropertyList_add(SystemProperty *element);
  static void PropertyList_add(SystemProperty** plist, SystemProperty *element);
  static void PropertyList_add(SystemProperty** plist, const char* k, const char* v, bool writeable, bool internal);

  static void PropertyList_unique_add(SystemProperty** plist, const char* k, const char* v,
                                      PropertyAppendable append, PropertyWriteable writeable,
                                      PropertyInternal internal);
  static const char* PropertyList_get_value(SystemProperty* plist, const char* key);
  static const char* PropertyList_get_readable_value(SystemProperty* plist, const char* key);
  static int  PropertyList_count(SystemProperty* pl);
  static int  PropertyList_readable_count(SystemProperty* pl);

  static bool is_internal_module_property(const char* option);
  static bool is_incompatible_cds_internal_module_property(const char* property);

  // Miscellaneous System property value getter and setters.
  static void set_dll_dir(const char *value) { _sun_boot_library_path->set_value(value); }
  static void set_java_home(const char *value) { _java_home->set_value(value); }
  static void set_library_path(const char *value) { _java_library_path->set_value(value); }
  static void set_ext_dirs(char *value)     { _ext_dirs = os::strdup_check_oom(value); }

  // Set up the underlying pieces of the boot class path
  static void add_patch_mod_prefix(const char *module_name, const char *path);
  static void set_boot_class_path(const char *value, bool has_jimage) {
    // During start up, set by os::set_boot_path()
    assert(get_boot_class_path() == nullptr, "Boot class path previously set");
    _boot_class_path->set_value(value);
    _has_jimage = has_jimage;
  }
  static void append_sysclasspath(const char *value) {
    _boot_class_path->append_value(value);
    _jdk_boot_class_path_append->append_value(value);
  }

  static GrowableArray<ModulePatchPath*>* get_patch_mod_prefix() { return _patch_mod_prefix; }
  static char* get_boot_class_path() { return _boot_class_path->value(); }
  static bool has_jimage() { return _has_jimage; }

  static char* get_java_home()    { return _java_home->value(); }
  static char* get_dll_dir()      { return _sun_boot_library_path->value(); }
  static char* get_appclasspath() { return _java_class_path->value(); }
  static void  fix_appclasspath();

  // Operation modi
  static Mode mode()                { return _mode;           }
  static void set_mode_flags(Mode mode);
  static bool is_interpreter_only() { return mode() == _int;  }
  static bool is_compiler_only()    { return mode() == _comp; }


  // preview features
  static void set_enable_preview() { _enable_preview = true; }
  static bool enable_preview() { return _enable_preview; }

  // jdwp
  static bool has_jdwp_agent() { return _has_jdwp_agent; }

  // Utility: copies src into buf, replacing "%%" with "%" and "%p" with pid.
  static bool copy_expand_pid(const char* src, size_t srclen, char* buf, size_t buflen);

  static bool atojulong(const char *s, julong* result);

  static bool has_jfr_option() NOT_JFR_RETURN_(false);

  DEBUG_ONLY(static bool verify_special_jvm_flags(bool check_globals);)
};

// Disable options not supported in this release, with a warning if they
// were explicitly requested on the command-line
#define UNSUPPORTED_OPTION(opt)                          \
do {                                                     \
  if (opt) {                                             \
    if (FLAG_IS_CMDLINE(opt)) {                          \
      warning("-XX:+" #opt " not supported in this VM"); \
    }                                                    \
    FLAG_SET_DEFAULT(opt, false);                        \
  }                                                      \
} while(0)

// similar to UNSUPPORTED_OPTION but sets flag to nullptr
#define UNSUPPORTED_OPTION_NULL(opt)                         \
do {                                                         \
  if (opt) {                                                 \
    if (FLAG_IS_CMDLINE(opt)) {                              \
      warning("-XX flag " #opt " not supported in this VM"); \
    }                                                        \
    FLAG_SET_DEFAULT(opt, nullptr);                          \
  }                                                          \
} while(0)

// Initialize options not supported in this release, with a warning
// if they were explicitly requested on the command-line
#define UNSUPPORTED_OPTION_INIT(opt, value)              \
do {                                                     \
  if (FLAG_IS_CMDLINE(opt)) {                            \
    warning("-XX flag " #opt " not supported in this VM"); \
  }                                                      \
  FLAG_SET_DEFAULT(opt, value);                          \
} while(0)

#endif // SHARE_RUNTIME_ARGUMENTS_HPP<|MERGE_RESOLUTION|>--- conflicted
+++ resolved
@@ -313,16 +313,8 @@
   static jint parse_options_environment_variable(const char* name, ScopedVMInitArgs* vm_args);
   static jint parse_java_tool_options_environment_variable(ScopedVMInitArgs* vm_args);
   static jint parse_java_options_environment_variable(ScopedVMInitArgs* vm_args);
-<<<<<<< HEAD
-  static jint parse_aot_tool_options_environment_variable(const JavaVMInitArgs *vm_options_args,
-                                                          const JavaVMInitArgs *java_tool_options_args,
-                                                          const JavaVMInitArgs *cmd_line_args,
-                                                          const JavaVMInitArgs *java_options_args,
-                                                          ScopedVMInitArgs* aot_tool_options_args);
-=======
   static jint parse_jdk_aot_vm_options_environment_variable(GrowableArrayCHeap<VMInitArgsGroup, mtArguments>* all_args,
                                                             ScopedVMInitArgs* jdk_aot_vm_options_args);
->>>>>>> 0df8c968
   static jint parse_vm_options_file(const char* file_name, ScopedVMInitArgs* vm_args);
   static jint parse_options_buffer(const char* name, char* buffer, const size_t buf_len, ScopedVMInitArgs* vm_args);
   static jint parse_xss(const JavaVMOption* option, const char* tail, intx* out_ThreadStackSize);
@@ -340,15 +332,7 @@
 
   static bool handle_deprecated_print_gc_flags();
 
-<<<<<<< HEAD
-  static jint parse_vm_init_args(const JavaVMInitArgs* vm_options_args,
-                                 const JavaVMInitArgs* java_tool_options_args,
-                                 const JavaVMInitArgs* cmd_line_args,
-                                 const JavaVMInitArgs* java_options_args,
-                                 const JavaVMInitArgs* aot_tool_options_args);
-=======
   static jint parse_vm_init_args(GrowableArrayCHeap<VMInitArgsGroup, mtArguments>* all_args);
->>>>>>> 0df8c968
   static jint parse_each_vm_init_arg(const JavaVMInitArgs* args, JVMFlagOrigin origin);
   static jint finalize_vm_init_args();
   static bool is_bad_option(const JavaVMOption* option, jboolean ignore, const char* option_type);
