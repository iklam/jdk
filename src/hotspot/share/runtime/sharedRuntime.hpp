--- conflicted
+++ resolved
@@ -693,11 +693,8 @@
   address _c2i_unverified_entry;
   address _c2i_no_clinit_check_entry;
   bool    _linked;
-<<<<<<< HEAD
-=======
 
   static const char *_entry_names[];
->>>>>>> aae2bb62
 
 #ifdef ASSERT
   // Captures code and signature used to generate this adapter when
@@ -708,17 +705,10 @@
 
   AdapterHandlerEntry(AdapterFingerPrint* fingerprint) :
     _fingerprint(fingerprint),
-<<<<<<< HEAD
-    _i2c_entry(i2c_entry),
-    _c2i_entry(c2i_entry),
-    _c2i_unverified_entry(c2i_unverified_entry),
-    _c2i_no_clinit_check_entry(c2i_no_clinit_check_entry),
-=======
     _i2c_entry(nullptr),
     _c2i_entry(nullptr),
     _c2i_unverified_entry(nullptr),
     _c2i_no_clinit_check_entry(nullptr),
->>>>>>> aae2bb62
     _linked(false)
 #ifdef ASSERT
     , _saved_code(nullptr),
@@ -738,18 +728,8 @@
   }
 
  public:
-<<<<<<< HEAD
-  static AdapterHandlerEntry* allocate(AdapterFingerPrint* fingerprint,
-                                       address i2c_entry,
-                                       address c2i_entry,
-                                       address c2i_unverified_entry,
-                                       address c2i_no_clinit_check_entry)
-  {
-    return new (mtCode) AdapterHandlerEntry(fingerprint, i2c_entry, c2i_entry, c2i_unverified_entry, c2i_no_clinit_check_entry);
-=======
   static AdapterHandlerEntry* allocate(AdapterFingerPrint* fingerprint) {
     return new(0) AdapterHandlerEntry(fingerprint);
->>>>>>> aae2bb62
   }
 
   static void deallocate(AdapterHandlerEntry *handler) {
@@ -769,14 +749,11 @@
   address get_c2i_unverified_entry()       const { return _c2i_unverified_entry; }
   address get_c2i_no_clinit_check_entry()  const { return _c2i_no_clinit_check_entry; }
 
-<<<<<<< HEAD
-=======
   static const char* entry_name(int i) {
     assert(i >=0 && i < ENTRIES_COUNT, "entry id out of range");
     return _entry_names[i];
   }
 
->>>>>>> aae2bb62
   bool is_linked() const { return _linked; }
   address base_address();
   void relocate(address new_base);
@@ -797,11 +774,7 @@
   MetaspaceObj::Type type() const { return AdapterHandlerEntryType; }
 
   void remove_unshareable_info() NOT_CDS_RETURN;
-<<<<<<< HEAD
-  void restore_unshareable_info(TRAPS) NOT_CDS_RETURN;
-=======
   void link() NOT_CDS_RETURN;
->>>>>>> aae2bb62
 };
 
 #if INCLUDE_CDS
@@ -821,41 +794,14 @@
 #if INCLUDE_CDS
   static ArchivedAdapterTable _aot_adapter_handler_table;
 #endif // INCLUDE_CDS
-<<<<<<< HEAD
-  static BufferBlob* buffer_blob();
-  static void initialize();
-  static AdapterHandlerEntry* create_simple_adapter(AdapterBlob*& new_adapter,
-                                                    int total_args_passed,
-                                                    BasicType* sig_bt);
-  static AdapterHandlerEntry* get_simple_adapter(const methodHandle& method);
-  static bool lookup_aot_cache(AdapterHandlerEntry* handler, CodeBuffer* buffer);
-=======
 
   static BufferBlob* buffer_blob();
   static void initialize();
   static AdapterHandlerEntry* get_simple_adapter(const methodHandle& method);
   static AdapterBlob* lookup_aot_cache(AdapterHandlerEntry* handler);
->>>>>>> aae2bb62
   static AdapterHandlerEntry* create_adapter(AdapterBlob*& new_adapter,
-                                             AdapterFingerPrint* fingerprint,
                                              int total_args_passed,
                                              BasicType* sig_bt,
-<<<<<<< HEAD
-                                             bool is_transient);
-#ifndef PRODUCT
-  static void print_adapter_handler_info(AdapterHandlerEntry* handler, AdapterBlob* adapter_blob);
-#endif // PRODUCT
- public:
-
-  static AdapterHandlerEntry* new_entry(AdapterFingerPrint* fingerprint,
-                                        address i2c_entry = nullptr,
-                                        address c2i_entry = nullptr,
-                                        address c2i_unverified_entry = nullptr,
-                                        address c2i_no_clinit_check_entry = nullptr);
-  static void create_native_wrapper(const methodHandle& method);
-  static AdapterHandlerEntry* get_adapter(const methodHandle& method);
-  static AdapterHandlerEntry* lookup(AdapterFingerPrint* fp);
-=======
                                              bool is_transient = false);
   static void create_abstract_method_handler();
   static void lookup_simple_adapters() NOT_CDS_RETURN;
@@ -868,19 +814,15 @@
   static void create_native_wrapper(const methodHandle& method);
   static AdapterHandlerEntry* get_adapter(const methodHandle& method);
   static AdapterHandlerEntry* lookup(int total_args_passed, BasicType* sig_bt);
->>>>>>> aae2bb62
   static bool generate_adapter_code(AdapterBlob*& adapter_blob,
                                     AdapterHandlerEntry* handler,
                                     int total_args_passed,
                                     BasicType* sig_bt,
                                     bool is_transient);
-<<<<<<< HEAD
-=======
 
 #ifdef ASSERT
   static void verify_adapter_sharing(int total_args_passed, BasicType* sig_bt, AdapterHandlerEntry* cached);
 #endif // ASSERT
->>>>>>> aae2bb62
 
   static void print_handler(const CodeBlob* b) { print_handler_on(tty, b); }
   static void print_handler_on(outputStream* st, const CodeBlob* b);
@@ -893,16 +835,10 @@
 
   static bool is_abstract_method_adapter(AdapterHandlerEntry* adapter);
 
-<<<<<<< HEAD
-  static bool link_adapter_handler(AdapterHandlerEntry* handler, AdapterBlob*& adapter_blob) NOT_CDS_RETURN_(false);
-  static void archive_adapter_table() NOT_CDS_RETURN;
-  static void serialize_shared_table_header(SerializeClosure* soc) NOT_CDS_RETURN;
-=======
   static AdapterBlob* link_aot_adapter_handler(AdapterHandlerEntry* handler) NOT_CDS_RETURN_(nullptr);
   static void dump_aot_adapter_table() NOT_CDS_RETURN;
   static void serialize_shared_table_header(SerializeClosure* soc) NOT_CDS_RETURN;
   static void link_aot_adapters() NOT_CDS_RETURN;
->>>>>>> aae2bb62
 };
 
 #endif // SHARE_RUNTIME_SHAREDRUNTIME_HPP