/*
 * Copyright (c) 1997, 2024, Oracle and/or its affiliates. All rights reserved.
 * Copyright (c) 2021, Azul Systems, Inc. All rights reserved.
 * DO NOT ALTER OR REMOVE COPYRIGHT NOTICES OR THIS FILE HEADER.
 *
 * This code is free software; you can redistribute it and/or modify it
 * under the terms of the GNU General Public License version 2 only, as
 * published by the Free Software Foundation.
 *
 * This code is distributed in the hope that it will be useful, but WITHOUT
 * ANY WARRANTY; without even the implied warranty of MERCHANTABILITY or
 * FITNESS FOR A PARTICULAR PURPOSE.  See the GNU General Public License
 * version 2 for more details (a copy is included in the LICENSE file that
 * accompanied this code).
 *
 * You should have received a copy of the GNU General Public License version
 * 2 along with this work; if not, write to the Free Software Foundation,
 * Inc., 51 Franklin St, Fifth Floor, Boston, MA 02110-1301 USA.
 *
 * Please contact Oracle, 500 Oracle Parkway, Redwood Shores, CA 94065 USA
 * or visit www.oracle.com if you need additional information or have any
 * questions.
 *
 */

#include "precompiled.hpp"
#include "cds/aotLinkedClassBulkLoader.hpp"
#include "cds/cds_globals.hpp"
#include "cds/cdsConfig.hpp"
#include "cds/heapShared.hpp"
#include "cds/metaspaceShared.hpp"
#include "classfile/classLoader.hpp"
#include "classfile/javaClasses.hpp"
#include "classfile/javaThreadStatus.hpp"
#include "classfile/systemDictionary.hpp"
#include "classfile/vmClasses.hpp"
#include "classfile/vmSymbols.hpp"
#include "compiler/compileBroker.hpp"
#include "compiler/compileTask.hpp"
#include "compiler/compilerThread.hpp"
#include "gc/shared/barrierSet.hpp"
#include "gc/shared/barrierSetNMethod.hpp"
#include "gc/shared/gcVMOperations.hpp"
#include "gc/shared/oopStorage.hpp"
#include "gc/shared/oopStorageSet.hpp"
#include "gc/shared/stringdedup/stringDedup.hpp"
#include "jfr/jfrEvents.hpp"
#include "jvm.h"
#include "jvmtifiles/jvmtiEnv.hpp"
#include "logging/log.hpp"
#include "logging/logAsyncWriter.hpp"
#include "logging/logConfiguration.hpp"
#include "memory/allocation.inline.hpp"
#include "memory/iterator.hpp"
#include "memory/oopFactory.hpp"
#include "memory/resourceArea.hpp"
#include "memory/universe.hpp"
#include "nmt/memTracker.hpp"
#include "oops/instanceKlass.hpp"
#include "oops/klass.inline.hpp"
#include "oops/oop.inline.hpp"
#include "oops/symbol.hpp"
#include "prims/jvm_misc.hpp"
#include "prims/jvmtiAgentList.hpp"
#include "prims/jvmtiEnvBase.hpp"
#include "runtime/arguments.hpp"
#include "runtime/fieldDescriptor.inline.hpp"
#include "runtime/flags/jvmFlagLimit.hpp"
#include "runtime/globals.hpp"
#include "runtime/handles.inline.hpp"
#include "runtime/interfaceSupport.inline.hpp"
#include "runtime/java.hpp"
#include "runtime/javaCalls.hpp"
#include "runtime/javaThread.inline.hpp"
#include "runtime/jniHandles.inline.hpp"
#include "runtime/jniPeriodicChecker.hpp"
#include "runtime/lockStack.inline.hpp"
#include "runtime/monitorDeflationThread.hpp"
#include "runtime/mutexLocker.hpp"
#include "runtime/nonJavaThread.hpp"
#include "runtime/objectMonitor.inline.hpp"
#include "runtime/osThread.hpp"
#include "runtime/safepoint.hpp"
#include "runtime/safepointMechanism.inline.hpp"
#include "runtime/safepointVerifiers.hpp"
#include "runtime/serviceThread.hpp"
#include "runtime/sharedRuntime.hpp"
#include "runtime/stackWatermarkSet.inline.hpp"
#include "runtime/statSampler.hpp"
#include "runtime/stubCodeGenerator.hpp"
#include "runtime/thread.inline.hpp"
#include "runtime/threadSMR.inline.hpp"
#include "runtime/threads.hpp"
#include "runtime/timer.hpp"
#include "runtime/timerTrace.hpp"
#include "runtime/trimNativeHeap.hpp"
#include "runtime/vmOperations.hpp"
#include "runtime/vm_version.hpp"
#include "services/attachListener.hpp"
#include "services/management.hpp"
#include "services/threadIdTable.hpp"
#include "services/threadService.hpp"
#include "utilities/dtrace.hpp"
#include "utilities/events.hpp"
#include "utilities/macros.hpp"
#include "utilities/vmError.hpp"
#if INCLUDE_JVMCI
#include "jvmci/jvmci.hpp"
#include "jvmci/jvmciEnv.hpp"
#endif
#ifdef COMPILER2
#include "opto/idealGraphPrinter.hpp"
#endif
#if INCLUDE_JFR
#include "jfr/jfr.hpp"
#endif

// Initialization after module runtime initialization
void universe_post_module_init();  // must happen after call_initPhase2


static void initialize_class(Symbol* class_name, TRAPS) {
  Klass* klass = SystemDictionary::resolve_or_fail(class_name, true, CHECK);
  InstanceKlass::cast(klass)->initialize(CHECK);
}


// Creates the initial ThreadGroup
static Handle create_initial_thread_group(TRAPS) {
  Handle system_instance = JavaCalls::construct_new_instance(
                            vmClasses::ThreadGroup_klass(),
                            vmSymbols::void_method_signature(),
                            CHECK_NH);
  Universe::set_system_thread_group(system_instance());

  Handle string = java_lang_String::create_from_str("main", CHECK_NH);
  Handle main_instance = JavaCalls::construct_new_instance(
                            vmClasses::ThreadGroup_klass(),
                            vmSymbols::threadgroup_string_void_signature(),
                            system_instance,
                            string,
                            CHECK_NH);
  return main_instance;
}

// Creates the initial Thread, and sets it to running.
static void create_initial_thread(Handle thread_group, JavaThread* thread,
                                 TRAPS) {
  InstanceKlass* ik = vmClasses::Thread_klass();
  assert(ik->is_initialized(), "must be");
  instanceHandle thread_oop = ik->allocate_instance_handle(CHECK);

  // Cannot use JavaCalls::construct_new_instance because the java.lang.Thread
  // constructor calls Thread.current(), which must be set here for the
  // initial thread.
  java_lang_Thread::set_thread(thread_oop(), thread);
  thread->set_threadOopHandles(thread_oop());

  Handle string = java_lang_String::create_from_str("main", CHECK);

  JavaValue result(T_VOID);
  JavaCalls::call_special(&result, thread_oop,
                          ik,
                          vmSymbols::object_initializer_name(),
                          vmSymbols::threadgroup_string_void_signature(),
                          thread_group,
                          string,
                          CHECK);

  // Set thread status to running since main thread has
  // been started and running.
  java_lang_Thread::set_thread_status(thread_oop(),
                                      JavaThreadStatus::RUNNABLE);
}

// Extract version and vendor specific information from
// java.lang.VersionProps fields.
// Returned char* is allocated in the thread's resource area
// so must be copied for permanency.
static const char* get_java_version_info(InstanceKlass* ik,
                                         Symbol* field_name) {
  fieldDescriptor fd;
  bool found = ik != nullptr &&
               ik->find_local_field(field_name,
                                    vmSymbols::string_signature(), &fd);
  if (found) {
    oop name_oop = ik->java_mirror()->obj_field(fd.offset());
    if (name_oop == nullptr) {
      return nullptr;
    }
    const char* name = java_lang_String::as_utf8_string(name_oop);
    return name;
  } else {
    return nullptr;
  }
}

// ======= Threads ========

// The Threads class links together all active threads, and provides
// operations over all threads. It is protected by the Threads_lock,
// which is also used in other global contexts like safepointing.
// ThreadsListHandles are used to safely perform operations on one
// or more threads without the risk of the thread exiting during the
// operation.
//
// Note: The Threads_lock is currently more widely used than we
// would like. We are actively migrating Threads_lock uses to other
// mechanisms in order to reduce Threads_lock contention.

int         Threads::_number_of_threads = 0;
int         Threads::_number_of_non_daemon_threads = 0;
int         Threads::_return_code = 0;
uintx       Threads::_thread_claim_token = 1; // Never zero.

#ifdef ASSERT
bool        Threads::_vm_complete = false;
#endif

// General purpose hook into Java code, run once when the VM is initialized.
// The Java library method itself may be changed independently from the VM.
static void call_postVMInitHook(TRAPS) {
  Klass* klass = SystemDictionary::resolve_or_null(vmSymbols::jdk_internal_vm_PostVMInitHook(), THREAD);
  if (klass != nullptr) {
    JavaValue result(T_VOID);
    JavaCalls::call_static(&result, klass, vmSymbols::run_method_name(),
                           vmSymbols::void_method_signature(),
                           CHECK);
  }
}

// All NonJavaThreads (i.e., every non-JavaThread in the system).
void Threads::non_java_threads_do(ThreadClosure* tc) {
  NoSafepointVerifier nsv;
  for (NonJavaThread::Iterator njti; !njti.end(); njti.step()) {
    tc->do_thread(njti.current());
  }
}

// All JavaThreads
#define ALL_JAVA_THREADS(X) \
  for (JavaThread* X : *ThreadsSMRSupport::get_java_thread_list())

// All JavaThreads
void Threads::java_threads_do(ThreadClosure* tc) {
  assert_locked_or_safepoint(Threads_lock);
  // ALL_JAVA_THREADS iterates through all JavaThreads.
  ALL_JAVA_THREADS(p) {
    tc->do_thread(p);
  }
}

// All JavaThreads + all non-JavaThreads (i.e., every thread in the system).
void Threads::threads_do(ThreadClosure* tc) {
  assert_locked_or_safepoint(Threads_lock);
  java_threads_do(tc);
  non_java_threads_do(tc);
}

void Threads::possibly_parallel_threads_do(bool is_par, ThreadClosure* tc) {
  assert_at_safepoint();

  uintx claim_token = Threads::thread_claim_token();
  ALL_JAVA_THREADS(p) {
    if (p->claim_threads_do(is_par, claim_token)) {
      tc->do_thread(p);
    }
  }
  for (NonJavaThread::Iterator njti; !njti.end(); njti.step()) {
    Thread* current = njti.current();
    if (current->claim_threads_do(is_par, claim_token)) {
      tc->do_thread(current);
    }
  }
}

// The system initialization in the library has three phases.
//
// Phase 1: java.lang.System class initialization
//     java.lang.System is a primordial class loaded and initialized
//     by the VM early during startup.  java.lang.System.<clinit>
//     only does registerNatives and keeps the rest of the class
//     initialization work later until thread initialization completes.
//
//     System.initPhase1 initializes the system properties, the static
//     fields in, out, and err. Set up java signal handlers, OS-specific
//     system settings, and thread group of the main thread.
static void call_initPhase1(TRAPS) {
  Klass* klass = vmClasses::System_klass();
  JavaValue result(T_VOID);
  JavaCalls::call_static(&result, klass, vmSymbols::initPhase1_name(),
                                         vmSymbols::void_method_signature(), CHECK);
}

// Phase 2. Module system initialization
//     This will initialize the module system.  Only java.base classes
//     can be loaded until phase 2 completes.
//
//     Call System.initPhase2 after the compiler initialization and jsr292
//     classes get initialized because module initialization runs a lot of java
//     code, that for performance reasons, should be compiled.  Also, this will
//     enable the startup code to use lambda and other language features in this
//     phase and onward.
//
//     After phase 2, The VM will begin search classes from -Xbootclasspath/a.
static void call_initPhase2(TRAPS) {
  TraceTime timer("Initialize module system", TRACETIME_LOG(Info, startuptime));

  Klass* klass = vmClasses::System_klass();

  JavaValue result(T_INT);
  JavaCallArguments args;
  args.push_int(DisplayVMOutputToStderr);
  args.push_int(log_is_enabled(Debug, init)); // print stack trace if exception thrown
  JavaCalls::call_static(&result, klass, vmSymbols::initPhase2_name(),
                                         vmSymbols::boolean_boolean_int_signature(), &args, CHECK);
  if (result.get_jint() != JNI_OK) {
    vm_exit_during_initialization(); // no message or exception
  }

  universe_post_module_init();
<<<<<<< HEAD

  if (CDSConfig::is_using_aot_linked_classes()) {
    // is_using_aot_linked_classes() requires is_using_full_module_graph(). As a result,
    // the platform/system class loader should already have been initialized as part
    // of the FMG support.
    assert(CDSConfig::is_using_full_module_graph(), "must be");
    assert(SystemDictionary::java_platform_loader() != nullptr, "must be");
    assert(SystemDictionary::java_system_loader() != nullptr,   "must be");

    AOTLinkedClassBulkLoader::load_non_javabase_boot_classes(THREAD);
    AOTLinkedClassBulkLoader::load_platform_classes(THREAD);
    AOTLinkedClassBulkLoader::load_app_classes(THREAD);
  }

#ifndef PRODUCT
  HeapShared::initialize_test_class_from_archive(THREAD);
#endif
=======
>>>>>>> bedf9a26
}

// Phase 3. final setup - set security manager, system class loader and TCCL
//
//     This will instantiate and set the security manager, set the system class
//     loader as well as the thread context class loader.  The security manager
//     and system class loader may be a custom class loaded from -Xbootclasspath/a,
//     other modules or the application's classpath.
static void call_initPhase3(TRAPS) {
  Klass* klass = vmClasses::System_klass();
  JavaValue result(T_VOID);
  JavaCalls::call_static(&result, klass, vmSymbols::initPhase3_name(),
                                         vmSymbols::void_method_signature(), CHECK);
}

void Threads::initialize_java_lang_classes(JavaThread* main_thread, TRAPS) {
  TraceTime timer("Initialize java.lang classes", TRACETIME_LOG(Info, startuptime));

  initialize_class(vmSymbols::java_lang_String(), CHECK);

  // Inject CompactStrings value after the static initializers for String ran.
  java_lang_String::set_compact_strings(CompactStrings);

  // Initialize java_lang.System (needed before creating the thread)
  initialize_class(vmSymbols::java_lang_System(), CHECK);
  // The VM creates & returns objects of this class. Make sure it's initialized.
  initialize_class(vmSymbols::java_lang_Class(), CHECK);
  initialize_class(vmSymbols::java_lang_ThreadGroup(), CHECK);
  Handle thread_group = create_initial_thread_group(CHECK);
  Universe::set_main_thread_group(thread_group());
  initialize_class(vmSymbols::java_lang_Thread(), CHECK);
  create_initial_thread(thread_group, main_thread, CHECK);

  HeapShared::init_box_classes(CHECK);

  // The VM creates objects of this class.
  initialize_class(vmSymbols::java_lang_Module(), CHECK);

#ifdef ASSERT
  InstanceKlass *k = vmClasses::UnsafeConstants_klass();
  assert(k->is_not_initialized(), "UnsafeConstants should not already be initialized");
#endif

  // initialize the hardware-specific constants needed by Unsafe
  initialize_class(vmSymbols::jdk_internal_misc_UnsafeConstants(), CHECK);
  jdk_internal_misc_UnsafeConstants::set_unsafe_constants();

  // The VM preresolves methods to these classes. Make sure that they get initialized
  initialize_class(vmSymbols::java_lang_reflect_Method(), CHECK);
  initialize_class(vmSymbols::java_lang_ref_Finalizer(), CHECK);

  // Phase 1 of the system initialization in the library, java.lang.System class initialization
  call_initPhase1(CHECK);

  // Get the Java runtime name, version, and vendor info after java.lang.System is initialized.
  // Some values are actually configure-time constants but some can be set via the jlink tool and
  // so must be read dynamically. We treat them all the same.
  InstanceKlass* ik = SystemDictionary::find_instance_klass(THREAD, vmSymbols::java_lang_VersionProps(),
                                                            Handle(), Handle());
  {
    ResourceMark rm(main_thread);
    JDK_Version::set_java_version(get_java_version_info(ik, vmSymbols::java_version_name()));

    JDK_Version::set_runtime_name(get_java_version_info(ik, vmSymbols::java_runtime_name_name()));

    JDK_Version::set_runtime_version(get_java_version_info(ik, vmSymbols::java_runtime_version_name()));

    JDK_Version::set_runtime_vendor_version(get_java_version_info(ik, vmSymbols::java_runtime_vendor_version_name()));

    JDK_Version::set_runtime_vendor_vm_bug_url(get_java_version_info(ik, vmSymbols::java_runtime_vendor_vm_bug_url_name()));
  }

  // an instance of OutOfMemory exception has been allocated earlier
  initialize_class(vmSymbols::java_lang_OutOfMemoryError(), CHECK);
  initialize_class(vmSymbols::java_lang_NullPointerException(), CHECK);
  initialize_class(vmSymbols::java_lang_ClassCastException(), CHECK);
  initialize_class(vmSymbols::java_lang_ArrayStoreException(), CHECK);
  initialize_class(vmSymbols::java_lang_ArithmeticException(), CHECK);
  initialize_class(vmSymbols::java_lang_StackOverflowError(), CHECK);
  initialize_class(vmSymbols::java_lang_IllegalMonitorStateException(), CHECK);
  initialize_class(vmSymbols::java_lang_IllegalArgumentException(), CHECK);
}

void Threads::initialize_jsr292_core_classes(TRAPS) {
  TraceTime timer("Initialize java.lang.invoke classes", TRACETIME_LOG(Info, startuptime));

  initialize_class(vmSymbols::java_lang_invoke_MethodHandle(), CHECK);
  initialize_class(vmSymbols::java_lang_invoke_ResolvedMethodName(), CHECK);
  initialize_class(vmSymbols::java_lang_invoke_MemberName(), CHECK);
  initialize_class(vmSymbols::java_lang_invoke_MethodHandleNatives(), CHECK);
}

jint Threads::create_vm(JavaVMInitArgs* args, bool* canTryAgain) {
  extern void JDK_Version_init();

  // Preinitialize version info.
  VM_Version::early_initialize();

  // Check version
  if (!is_supported_jni_version(args->version)) return JNI_EVERSION;

  // Initialize library-based TLS
  ThreadLocalStorage::init();

  // Initialize the output stream module
  ostream_init();

  // Process java launcher properties.
  Arguments::process_sun_java_launcher_properties(args);

  // Initialize the os module
  os::init();

  MACOS_AARCH64_ONLY(os::current_thread_enable_wx(WXWrite));

  // Record VM creation timing statistics
  TraceVmCreationTime create_vm_timer;
  create_vm_timer.start();

  // Initialize system properties.
  Arguments::init_system_properties();

  // So that JDK version can be used as a discriminator when parsing arguments
  JDK_Version_init();

  // Update/Initialize System properties after JDK version number is known
  Arguments::init_version_specific_system_properties();

  // Make sure to initialize log configuration *before* parsing arguments
  LogConfiguration::initialize(create_vm_timer.begin_time());

  // Parse arguments
  // Note: this internally calls os::init_container_support()
  jint parse_result = Arguments::parse(args);
  if (parse_result != JNI_OK) return parse_result;

  // Initialize NMT right after argument parsing to keep the pre-NMT-init window small.
  MemTracker::initialize();

  os::init_before_ergo();

  jint ergo_result = Arguments::apply_ergo();
  if (ergo_result != JNI_OK) return ergo_result;

  // Final check of all ranges after ergonomics which may change values.
  if (!JVMFlagLimit::check_all_ranges()) {
    return JNI_EINVAL;
  }

  // Final check of all 'AfterErgo' constraints after ergonomics which may change values.
  bool constraint_result = JVMFlagLimit::check_all_constraints(JVMFlagConstraintPhase::AfterErgo);
  if (!constraint_result) {
    return JNI_EINVAL;
  }

  if (PauseAtStartup) {
    os::pause();
  }

  HOTSPOT_VM_INIT_BEGIN();

  // Timing (must come after argument parsing)
  TraceTime timer("Create VM", TRACETIME_LOG(Info, startuptime));

  // Initialize the os module after parsing the args
  jint os_init_2_result = os::init_2();
  if (os_init_2_result != JNI_OK) return os_init_2_result;

#ifdef CAN_SHOW_REGISTERS_ON_ASSERT
  // Initialize assert poison page mechanism.
  if (ShowRegistersOnAssert) {
    initialize_assert_poison();
  }
#endif // CAN_SHOW_REGISTERS_ON_ASSERT

  SafepointMechanism::initialize();

  jint adjust_after_os_result = Arguments::adjust_after_os();
  if (adjust_after_os_result != JNI_OK) return adjust_after_os_result;

  // Initialize output stream logging
  ostream_init_log();

  // Launch -agentlib/-agentpath and converted -Xrun agents
  JvmtiAgentList::load_agents();

  // Initialize Threads state
  _number_of_threads = 0;
  _number_of_non_daemon_threads = 0;

  // Initialize global data structures and create system classes in heap
  vm_init_globals();

#if INCLUDE_JVMCI
  if (JVMCICounterSize > 0) {
    JavaThread::_jvmci_old_thread_counters = NEW_C_HEAP_ARRAY(jlong, JVMCICounterSize, mtJVMCI);
    memset(JavaThread::_jvmci_old_thread_counters, 0, sizeof(jlong) * JVMCICounterSize);
  } else {
    JavaThread::_jvmci_old_thread_counters = nullptr;
  }
#endif // INCLUDE_JVMCI

  // Initialize OopStorage for threadObj
  JavaThread::_thread_oop_storage = OopStorageSet::create_strong("Thread OopStorage", mtThread);

  // Attach the main thread to this os thread
  JavaThread* main_thread = new JavaThread();
  main_thread->set_thread_state(_thread_in_vm);
  main_thread->initialize_thread_current();
  // must do this before set_active_handles
  main_thread->record_stack_base_and_size();
  main_thread->register_thread_stack_with_NMT();
  main_thread->set_active_handles(JNIHandleBlock::allocate_block());
  MACOS_AARCH64_ONLY(main_thread->init_wx());

  if (!main_thread->set_as_starting_thread()) {
    vm_shutdown_during_initialization(
                                      "Failed necessary internal allocation. Out of swap space");
    main_thread->smr_delete();
    *canTryAgain = false; // don't let caller call JNI_CreateJavaVM again
    return JNI_ENOMEM;
  }

  // Enable guard page *after* os::create_main_thread(), otherwise it would
  // crash Linux VM, see notes in os_linux.cpp.
  main_thread->stack_overflow_state()->create_stack_guard_pages();

  // Initialize Java-Level synchronization subsystem
  ObjectMonitor::Initialize();
  ObjectSynchronizer::initialize();

  // Initialize global modules
  jint status = init_globals();
  if (status != JNI_OK) {
    main_thread->smr_delete();
    *canTryAgain = false; // don't let caller call JNI_CreateJavaVM again
    return status;
  }

  // Create WatcherThread as soon as we can since we need it in case
  // of hangs during error reporting.
  WatcherThread::start();

  // Add main_thread to threads list to finish barrier setup with
  // on_thread_attach.  Should be before starting to build Java objects in
  // init_globals2, which invokes barriers.
  {
    MutexLocker mu(Threads_lock);
    Threads::add(main_thread);
  }

  status = init_globals2();
  if (status != JNI_OK) {
    Threads::remove(main_thread, false);
    // It is possible that we managed to fully initialize Universe but have then
    // failed by throwing an exception. In that case our caller JNI_CreateJavaVM
    // will want to report it, so we can't delete the main thread.
    if (!main_thread->has_pending_exception()) {
      main_thread->smr_delete();
    }
    *canTryAgain = false; // don't let caller call JNI_CreateJavaVM again
    return status;
  }

  JFR_ONLY(Jfr::on_create_vm_1();)

  // Should be done after the heap is fully created
  main_thread->cache_global_variables();

  // Any JVMTI raw monitors entered in onload will transition into
  // real raw monitor. VM is setup enough here for raw monitor enter.
  JvmtiExport::transition_pending_onload_raw_monitors();

  // Create the VMThread
  { TraceTime timer("Start VMThread", TRACETIME_LOG(Info, startuptime));

    VMThread::create();
    VMThread* vmthread = VMThread::vm_thread();

    if (!os::create_thread(vmthread, os::vm_thread)) {
      vm_exit_during_initialization("Cannot create VM thread. "
                                    "Out of system resources.");
    }

    // Wait for the VM thread to become ready, and VMThread::run to initialize
    // Monitors can have spurious returns, must always check another state flag
    {
      MonitorLocker ml(Notify_lock);
      os::start_thread(vmthread);
      while (!vmthread->is_running()) {
        ml.wait();
      }
    }
  }

  assert(Universe::is_fully_initialized(), "not initialized");
  if (VerifyDuringStartup) {
    // Make sure we're starting with a clean slate.
    VM_Verify verify_op;
    VMThread::execute(&verify_op);
  }

  // We need this to update the java.vm.info property in case any flags used
  // to initially define it have been changed. This is needed for both CDS
  // since UseSharedSpaces may be changed after java.vm.info
  // is initially computed. See Abstract_VM_Version::vm_info_string().
  // This update must happen before we initialize the java classes, but
  // after any initialization logic that might modify the flags.
  Arguments::update_vm_info_property(VM_Version::vm_info_string());

  JavaThread* THREAD = JavaThread::current(); // For exception macros.
  HandleMark hm(THREAD);

  // Always call even when there are not JVMTI environments yet, since environments
  // may be attached late and JVMTI must track phases of VM execution
  JvmtiExport::enter_early_start_phase();

  // Notify JVMTI agents that VM has started (JNI is up) - nop if no agents.
  JvmtiExport::post_early_vm_start();

  // Launch -Xrun agents early if EagerXrunInit is set
  if (EagerXrunInit) {
    JvmtiAgentList::load_xrun_agents();
  }

  initialize_java_lang_classes(main_thread, CHECK_JNI_ERR);

  quicken_jni_functions();

  // No more stub generation allowed after that point.
  StubCodeDesc::freeze();

  // Set flag that basic initialization has completed. Used by exceptions and various
  // debug stuff, that does not work until all basic classes have been initialized.
  set_init_completed();

  LogConfiguration::post_initialize();
  Metaspace::post_initialize();
  MutexLockerImpl::post_initialize();

  HOTSPOT_VM_INIT_END();

  // record VM initialization completion time
#if INCLUDE_MANAGEMENT
  Management::record_vm_init_completed();
#endif // INCLUDE_MANAGEMENT

  log_info(os)("Initialized VM with process ID %d", os::current_process_id());

  // Signal Dispatcher needs to be started before VMInit event is posted
  os::initialize_jdk_signal_support(CHECK_JNI_ERR);

  // Start Attach Listener if +StartAttachListener or it can't be started lazily
  if (!DisableAttachMechanism) {
    AttachListener::vm_start();
    if (StartAttachListener || AttachListener::init_at_startup()) {
      AttachListener::init();
    }
  }

  // Launch -Xrun agents if EagerXrunInit is not set.
  if (!EagerXrunInit) {
    JvmtiAgentList::load_xrun_agents();
  }

  Arena::start_chunk_pool_cleaner_task();

  // Start the service thread
  // The service thread enqueues JVMTI deferred events and does various hashtable
  // and other cleanups.  Needs to start before the compilers start posting events.
  ServiceThread::initialize();

  // Start the monitor deflation thread:
  MonitorDeflationThread::initialize();

  // initialize compiler(s)
#if defined(COMPILER1) || COMPILER2_OR_JVMCI
  bool init_compilation = true;
#if INCLUDE_JVMCI
  bool force_JVMCI_initialization = false;
  if (EnableJVMCI) {
    // Initialize JVMCI eagerly when it is explicitly requested.
    // Or when JVMCILibDumpJNIConfig or JVMCIPrintProperties is enabled.
    force_JVMCI_initialization = EagerJVMCI || JVMCIPrintProperties || JVMCILibDumpJNIConfig;
    if (!force_JVMCI_initialization && UseJVMCICompiler && !UseJVMCINativeLibrary && (!UseInterpreter || !BackgroundCompilation)) {
      // Force initialization of jarjvmci otherwise requests for blocking
      // compilations will not actually block until jarjvmci is initialized.
      force_JVMCI_initialization = true;
    }
    if (JVMCIPrintProperties || JVMCILibDumpJNIConfig) {
      // Both JVMCILibDumpJNIConfig and JVMCIPrintProperties exit the VM
      // so compilation should be disabled. This prevents dumping or
      // printing from happening more than once.
      init_compilation = false;
    }
  }
#endif
  if (init_compilation) {
    CompileBroker::compilation_init(CHECK_JNI_ERR);
  }
#endif

  AOTLinkedClassBulkLoader::finish_loading_javabase_classes(CHECK_JNI_ERR);

  // Start string deduplication thread if requested.
  if (StringDedup::is_enabled()) {
    StringDedup::start();
  }

  // Pre-initialize some JSR292 core classes to avoid deadlock during class loading.
  // It is done after compilers are initialized, because otherwise compilations of
  // signature polymorphic MH intrinsics can be missed
  // (see SystemDictionary::find_method_handle_intrinsic).
  initialize_jsr292_core_classes(CHECK_JNI_ERR);

  // This will initialize the module system.  Only java.base classes can be
  // loaded until phase 2 completes
  call_initPhase2(CHECK_JNI_ERR);

  if (CDSConfig::is_using_aot_linked_classes()) {
    AOTLinkedClassBulkLoader::load_non_javabase_classes(THREAD);
  }

  JFR_ONLY(Jfr::on_create_vm_2();)

  // Always call even when there are not JVMTI environments yet, since environments
  // may be attached late and JVMTI must track phases of VM execution
  JvmtiExport::enter_start_phase();

  // Notify JVMTI agents that VM has started (JNI is up) - nop if no agents.
  JvmtiExport::post_vm_start();

  // Final system initialization including security manager and system class loader
  call_initPhase3(CHECK_JNI_ERR);

  // cache the system and platform class loaders
  SystemDictionary::compute_java_loaders(CHECK_JNI_ERR);

  if (Continuations::enabled()) {
    // Initialize Continuation class now so that failure to create enterSpecial/doYield
    // special nmethods due to limited CodeCache size can be treated as a fatal error at
    // startup with the proper message that CodeCache size is too small.
    initialize_class(vmSymbols::jdk_internal_vm_Continuation(), CHECK_JNI_ERR);
  }

#if INCLUDE_CDS
  // capture the module path info from the ModuleEntryTable
  ClassLoader::initialize_module_path(THREAD);
  if (HAS_PENDING_EXCEPTION) {
    java_lang_Throwable::print(PENDING_EXCEPTION, tty);
    vm_exit_during_initialization("ClassLoader::initialize_module_path() failed unexpectedly");
  }
#endif

#if INCLUDE_JVMCI
  if (force_JVMCI_initialization) {
    JVMCI::initialize_compiler(CHECK_JNI_ERR);
  }
#endif

  if (NativeHeapTrimmer::enabled()) {
    NativeHeapTrimmer::initialize();
  }

  // Always call even when there are not JVMTI environments yet, since environments
  // may be attached late and JVMTI must track phases of VM execution
  JvmtiExport::enter_live_phase();

  // Make perfmemory accessible
  PerfMemory::set_accessible(true);

  // Notify JVMTI agents that VM initialization is complete - nop if no agents.
  JvmtiExport::post_vm_initialized();

  JFR_ONLY(Jfr::on_create_vm_3();)

#if INCLUDE_MANAGEMENT
  Management::initialize(THREAD);

  if (HAS_PENDING_EXCEPTION) {
    // management agent fails to start possibly due to
    // configuration problem and is responsible for printing
    // stack trace if appropriate. Simply exit VM.
    vm_exit(1);
  }
#endif // INCLUDE_MANAGEMENT

  StatSampler::engage();
  if (CheckJNICalls)                  JniPeriodicChecker::engage();

  call_postVMInitHook(THREAD);
  // The Java side of PostVMInitHook.run must deal with all
  // exceptions and provide means of diagnosis.
  if (HAS_PENDING_EXCEPTION) {
    CLEAR_PENDING_EXCEPTION;
  }

  // Let WatcherThread run all registered periodic tasks now.
  // NOTE:  All PeriodicTasks should be registered by now. If they
  //   aren't, late joiners might appear to start slowly (we might
  //   take a while to process their first tick).
  WatcherThread::run_all_tasks();

  create_vm_timer.end();
#ifdef ASSERT
  _vm_complete = true;
#endif

  if (CDSConfig::is_dumping_static_archive()) {
    MetaspaceShared::preload_and_dump(CHECK_JNI_ERR);
  }

  if (log_is_enabled(Info, perf, class, link)) {
    LogStreamHandle(Info, perf, class, link) log;
    log.print_cr("At VM initialization completion:");
    ClassLoader::print_counters(&log);
  }

  return JNI_OK;
}

// Threads::destroy_vm() is normally called from jni_DestroyJavaVM() when
// the program falls off the end of main(). Another VM exit path is through
// vm_exit(), when the program calls System.exit() to return a value, or when
// there is a serious error in VM.
// These two separate shutdown paths are not exactly the same, but they share
// Shutdown.shutdown() at Java level and before_exit() and VM_Exit op at VM level.
//
// Shutdown sequence:
//   + Shutdown native memory tracking if it is on
//   + Wait until we are the last non-daemon thread to execute
//     <-- every thing is still working at this moment -->
//   + Call java.lang.Shutdown.shutdown(), which will invoke Java level
//        shutdown hooks
//   + Call before_exit(), prepare for VM exit
//      > run VM level shutdown hooks (they are registered through JVM_OnExit(),
//        currently the only user of this mechanism is File.deleteOnExit())
//      > stop StatSampler, watcher thread,
//        post thread end and vm death events to JVMTI,
//        stop signal thread
//   + Call JavaThread::exit(), it will:
//      > release JNI handle blocks, remove stack guard pages
//      > remove this thread from Threads list
//     <-- no more Java code from this thread after this point -->
//   + Stop VM thread, it will bring the remaining VM to a safepoint and stop
//     the compiler threads at safepoint
//     <-- do not use anything that could get blocked by Safepoint -->
//   + Disable tracing at JNI/JVM barriers
//   + Set _vm_exited flag for threads that are still running native code
//   + Call exit_globals()
//      > deletes tty
//      > deletes PerfMemory resources
//   + Delete this thread
//   + Return to caller

void Threads::destroy_vm() {
  JavaThread* thread = JavaThread::current();

#ifdef ASSERT
  _vm_complete = false;
#endif
  // Wait until we are the last non-daemon thread to execute, or
  // if we are a daemon then wait until the last non-daemon thread has
  // executed.
  bool daemon = java_lang_Thread::is_daemon(thread->threadObj());
  int expected = daemon ? 0 : 1;
  {
    MonitorLocker nu(Threads_lock);
    while (Threads::number_of_non_daemon_threads() > expected)
      // This wait should make safepoint checks, wait without a timeout.
      nu.wait(0);
  }

  EventShutdown e;
  if (e.should_commit()) {
    e.set_reason("No remaining non-daemon Java threads");
    e.commit();
  }

  // Hang forever on exit if we are reporting an error.
  if (ShowMessageBoxOnError && VMError::is_error_reported()) {
    os::infinite_sleep();
  }
  os::wait_for_keypress_at_exit();

  // run Java level shutdown hooks
  thread->invoke_shutdown_hooks();

  before_exit(thread);

  thread->exit(true);

  // We are no longer on the main thread list but could still be in a
  // secondary list where another thread may try to interact with us.
  // So wait until all such interactions are complete before we bring
  // the VM to the termination safepoint. Normally this would be done
  // using thread->smr_delete() below where we delete the thread, but
  // we can't call that after the termination safepoint is active as
  // we will deadlock on the Threads_lock. Once all interactions are
  // complete it is safe to directly delete the thread at any time.
  ThreadsSMRSupport::wait_until_not_protected(thread);

  // Stop VM thread.
  {
    // 4945125 The vm thread comes to a safepoint during exit.
    // GC vm_operations can get caught at the safepoint, and the
    // heap is unparseable if they are caught. Grab the Heap_lock
    // to prevent this. The GC vm_operations will not be able to
    // queue until after the vm thread is dead. After this point,
    // we'll never emerge out of the safepoint before the VM exits.
    // Assert that the thread is terminated so that acquiring the
    // Heap_lock doesn't cause the terminated thread to participate in
    // the safepoint protocol.

    assert(thread->is_terminated(), "must be terminated here");
    MutexLocker ml(Heap_lock);

    VMThread::wait_for_vm_thread_exit();
    assert(SafepointSynchronize::is_at_safepoint(), "VM thread should exit at Safepoint");
    VMThread::destroy();
  }

  // Now, all Java threads are gone except daemon threads. Daemon threads
  // running Java code or in VM are stopped by the Safepoint. However,
  // daemon threads executing native code are still running.  But they
  // will be stopped at native=>Java/VM barriers. Note that we can't
  // simply kill or suspend them, as it is inherently deadlock-prone.

  VM_Exit::set_vm_exited();

  // Clean up ideal graph printers after the VMThread has started
  // the final safepoint which will block all the Compiler threads.
  // Note that this Thread has already logically exited so the
  // clean_up() function's use of a JavaThreadIteratorWithHandle
  // would be a problem except set_vm_exited() has remembered the
  // shutdown thread which is granted a policy exception.
#if defined(COMPILER2) && !defined(PRODUCT)
  IdealGraphPrinter::clean_up();
#endif

  notify_vm_shutdown();

  // exit_globals() will delete tty
  exit_globals();

  // Deleting the shutdown thread here is safe. See comment on
  // wait_until_not_protected() above.
  delete thread;

#if INCLUDE_JVMCI
  if (JVMCICounterSize > 0) {
    FREE_C_HEAP_ARRAY(jlong, JavaThread::_jvmci_old_thread_counters);
  }
#endif

  LogConfiguration::finalize();
}


jboolean Threads::is_supported_jni_version_including_1_1(jint version) {
  if (version == JNI_VERSION_1_1) return JNI_TRUE;
  return is_supported_jni_version(version);
}


jboolean Threads::is_supported_jni_version(jint version) {
  if (version == JNI_VERSION_1_2) return JNI_TRUE;
  if (version == JNI_VERSION_1_4) return JNI_TRUE;
  if (version == JNI_VERSION_1_6) return JNI_TRUE;
  if (version == JNI_VERSION_1_8) return JNI_TRUE;
  if (version == JNI_VERSION_9) return JNI_TRUE;
  if (version == JNI_VERSION_10) return JNI_TRUE;
  if (version == JNI_VERSION_19) return JNI_TRUE;
  if (version == JNI_VERSION_20) return JNI_TRUE;
  if (version == JNI_VERSION_21) return JNI_TRUE;
  return JNI_FALSE;
}

void Threads::add(JavaThread* p, bool force_daemon) {
  // The threads lock must be owned at this point
  assert(Threads_lock->owned_by_self(), "must have threads lock");

  BarrierSet::barrier_set()->on_thread_attach(p);

  // Once a JavaThread is added to the Threads list, smr_delete() has
  // to be used to delete it. Otherwise we can just delete it directly.
  p->set_on_thread_list();

  _number_of_threads++;
  oop threadObj = p->threadObj();
  bool daemon = true;
  // Bootstrapping problem: threadObj can be null for initial
  // JavaThread (or for threads attached via JNI)
  if (!force_daemon &&
      (threadObj == nullptr || !java_lang_Thread::is_daemon(threadObj))) {
    _number_of_non_daemon_threads++;
    daemon = false;
  }

  ThreadService::add_thread(p, daemon);

  // Maintain fast thread list
  ThreadsSMRSupport::add_thread(p);

  // Increase the ObjectMonitor ceiling for the new thread.
  ObjectSynchronizer::inc_in_use_list_ceiling();

  // Possible GC point.
  Events::log(Thread::current(), "Thread added: " INTPTR_FORMAT, p2i(p));

  // Make new thread known to active EscapeBarrier
  EscapeBarrier::thread_added(p);
}

void Threads::remove(JavaThread* p, bool is_daemon) {
  // Extra scope needed for Thread_lock, so we can check
  // that we do not remove thread without safepoint code notice
  { MonitorLocker ml(Threads_lock);

    if (ThreadIdTable::is_initialized()) {
      // This cleanup must be done before the current thread's GC barrier
      // is detached since we need to touch the threadObj oop.
      jlong tid = SharedRuntime::get_java_tid(p);
      ThreadIdTable::remove_thread(tid);
    }

    // BarrierSet state must be destroyed after the last thread transition
    // before the thread terminates. Thread transitions result in calls to
    // StackWatermarkSet::on_safepoint(), which performs GC processing,
    // requiring the GC state to be alive.
    BarrierSet::barrier_set()->on_thread_detach(p);
    if (p->is_exiting()) {
      // If we got here via JavaThread::exit(), then we remember that the
      // thread's GC barrier has been detached. We don't do this when we get
      // here from another path, e.g., cleanup_failed_attach_current_thread().
      p->set_terminated(JavaThread::_thread_gc_barrier_detached);
    }

    assert(ThreadsSMRSupport::get_java_thread_list()->includes(p), "p must be present");

    // Maintain fast thread list
    ThreadsSMRSupport::remove_thread(p);

    _number_of_threads--;
    if (!is_daemon) {
      _number_of_non_daemon_threads--;

      // If this is the last non-daemon thread then we need to do
      // a notify on the Threads_lock so a thread waiting
      // on destroy_vm will wake up. But that thread could be a daemon
      // or non-daemon, so we notify for both the 0 and 1 case.
      if (number_of_non_daemon_threads() <= 1) {
        ml.notify_all();
      }
    }
    ThreadService::remove_thread(p, is_daemon);

    // Make sure that safepoint code disregard this thread. This is needed since
    // the thread might mess around with locks after this point. This can cause it
    // to do callbacks into the safepoint code. However, the safepoint code is not aware
    // of this thread since it is removed from the queue.
    p->set_terminated(JavaThread::_thread_terminated);

    // Notify threads waiting in EscapeBarriers
    EscapeBarrier::thread_removed(p);
  } // unlock Threads_lock

  // Reduce the ObjectMonitor ceiling for the exiting thread.
  ObjectSynchronizer::dec_in_use_list_ceiling();

  // Since Events::log uses a lock, we grab it outside the Threads_lock
  Events::log(Thread::current(), "Thread exited: " INTPTR_FORMAT, p2i(p));
}

// Operations on the Threads list for GC.  These are not explicitly locked,
// but the garbage collector must provide a safe context for them to run.
// In particular, these things should never be called when the Threads_lock
// is held by some other thread. (Note: the Safepoint abstraction also
// uses the Threads_lock to guarantee this property. It also makes sure that
// all threads gets blocked when exiting or starting).

void Threads::oops_do(OopClosure* f, NMethodClosure* cf) {
  ALL_JAVA_THREADS(p) {
    p->oops_do(f, cf);
  }
  VMThread::vm_thread()->oops_do(f, cf);
}

void Threads::change_thread_claim_token() {
  if (++_thread_claim_token == 0) {
    // On overflow of the token counter, there is a risk of future
    // collisions between a new global token value and a stale token
    // for a thread, because not all iterations visit all threads.
    // (Though it's pretty much a theoretical concern for non-trivial
    // token counter sizes.)  To deal with the possibility, reset all
    // the thread tokens to zero on global token overflow.
    struct ResetClaims : public ThreadClosure {
      virtual void do_thread(Thread* t) {
        t->claim_threads_do(false, 0);
      }
    } reset_claims;
    Threads::threads_do(&reset_claims);
    // On overflow, update the global token to non-zero, to
    // avoid the special "never claimed" initial thread value.
    _thread_claim_token = 1;
  }
}

#ifdef ASSERT
static void assert_thread_claimed(const char* kind, Thread* t, uintx expected) {
  const uintx token = t->threads_do_token();
  assert(token == expected,
         "%s " PTR_FORMAT " has incorrect value " UINTX_FORMAT " != "
         UINTX_FORMAT, kind, p2i(t), token, expected);
}

void Threads::assert_all_threads_claimed() {
  ALL_JAVA_THREADS(p) {
    assert_thread_claimed("JavaThread", p, _thread_claim_token);
  }

  struct NJTClaimedVerifierClosure : public ThreadClosure {
    uintx _thread_claim_token;

    NJTClaimedVerifierClosure(uintx thread_claim_token) : ThreadClosure(), _thread_claim_token(thread_claim_token) { }

    virtual void do_thread(Thread* thread) override {
      assert_thread_claimed("Non-JavaThread", VMThread::vm_thread(), _thread_claim_token);
    }
  } tc(_thread_claim_token);

  non_java_threads_do(&tc);
}
#endif // ASSERT

class ParallelOopsDoThreadClosure : public ThreadClosure {
private:
  OopClosure* _f;
  NMethodClosure* _cf;
public:
  ParallelOopsDoThreadClosure(OopClosure* f, NMethodClosure* cf) : _f(f), _cf(cf) {}
  void do_thread(Thread* t) {
    t->oops_do(_f, _cf);
  }
};

void Threads::possibly_parallel_oops_do(bool is_par, OopClosure* f, NMethodClosure* cf) {
  ParallelOopsDoThreadClosure tc(f, cf);
  possibly_parallel_threads_do(is_par, &tc);
}

void Threads::metadata_do(MetadataClosure* f) {
  ALL_JAVA_THREADS(p) {
    p->metadata_do(f);
  }
}

class ThreadHandlesClosure : public ThreadClosure {
  void (*_f)(Metadata*);
 public:
  ThreadHandlesClosure(void f(Metadata*)) : _f(f) {}
  virtual void do_thread(Thread* thread) {
    thread->metadata_handles_do(_f);
  }
};

void Threads::metadata_handles_do(void f(Metadata*)) {
  // Only walk the Handles in Thread.
  ThreadHandlesClosure handles_closure(f);
  threads_do(&handles_closure);
}

#if INCLUDE_JVMTI
// Get Java threads that are waiting to enter or re-enter the specified monitor.
// Java threads that are executing mounted virtual threads are not included.
GrowableArray<JavaThread*>* Threads::get_pending_threads(ThreadsList * t_list,
                                                         int count,
                                                         address monitor) {
  assert(Thread::current()->is_VM_thread(), "Must be the VM thread");
  GrowableArray<JavaThread*>* result = new GrowableArray<JavaThread*>(count);

  int i = 0;
  for (JavaThread* p : *t_list) {
    if (!p->can_call_java()) continue;

    oop thread_oop = JvmtiEnvBase::get_vthread_or_thread_oop(p);
    if (thread_oop->is_a(vmClasses::BaseVirtualThread_klass())) {
      continue;
    }
    // The first stage of async deflation does not affect any field
    // used by this comparison so the ObjectMonitor* is usable here.
    address pending = (address)p->current_pending_monitor();
    address waiting = (address)p->current_waiting_monitor();
    // do not include virtual threads to the list
    jint state = JvmtiEnvBase::get_thread_state(thread_oop, p);
    if (pending == monitor || (waiting == monitor &&
        (state & JVMTI_THREAD_STATE_BLOCKED_ON_MONITOR_ENTER))
    ) { // found a match
      if (i < count) result->append(p);   // save the first count matches
      i++;
    }
  }

  return result;
}
#endif // INCLUDE_JVMTI

JavaThread *Threads::owning_thread_from_monitor_owner(ThreadsList * t_list,
                                                      address owner) {
  assert(LockingMode != LM_LIGHTWEIGHT, "Not with new lightweight locking");
  // null owner means not locked so we can skip the search
  if (owner == nullptr) return nullptr;

  for (JavaThread* p : *t_list) {
    // first, see if owner is the address of a Java thread
    if (owner == (address)p) return p;
  }

  // Cannot assert on lack of success here since this function may be
  // used by code that is trying to report useful problem information
  // like deadlock detection.
  if (LockingMode == LM_MONITOR) return nullptr;

  // If we didn't find a matching Java thread and we didn't force use of
  // heavyweight monitors, then the owner is the stack address of the
  // Lock Word in the owning Java thread's stack.
  //
  JavaThread* the_owner = nullptr;
  for (JavaThread* q : *t_list) {
    if (q->is_lock_owned(owner)) {
      the_owner = q;
      break;
    }
  }

  // cannot assert on lack of success here; see above comment
  return the_owner;
}

JavaThread* Threads::owning_thread_from_object(ThreadsList * t_list, oop obj) {
  assert(LockingMode == LM_LIGHTWEIGHT, "Only with new lightweight locking");
  for (JavaThread* q : *t_list) {
    // Need to start processing before accessing oops in the thread.
    StackWatermark* watermark = StackWatermarkSet::get(q, StackWatermarkKind::gc);
    if (watermark != nullptr) {
      watermark->start_processing();
    }

    if (q->lock_stack().contains(obj)) {
      return q;
    }
  }
  return nullptr;
}

JavaThread* Threads::owning_thread_from_monitor(ThreadsList* t_list, ObjectMonitor* monitor) {
  if (LockingMode == LM_LIGHTWEIGHT) {
    if (monitor->is_owner_anonymous()) {
      return owning_thread_from_object(t_list, monitor->object());
    } else {
      Thread* owner = reinterpret_cast<Thread*>(monitor->owner());
      assert(owner == nullptr || owner->is_Java_thread(), "only JavaThreads own monitors");
      return reinterpret_cast<JavaThread*>(owner);
    }
  } else {
    address owner = (address)monitor->owner();
    return owning_thread_from_monitor_owner(t_list, owner);
  }
}

class PrintOnClosure : public ThreadClosure {
private:
  outputStream* _st;

public:
  PrintOnClosure(outputStream* st) :
      _st(st) {}

  virtual void do_thread(Thread* thread) {
    if (thread != nullptr) {
      thread->print_on(_st);
      _st->cr();
    }
  }
};

// Threads::print_on() is called at safepoint by VM_PrintThreads operation.
void Threads::print_on(outputStream* st, bool print_stacks,
                       bool internal_format, bool print_concurrent_locks,
                       bool print_extended_info) {
  char buf[32];
  st->print_raw_cr(os::local_time_string(buf, sizeof(buf)));

  st->print_cr("Full thread dump %s (%s %s):",
               VM_Version::vm_name(),
               VM_Version::vm_release(),
               VM_Version::vm_info_string());
  st->cr();

#if INCLUDE_SERVICES
  // Dump concurrent locks
  ConcurrentLocksDump concurrent_locks;
  if (print_concurrent_locks) {
    concurrent_locks.dump_at_safepoint();
  }
#endif // INCLUDE_SERVICES

  ThreadsSMRSupport::print_info_on(st);
  st->cr();

  ALL_JAVA_THREADS(p) {
    ResourceMark rm;
    p->print_on(st, print_extended_info);
    if (print_stacks) {
      if (internal_format) {
        p->trace_stack();
      } else {
        p->print_stack_on(st);
        const oop thread_oop = p->threadObj();
        if (thread_oop != nullptr) {
          if (p->is_vthread_mounted()) {
            const oop vt = p->vthread();
            assert(vt != nullptr, "vthread should not be null when vthread is mounted");
            // JavaThread._vthread can refer to the carrier thread. Print only if _vthread refers to a virtual thread.
            if (vt != thread_oop) {
              st->print_cr("   Mounted virtual thread #" INT64_FORMAT, (int64_t)java_lang_Thread::thread_id(vt));
              p->print_vthread_stack_on(st);
            }
          }
        }
      }
    }
    st->cr();
#if INCLUDE_SERVICES
    if (print_concurrent_locks) {
      concurrent_locks.print_locks_on(p, st);
    }
#endif // INCLUDE_SERVICES
  }

  PrintOnClosure cl(st);
  non_java_threads_do(&cl);

  st->flush();
}

void Threads::print_on_error(Thread* this_thread, outputStream* st, Thread* current, char* buf,
                             int buflen, bool* found_current) {
  if (this_thread != nullptr) {
    bool is_current = (current == this_thread);
    *found_current = *found_current || is_current;
    st->print("%s", is_current ? "=>" : "  ");

    st->print(PTR_FORMAT, p2i(this_thread));
    st->print(" ");
    this_thread->print_on_error(st, buf, buflen);
    st->cr();
  }
}

class PrintOnErrorClosure : public ThreadClosure {
  outputStream* _st;
  Thread* _current;
  char* _buf;
  int _buflen;
  bool* _found_current;
  unsigned _num_printed;
 public:
  PrintOnErrorClosure(outputStream* st, Thread* current, char* buf,
                      int buflen, bool* found_current) :
   _st(st), _current(current), _buf(buf), _buflen(buflen), _found_current(found_current),
   _num_printed(0) {}

  virtual void do_thread(Thread* thread) {
    _num_printed++;
    Threads::print_on_error(thread, _st, _current, _buf, _buflen, _found_current);
  }

  unsigned num_printed() const { return _num_printed; }
};

// Threads::print_on_error() is called by fatal error handler. It's possible
// that VM is not at safepoint and/or current thread is inside signal handler.
// Don't print stack trace, as the stack may not be walkable. Don't allocate
// memory (even in resource area), it might deadlock the error handler.
void Threads::print_on_error(outputStream* st, Thread* current, char* buf,
                             int buflen) {
  ThreadsSMRSupport::print_info_on(st);
  st->cr();

  bool found_current = false;
  st->print_cr("Java Threads: ( => current thread )");
  unsigned num_java = 0;
  ALL_JAVA_THREADS(thread) {
    print_on_error(thread, st, current, buf, buflen, &found_current);
    num_java++;
  }
  st->print_cr("Total: %u", num_java);
  st->cr();

  st->print_cr("Other Threads:");
  unsigned num_other = ((VMThread::vm_thread() != nullptr) ? 1 : 0) +
      ((WatcherThread::watcher_thread() != nullptr) ? 1 : 0) +
      ((AsyncLogWriter::instance() != nullptr)  ? 1 : 0);
  print_on_error(VMThread::vm_thread(), st, current, buf, buflen, &found_current);
  print_on_error(WatcherThread::watcher_thread(), st, current, buf, buflen, &found_current);
  print_on_error(AsyncLogWriter::instance(), st, current, buf, buflen, &found_current);

  if (Universe::heap() != nullptr) {
    PrintOnErrorClosure print_closure(st, current, buf, buflen, &found_current);
    Universe::heap()->gc_threads_do(&print_closure);
    num_other += print_closure.num_printed();
  }

  if (!found_current) {
    st->cr();
    st->print("=>" PTR_FORMAT " (exited) ", p2i(current));
    current->print_on_error(st, buf, buflen);
    num_other++;
    st->cr();
  }
  st->print_cr("Total: %u", num_other);
  st->cr();

  st->print_cr("Threads with active compile tasks:");
  unsigned num = print_threads_compiling(st, buf, buflen);
  st->print_cr("Total: %u", num);
}

unsigned Threads::print_threads_compiling(outputStream* st, char* buf, int buflen, bool short_form) {
  unsigned num = 0;
  ALL_JAVA_THREADS(thread) {
    if (thread->is_Compiler_thread()) {
      CompilerThread* ct = (CompilerThread*) thread;

      // Keep task in local variable for null check.
      // ct->_task might be set to null by concurring compiler thread
      // because it completed the compilation. The task is never freed,
      // though, just returned to a free list.
      CompileTask* task = ct->task();
      if (task != nullptr) {
        thread->print_name_on_error(st, buf, buflen);
        st->print("  ");
        task->print(st, nullptr, short_form, true);
        num++;
      }
    }
  }
  return num;
}

void Threads::verify() {
  ALL_JAVA_THREADS(p) {
    p->verify();
  }
  VMThread* thread = VMThread::vm_thread();
  if (thread != nullptr) thread->verify();
}<|MERGE_RESOLUTION|>--- conflicted
+++ resolved
@@ -319,26 +319,6 @@
   }
 
   universe_post_module_init();
-<<<<<<< HEAD
-
-  if (CDSConfig::is_using_aot_linked_classes()) {
-    // is_using_aot_linked_classes() requires is_using_full_module_graph(). As a result,
-    // the platform/system class loader should already have been initialized as part
-    // of the FMG support.
-    assert(CDSConfig::is_using_full_module_graph(), "must be");
-    assert(SystemDictionary::java_platform_loader() != nullptr, "must be");
-    assert(SystemDictionary::java_system_loader() != nullptr,   "must be");
-
-    AOTLinkedClassBulkLoader::load_non_javabase_boot_classes(THREAD);
-    AOTLinkedClassBulkLoader::load_platform_classes(THREAD);
-    AOTLinkedClassBulkLoader::load_app_classes(THREAD);
-  }
-
-#ifndef PRODUCT
-  HeapShared::initialize_test_class_from_archive(THREAD);
-#endif
-=======
->>>>>>> bedf9a26
 }
 
 // Phase 3. final setup - set security manager, system class loader and TCCL
@@ -741,7 +721,9 @@
   }
 #endif
 
-  AOTLinkedClassBulkLoader::finish_loading_javabase_classes(CHECK_JNI_ERR);
+  if (CDSConfig::is_using_aot_linked_classes()) {
+    AOTLinkedClassBulkLoader::finish_loading_javabase_classes(CHECK_JNI_ERR);
+  }
 
   // Start string deduplication thread if requested.
   if (StringDedup::is_enabled()) {
@@ -761,6 +743,9 @@
   if (CDSConfig::is_using_aot_linked_classes()) {
     AOTLinkedClassBulkLoader::load_non_javabase_classes(THREAD);
   }
+#ifndef PRODUCT
+  HeapShared::initialize_test_class_from_archive(THREAD);
+#endif
 
   JFR_ONLY(Jfr::on_create_vm_2();)
 
