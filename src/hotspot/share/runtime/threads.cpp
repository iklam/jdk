/*
 * Copyright (c) 1997, 2025, Oracle and/or its affiliates. All rights reserved.
 * Copyright (c) 2021, Azul Systems, Inc. All rights reserved.
 * DO NOT ALTER OR REMOVE COPYRIGHT NOTICES OR THIS FILE HEADER.
 *
 * This code is free software; you can redistribute it and/or modify it
 * under the terms of the GNU General Public License version 2 only, as
 * published by the Free Software Foundation.
 *
 * This code is distributed in the hope that it will be useful, but WITHOUT
 * ANY WARRANTY; without even the implied warranty of MERCHANTABILITY or
 * FITNESS FOR A PARTICULAR PURPOSE.  See the GNU General Public License
 * version 2 for more details (a copy is included in the LICENSE file that
 * accompanied this code).
 *
 * You should have received a copy of the GNU General Public License version
 * 2 along with this work; if not, write to the Free Software Foundation,
 * Inc., 51 Franklin St, Fifth Floor, Boston, MA 02110-1301 USA.
 *
 * Please contact Oracle, 500 Oracle Parkway, Redwood Shores, CA 94065 USA
 * or visit www.oracle.com if you need additional information or have any
 * questions.
 *
 */

#include "precompiled.hpp"
#include "cds/aotLinkedClassBulkLoader.hpp"
#include "cds/cds_globals.hpp"
#include "cds/cdsConfig.hpp"
#include "cds/heapShared.hpp"
#include "cds/metaspaceShared.hpp"
#include "cds/methodProfiler.hpp"
#include "classfile/classLoader.hpp"
#include "classfile/javaClasses.hpp"
#include "classfile/javaThreadStatus.hpp"
#include "classfile/symbolTable.hpp"
#include "classfile/systemDictionary.hpp"
#include "classfile/systemDictionaryShared.hpp"
#include "classfile/vmClasses.hpp"
#include "classfile/vmSymbols.hpp"
#include "code/SCCache.hpp"
#include "compiler/compilationPolicy.hpp"
#include "compiler/compileBroker.hpp"
#include "compiler/compileTask.hpp"
#include "compiler/compilerThread.hpp"
#include "compiler/precompiler.hpp"
#include "gc/shared/barrierSet.hpp"
#include "gc/shared/barrierSetNMethod.hpp"
#include "gc/shared/gcVMOperations.hpp"
#include "gc/shared/oopStorage.hpp"
#include "gc/shared/oopStorageSet.hpp"
#include "gc/shared/stringdedup/stringDedup.hpp"
#include "interpreter/interpreterRuntime.hpp"
#include "jfr/jfrEvents.hpp"
#include "jvm.h"
#include "jvmtifiles/jvmtiEnv.hpp"
#include "logging/log.hpp"
#include "logging/logAsyncWriter.hpp"
#include "logging/logConfiguration.hpp"
#include "memory/allocation.inline.hpp"
#include "memory/iterator.hpp"
#include "memory/oopFactory.hpp"
#include "memory/resourceArea.hpp"
#include "memory/universe.hpp"
#include "nmt/memTracker.hpp"
#include "oops/instanceKlass.hpp"
#include "oops/klass.inline.hpp"
#include "oops/oop.inline.hpp"
#include "oops/symbol.hpp"
#include "prims/jvm_misc.hpp"
#include "prims/jvmtiAgentList.hpp"
#include "prims/jvmtiEnvBase.hpp"
#include "runtime/arguments.hpp"
#include "runtime/fieldDescriptor.inline.hpp"
#include "runtime/flags/jvmFlagLimit.hpp"
#include "runtime/globals.hpp"
#include "runtime/globals_extension.hpp"
#include "runtime/handles.inline.hpp"
#include "runtime/interfaceSupport.inline.hpp"
#include "runtime/java.hpp"
#include "runtime/javaCalls.hpp"
#include "runtime/javaThread.inline.hpp"
#include "runtime/jniHandles.inline.hpp"
#include "runtime/jniPeriodicChecker.hpp"
#include "runtime/lockStack.inline.hpp"
#include "runtime/monitorDeflationThread.hpp"
#include "runtime/mutexLocker.hpp"
#include "runtime/nonJavaThread.hpp"
#include "runtime/objectMonitor.inline.hpp"
#include "runtime/osThread.hpp"
#include "runtime/safepoint.hpp"
#include "runtime/safepointMechanism.inline.hpp"
#include "runtime/safepointVerifiers.hpp"
#include "runtime/serviceThread.hpp"
#include "runtime/sharedRuntime.hpp"
#include "runtime/stackWatermarkSet.inline.hpp"
#include "runtime/statSampler.hpp"
#include "runtime/stubCodeGenerator.hpp"
#include "runtime/thread.inline.hpp"
#include "runtime/threadSMR.inline.hpp"
#include "runtime/threads.hpp"
#include "runtime/timer.hpp"
#include "runtime/timerTrace.hpp"
#include "runtime/trimNativeHeap.hpp"
#include "runtime/vmOperations.hpp"
#include "runtime/vm_version.hpp"
#include "services/attachListener.hpp"
#include "services/management.hpp"
#include "services/threadIdTable.hpp"
#include "services/threadService.hpp"
#include "utilities/dtrace.hpp"
#include "utilities/events.hpp"
#include "utilities/macros.hpp"
#include "utilities/vmError.hpp"
#if INCLUDE_JVMCI
#include "jvmci/jvmci.hpp"
#include "jvmci/jvmciEnv.hpp"
#endif
#ifdef COMPILER1
#include "c1/c1_Runtime1.hpp"
#endif
#ifdef COMPILER2
#include "opto/idealGraphPrinter.hpp"
#include "opto/runtime.hpp"
#endif
#if INCLUDE_JFR
#include "jfr/jfr.hpp"
#endif

// Initialization after module runtime initialization
void universe_post_module_init();  // must happen after call_initPhase2


static void initialize_class(Symbol* class_name, TRAPS) {
  Klass* klass = SystemDictionary::resolve_or_fail(class_name, true, CHECK);
  InstanceKlass::cast(klass)->initialize(CHECK);
}


// Creates the initial ThreadGroup
static Handle create_initial_thread_group(TRAPS) {
  Handle system_instance = JavaCalls::construct_new_instance(
                            vmClasses::ThreadGroup_klass(),
                            vmSymbols::void_method_signature(),
                            CHECK_NH);
  Universe::set_system_thread_group(system_instance());

  Handle string = java_lang_String::create_from_str("main", CHECK_NH);
  Handle main_instance = JavaCalls::construct_new_instance(
                            vmClasses::ThreadGroup_klass(),
                            vmSymbols::threadgroup_string_void_signature(),
                            system_instance,
                            string,
                            CHECK_NH);
  return main_instance;
}

// Creates the initial Thread, and sets it to running.
static void create_initial_thread(Handle thread_group, JavaThread* thread,
                                 TRAPS) {
  InstanceKlass* ik = vmClasses::Thread_klass();
  assert(ik->is_initialized(), "must be");
  instanceHandle thread_oop = ik->allocate_instance_handle(CHECK);

  // Cannot use JavaCalls::construct_new_instance because the java.lang.Thread
  // constructor calls Thread.current(), which must be set here for the
  // initial thread.
  java_lang_Thread::set_thread(thread_oop(), thread);
  thread->set_threadOopHandles(thread_oop());

  Handle string = java_lang_String::create_from_str("main", CHECK);

  JavaValue result(T_VOID);
  JavaCalls::call_special(&result, thread_oop,
                          ik,
                          vmSymbols::object_initializer_name(),
                          vmSymbols::threadgroup_string_void_signature(),
                          thread_group,
                          string,
                          CHECK);

  DEBUG_ONLY(int64_t main_thread_tid = java_lang_Thread::thread_id(thread_oop());)
  assert(main_thread_tid == ThreadIdentifier::initial(), "");
  assert(main_thread_tid == thread->monitor_owner_id(), "");
  JFR_ONLY(assert(JFR_JVM_THREAD_ID(thread) == static_cast<traceid>(main_thread_tid), "initial tid mismatch");)

  // Set thread status to running since main thread has
  // been started and running.
  java_lang_Thread::set_thread_status(thread_oop(),
                                      JavaThreadStatus::RUNNABLE);
}

// Extract version and vendor specific information from
// java.lang.VersionProps fields.
// Returned char* is allocated in the thread's resource area
// so must be copied for permanency.
static const char* get_java_version_info(InstanceKlass* ik,
                                         Symbol* field_name) {
  fieldDescriptor fd;
  bool found = ik != nullptr &&
               ik->find_local_field(field_name,
                                    vmSymbols::string_signature(), &fd);
  if (found) {
    oop name_oop = ik->java_mirror()->obj_field(fd.offset());
    if (name_oop == nullptr) {
      return nullptr;
    }
    const char* name = java_lang_String::as_utf8_string(name_oop);
    return name;
  } else {
    return nullptr;
  }
}

// ======= Threads ========

// The Threads class links together all active threads, and provides
// operations over all threads. It is protected by the Threads_lock,
// which is also used in other global contexts like safepointing.
// ThreadsListHandles are used to safely perform operations on one
// or more threads without the risk of the thread exiting during the
// operation.
//
// Note: The Threads_lock is currently more widely used than we
// would like. We are actively migrating Threads_lock uses to other
// mechanisms in order to reduce Threads_lock contention.

int         Threads::_number_of_threads = 0;
int         Threads::_number_of_non_daemon_threads = 0;
int         Threads::_return_code = 0;
uintx       Threads::_thread_claim_token = 1; // Never zero.

#ifdef ASSERT
bool        Threads::_vm_complete = false;
#endif

// General purpose hook into Java code, run once when the VM is initialized.
// The Java library method itself may be changed independently from the VM.
static void call_postVMInitHook(TRAPS) {
  Klass* klass = SystemDictionary::resolve_or_null(vmSymbols::jdk_internal_vm_PostVMInitHook(), THREAD);
  if (klass != nullptr) {
    JavaValue result(T_VOID);
    JavaCalls::call_static(&result, klass, vmSymbols::run_method_name(),
                           vmSymbols::void_method_signature(),
                           CHECK);
  }
}

// All NonJavaThreads (i.e., every non-JavaThread in the system).
void Threads::non_java_threads_do(ThreadClosure* tc) {
  NoSafepointVerifier nsv;
  for (NonJavaThread::Iterator njti; !njti.end(); njti.step()) {
    tc->do_thread(njti.current());
  }
}

// All JavaThreads
#define ALL_JAVA_THREADS(X) \
  for (JavaThread* X : *ThreadsSMRSupport::get_java_thread_list())

// All JavaThreads
void Threads::java_threads_do(ThreadClosure* tc) {
  assert_locked_or_safepoint(Threads_lock);
  // ALL_JAVA_THREADS iterates through all JavaThreads.
  ALL_JAVA_THREADS(p) {
    tc->do_thread(p);
  }
}

// All JavaThreads + all non-JavaThreads (i.e., every thread in the system).
void Threads::threads_do(ThreadClosure* tc) {
  assert_locked_or_safepoint(Threads_lock);
  java_threads_do(tc);
  non_java_threads_do(tc);
}

void Threads::possibly_parallel_threads_do(bool is_par, ThreadClosure* tc) {
  assert_at_safepoint();

  uintx claim_token = Threads::thread_claim_token();
  ALL_JAVA_THREADS(p) {
    if (p->claim_threads_do(is_par, claim_token)) {
      tc->do_thread(p);
    }
  }
  for (NonJavaThread::Iterator njti; !njti.end(); njti.step()) {
    Thread* current = njti.current();
    if (current->claim_threads_do(is_par, claim_token)) {
      tc->do_thread(current);
    }
  }
}

// The system initialization in the library has three phases.
//
// Phase 1: java.lang.System class initialization
//     java.lang.System is a primordial class loaded and initialized
//     by the VM early during startup.  java.lang.System.<clinit>
//     only does registerNatives and keeps the rest of the class
//     initialization work later until thread initialization completes.
//
//     System.initPhase1 initializes the system properties, the static
//     fields in, out, and err. Set up java signal handlers, OS-specific
//     system settings, and thread group of the main thread.
static void call_initPhase1(TRAPS) {
  Klass* klass = vmClasses::System_klass();
  JavaValue result(T_VOID);
  JavaCalls::call_static(&result, klass, vmSymbols::initPhase1_name(),
                                         vmSymbols::void_method_signature(), CHECK);
}

// Phase 2. Module system initialization
//     This will initialize the module system.  Only java.base classes
//     can be loaded until phase 2 completes.
//
//     Call System.initPhase2 after the compiler initialization and jsr292
//     classes get initialized because module initialization runs a lot of java
//     code, that for performance reasons, should be compiled.  Also, this will
//     enable the startup code to use lambda and other language features in this
//     phase and onward.
//
//     After phase 2, The VM will begin search classes from -Xbootclasspath/a.
static void call_initPhase2(TRAPS) {
  TraceTime timer("Initialize module system", TRACETIME_LOG(Info, startuptime));

  Klass* klass = vmClasses::System_klass();

  JavaValue result(T_INT);
  JavaCallArguments args;
  args.push_int(DisplayVMOutputToStderr);
  args.push_int(log_is_enabled(Debug, init)); // print stack trace if exception thrown
  JavaCalls::call_static(&result, klass, vmSymbols::initPhase2_name(),
                                         vmSymbols::boolean_boolean_int_signature(), &args, CHECK);
  if (result.get_jint() != JNI_OK) {
    vm_exit_during_initialization(); // no message or exception
  }

  universe_post_module_init();

#if 0
  if (CDSConfig::is_using_aot_linked_classes()) {
    AOTLinkedClassBulkLoader::load_non_javabase_boot_classes(THREAD); 
    if (CDSConfig::is_using_full_module_graph()) {
      assert(SystemDictionary::java_platform_loader() != nullptr, "must be");
      assert(SystemDictionary::java_system_loader() != nullptr,   "must be");
      AOTLinkedClassBulkLoader::load_platform_classes(THREAD);
      AOTLinkedClassBulkLoader::load_app_classes(THREAD);
    } else {
      // Special case -- we assume that the final archive has the same module graph
      // as the training run.
      // AOTLinkedClassBulkLoader will be called for the platform/system loaders
      // inside SystemDictionary::compute_java_loaders().
      assert(CDSConfig::is_dumping_final_static_archive(), "must be");
      assert(SystemDictionary::java_platform_loader() == nullptr, "must be");
      assert(SystemDictionary::java_system_loader() == nullptr,   "must be");
    }
  }

#ifndef PRODUCT
  HeapShared::initialize_test_class_from_archive(THREAD);
#endif
#endif
}

// Phase 3. final setup - set security manager, system class loader and TCCL
//
//     This will instantiate and set the security manager, set the system class
//     loader as well as the thread context class loader.  The security manager
//     and system class loader may be a custom class loaded from -Xbootclasspath/a,
//     other modules or the application's classpath.
static void call_initPhase3(TRAPS) {
  Klass* klass = vmClasses::System_klass();
  JavaValue result(T_VOID);
  JavaCalls::call_static(&result, klass, vmSymbols::initPhase3_name(),
                                         vmSymbols::void_method_signature(), CHECK);
}

void Threads::initialize_java_lang_classes(JavaThread* main_thread, TRAPS) {
  TraceTime timer("Initialize java.lang classes", TRACETIME_LOG(Info, startuptime));

  initialize_class(vmSymbols::java_lang_String(), CHECK);

  // Inject CompactStrings value after the static initializers for String ran.
  java_lang_String::set_compact_strings(CompactStrings);

  // Initialize java_lang.System (needed before creating the thread)
  initialize_class(vmSymbols::java_lang_System(), CHECK);
  // The VM creates & returns objects of this class. Make sure it's initialized.
  initialize_class(vmSymbols::java_lang_Class(), CHECK);

  initialize_class(vmSymbols::java_lang_ThreadGroup(), CHECK);
  Handle thread_group = create_initial_thread_group(CHECK);
  Universe::set_main_thread_group(thread_group());
  initialize_class(vmSymbols::java_lang_Thread(), CHECK);
  create_initial_thread(thread_group, main_thread, CHECK);

  HeapShared::init_box_classes(CHECK);

  // The VM creates objects of this class.
  initialize_class(vmSymbols::java_lang_Module(), CHECK);

#ifdef ASSERT
  InstanceKlass *k = vmClasses::UnsafeConstants_klass();
  assert(k->is_not_initialized(), "UnsafeConstants should not already be initialized");
#endif

  // initialize the hardware-specific constants needed by Unsafe
  initialize_class(vmSymbols::jdk_internal_misc_UnsafeConstants(), CHECK);
  jdk_internal_misc_UnsafeConstants::set_unsafe_constants();

  // The VM preresolves methods to these classes. Make sure that they get initialized
  initialize_class(vmSymbols::java_lang_reflect_Method(), CHECK);
  initialize_class(vmSymbols::java_lang_ref_Finalizer(), CHECK);

  // Phase 1 of the system initialization in the library, java.lang.System class initialization
  call_initPhase1(CHECK);

  // Get the Java runtime name, version, and vendor info after java.lang.System is initialized.
  // Some values are actually configure-time constants but some can be set via the jlink tool and
  // so must be read dynamically. We treat them all the same.
  InstanceKlass* ik = SystemDictionary::find_instance_klass(THREAD, vmSymbols::java_lang_VersionProps(),
                                                            Handle());
  {
    ResourceMark rm(main_thread);
    JDK_Version::set_java_version(get_java_version_info(ik, vmSymbols::java_version_name()));

    JDK_Version::set_runtime_name(get_java_version_info(ik, vmSymbols::java_runtime_name_name()));

    JDK_Version::set_runtime_version(get_java_version_info(ik, vmSymbols::java_runtime_version_name()));

    JDK_Version::set_runtime_vendor_version(get_java_version_info(ik, vmSymbols::java_runtime_vendor_version_name()));

    JDK_Version::set_runtime_vendor_vm_bug_url(get_java_version_info(ik, vmSymbols::java_runtime_vendor_vm_bug_url_name()));
  }

  // an instance of OutOfMemory exception has been allocated earlier
  initialize_class(vmSymbols::java_lang_OutOfMemoryError(), CHECK);
  initialize_class(vmSymbols::java_lang_NullPointerException(), CHECK);
  initialize_class(vmSymbols::java_lang_ClassCastException(), CHECK);
  initialize_class(vmSymbols::java_lang_ArrayStoreException(), CHECK);
  initialize_class(vmSymbols::java_lang_ArithmeticException(), CHECK);
  initialize_class(vmSymbols::java_lang_ArrayIndexOutOfBoundsException(), CHECK);
  initialize_class(vmSymbols::java_lang_StackOverflowError(), CHECK);
  initialize_class(vmSymbols::java_lang_IllegalMonitorStateException(), CHECK);
  initialize_class(vmSymbols::java_lang_IllegalArgumentException(), CHECK);
  initialize_class(vmSymbols::java_lang_InternalError(), CHECK);
}

bool Threads::initialize_compilation(TRAPS) {
  // initialize compiler(s)
  bool force_JVMCI_initialization = false;

#if defined(COMPILER1) || COMPILER2_OR_JVMCI
  bool init_compilation = true;
#if INCLUDE_JVMCI
  if (EnableJVMCI) {
    // Initialize JVMCI eagerly when it is explicitly requested.
    // Or when JVMCILibDumpJNIConfig or JVMCIPrintProperties is enabled.
    force_JVMCI_initialization = EagerJVMCI || JVMCIPrintProperties || JVMCILibDumpJNIConfig;
    if (!force_JVMCI_initialization && UseJVMCICompiler && !UseJVMCINativeLibrary && (!UseInterpreter || !BackgroundCompilation)) {
      // Force initialization of jarjvmci otherwise requests for blocking
      // compilations will not actually block until jarjvmci is initialized.
      force_JVMCI_initialization = true;
    }
    if (JVMCIPrintProperties || JVMCILibDumpJNIConfig) {
      // Both JVMCILibDumpJNIConfig and JVMCIPrintProperties exit the VM
      // so compilation should be disabled. This prevents dumping or
      // printing from happening more than once.
      init_compilation = false;
    }
  }
#endif
  if (init_compilation) {
    CompileBroker::compilation_init(CHECK_false);
  }
#endif

  return force_JVMCI_initialization;
}

void Threads::initialize_jsr292_core_classes(TRAPS) {
  TraceTime timer("Initialize java.lang.invoke classes", TRACETIME_LOG(Info, startuptime));

  initialize_class(vmSymbols::java_lang_invoke_MethodHandle(), CHECK);
  initialize_class(vmSymbols::java_lang_invoke_ResolvedMethodName(), CHECK);
  initialize_class(vmSymbols::java_lang_invoke_MemberName(), CHECK);
  initialize_class(vmSymbols::java_lang_invoke_MethodHandleNatives(), CHECK);

  if (UseSharedSpaces) {
    HeapShared::initialize_java_lang_invoke(CHECK);
  }
}

jint Threads::create_vm(JavaVMInitArgs* args, bool* canTryAgain) {
  extern void JDK_Version_init();

  // Preinitialize version info.
  VM_Version::early_initialize();

  // Check version
  if (!is_supported_jni_version(args->version)) return JNI_EVERSION;

  // Initialize library-based TLS
  ThreadLocalStorage::init();

  // Initialize the output stream module
  ostream_init();

  // Process java launcher properties.
  Arguments::process_sun_java_launcher_properties(args);

  // Initialize the os module
  os::init();

  MACOS_AARCH64_ONLY(os::current_thread_enable_wx(WXWrite));

  // Record VM creation timing statistics
  TraceVmCreationTime create_vm_timer;
  create_vm_timer.start();

  // Initialize system properties.
  Arguments::init_system_properties();

  // So that JDK version can be used as a discriminator when parsing arguments
  JDK_Version_init();

  // Update/Initialize System properties after JDK version number is known
  Arguments::init_version_specific_system_properties();

  // Make sure to initialize log configuration *before* parsing arguments
  LogConfiguration::initialize(create_vm_timer.begin_time());

  // Parse arguments
  // Note: this internally calls os::init_container_support()
  jint parse_result = Arguments::parse(args);
  if (parse_result != JNI_OK) return parse_result;

  // Initialize NMT right after argument parsing to keep the pre-NMT-init window small.
  MemTracker::initialize();

  os::init_before_ergo();

  jint ergo_result = Arguments::apply_ergo();
  if (ergo_result != JNI_OK) return ergo_result;

  // Final check of all ranges after ergonomics which may change values.
  if (!JVMFlagLimit::check_all_ranges()) {
    return JNI_EINVAL;
  }

  // Final check of all 'AfterErgo' constraints after ergonomics which may change values.
  bool constraint_result = JVMFlagLimit::check_all_constraints(JVMFlagConstraintPhase::AfterErgo);
  if (!constraint_result) {
    return JNI_EINVAL;
  }

  if (PauseAtStartup) {
    os::pause();
  }

  HOTSPOT_VM_INIT_BEGIN();

  // Timing (must come after argument parsing)
  TraceTime timer("Create VM", TRACETIME_LOG(Info, startuptime));

  // Initialize the os module after parsing the args
  jint os_init_2_result = os::init_2();
  if (os_init_2_result != JNI_OK) return os_init_2_result;

#ifdef CAN_SHOW_REGISTERS_ON_ASSERT
  // Initialize assert poison page mechanism.
  if (ShowRegistersOnAssert) {
    initialize_assert_poison();
  }
#endif // CAN_SHOW_REGISTERS_ON_ASSERT

  SafepointMechanism::initialize();

  jint adjust_after_os_result = Arguments::adjust_after_os();
  if (adjust_after_os_result != JNI_OK) return adjust_after_os_result;

  // Initialize output stream logging
  ostream_init_log();

  // Launch -agentlib/-agentpath and converted -Xrun agents
  JvmtiAgentList::load_agents();

  // Initialize Threads state
  _number_of_threads = 0;
  _number_of_non_daemon_threads = 0;

  // Initialize global data structures and create system classes in heap
  vm_init_globals();

#if INCLUDE_JVMCI
  if (JVMCICounterSize > 0) {
    JavaThread::_jvmci_old_thread_counters = NEW_C_HEAP_ARRAY(jlong, JVMCICounterSize, mtJVMCI);
    memset(JavaThread::_jvmci_old_thread_counters, 0, sizeof(jlong) * JVMCICounterSize);
  } else {
    JavaThread::_jvmci_old_thread_counters = nullptr;
  }
#endif // INCLUDE_JVMCI

  // Initialize OopStorage for threadObj
  JavaThread::_thread_oop_storage = OopStorageSet::create_strong("Thread OopStorage", mtThread);

  // Attach the main thread to this os thread
  JavaThread* main_thread = new JavaThread();
  main_thread->set_thread_state(_thread_in_vm);
  main_thread->initialize_thread_current();
  // must do this before set_active_handles
  main_thread->record_stack_base_and_size();
  main_thread->register_thread_stack_with_NMT();
  main_thread->set_active_handles(JNIHandleBlock::allocate_block());
  MACOS_AARCH64_ONLY(main_thread->init_wx());

<<<<<<< HEAD
  MutexLockerImpl::init_counters(); // depends on mutex_init(), perfMemory_init(), and Thread::initialize_thread_current().

  // Set the lock_id now since we will run Java code before the Thread instance
=======
  // Set the _monitor_owner_id now since we will run Java code before the Thread instance
>>>>>>> 973c6307
  // is even created. The same value will be assigned to the Thread instance on init.
  main_thread->set_monitor_owner_id(ThreadIdentifier::next());

  if (!Thread::set_as_starting_thread(main_thread)) {
    vm_shutdown_during_initialization(
                                      "Failed necessary internal allocation. Out of swap space");
    main_thread->smr_delete();
    *canTryAgain = false; // don't let caller call JNI_CreateJavaVM again
    return JNI_ENOMEM;
  }

  JFR_ONLY(Jfr::initialize_main_thread(main_thread);)

  // Enable guard page *after* os::create_main_thread(), otherwise it would
  // crash Linux VM, see notes in os_linux.cpp.
  main_thread->stack_overflow_state()->create_stack_guard_pages();

  // Initialize Java-Level synchronization subsystem
  ObjectMonitor::Initialize();
  ObjectSynchronizer::initialize();

  Deoptimization::init_counters();
  VMThread::init_counters();

  // Initialize global modules
  jint status = init_globals();
  if (status != JNI_OK) {
    main_thread->smr_delete();
    *canTryAgain = false; // don't let caller call JNI_CreateJavaVM again
    return status;
  }
  if (xtty != nullptr)
    xtty->elem("vm_main_thread thread='" UINTX_FORMAT "'",
               (uintx) main_thread->osthread()->thread_id());

  // Create WatcherThread as soon as we can since we need it in case
  // of hangs during error reporting.
  WatcherThread::start();

  // Add main_thread to threads list to finish barrier setup with
  // on_thread_attach.  Should be before starting to build Java objects in
  // init_globals2, which invokes barriers.
  {
    MutexLocker mu(Threads_lock);
    Threads::add(main_thread);
  }

  status = init_globals2();
  if (status != JNI_OK) {
    Threads::remove(main_thread, false);
    // It is possible that we managed to fully initialize Universe but have then
    // failed by throwing an exception. In that case our caller JNI_CreateJavaVM
    // will want to report it, so we can't delete the main thread.
    if (!main_thread->has_pending_exception()) {
      main_thread->smr_delete();
    }
    *canTryAgain = false; // don't let caller call JNI_CreateJavaVM again
    return status;
  }

  ObjectMonitor::Initialize2();

  JFR_ONLY(Jfr::on_create_vm_1();)

  // Should be done after the heap is fully created
  main_thread->cache_global_variables();

  // Any JVMTI raw monitors entered in onload will transition into
  // real raw monitor. VM is setup enough here for raw monitor enter.
  JvmtiExport::transition_pending_onload_raw_monitors();

  // Create the VMThread
  { TraceTime timer("Start VMThread", TRACETIME_LOG(Info, startuptime));

    VMThread::create();
    VMThread* vmthread = VMThread::vm_thread();

    if (!os::create_thread(vmthread, os::vm_thread)) {
      vm_exit_during_initialization("Cannot create VM thread. "
                                    "Out of system resources.");
    }

    // Wait for the VM thread to become ready, and VMThread::run to initialize
    // Monitors can have spurious returns, must always check another state flag
    {
      MonitorLocker ml(Notify_lock);
      os::start_thread(vmthread);
      while (!vmthread->is_running()) {
        ml.wait();
      }
    }
  }

  assert(Universe::is_fully_initialized(), "not initialized");
  if (VerifyDuringStartup) {
    // Make sure we're starting with a clean slate.
    VM_Verify verify_op;
    VMThread::execute(&verify_op);
  }

  // We need this to update the java.vm.info property in case any flags used
  // to initially define it have been changed. This is needed for both CDS
  // since UseSharedSpaces may be changed after java.vm.info
  // is initially computed. See Abstract_VM_Version::vm_info_string().
  // This update must happen before we initialize the java classes, but
  // after any initialization logic that might modify the flags.
  Arguments::update_vm_info_property(VM_Version::vm_info_string());

  JavaThread* THREAD = JavaThread::current(); // For exception macros.
  HandleMark hm(THREAD);

  // Always call even when there are not JVMTI environments yet, since environments
  // may be attached late and JVMTI must track phases of VM execution
  JvmtiExport::enter_early_start_phase();

  // Notify JVMTI agents that VM has started (JNI is up) - nop if no agents.
  JvmtiExport::post_early_vm_start();

  // Launch -Xrun agents early if EagerXrunInit is set
  if (EagerXrunInit) {
    JvmtiAgentList::load_xrun_agents();
  }

  initialize_java_lang_classes(main_thread, CHECK_JNI_ERR);

  quicken_jni_functions();

  // No more stub generation allowed after that point.
  StubCodeDesc::freeze();

  // Set flag that basic initialization has completed. Used by exceptions and various
  // debug stuff, that does not work until all basic classes have been initialized.
  set_init_completed();

  LogConfiguration::post_initialize();
  Metaspace::post_initialize();
  MutexLockerImpl::post_initialize();

  HOTSPOT_VM_INIT_END();

  // record VM initialization completion time
#if INCLUDE_MANAGEMENT
  Management::record_vm_init_completed();
#endif // INCLUDE_MANAGEMENT

  log_info(os)("Initialized VM with process ID %d", os::current_process_id());

  if (!FLAG_IS_DEFAULT(CreateCoredumpOnCrash) && CreateCoredumpOnCrash) {
    char buffer[2*JVM_MAXPATHLEN];
    os::check_core_dump_prerequisites(buffer, sizeof(buffer), true);
  }

  // Signal Dispatcher needs to be started before VMInit event is posted
  os::initialize_jdk_signal_support(CHECK_JNI_ERR);

  // Start Attach Listener if +StartAttachListener or it can't be started lazily
  if (!DisableAttachMechanism) {
    AttachListener::vm_start();
    if (StartAttachListener || AttachListener::init_at_startup()) {
      AttachListener::init();
    }
  }

  // Launch -Xrun agents if EagerXrunInit is not set.
  if (!EagerXrunInit) {
    JvmtiAgentList::load_xrun_agents();
  }

  Arena::start_chunk_pool_cleaner_task();

  // Start the service thread
  // The service thread enqueues JVMTI deferred events and does various hashtable
  // and other cleanups.  Needs to start before the compilers start posting events.
  ServiceThread::initialize();

  // Start the monitor deflation thread:
  MonitorDeflationThread::initialize();

#if INCLUDE_CDS
  // Start the method sampler
  MethodProfiler::initialize();
#endif

  bool force_JVMCI_initialization = initialize_compilation(CHECK_JNI_ERR);

  if (CDSConfig::is_using_aot_linked_classes()) {
    AOTLinkedClassBulkLoader::finish_loading_javabase_classes(CHECK_JNI_ERR);
    SystemDictionary::restore_archived_method_handle_intrinsics();
  }

  // Start string deduplication thread if requested.
  if (StringDedup::is_enabled()) {
    StringDedup::start();
  }

  // Pre-initialize some JSR292 core classes to avoid deadlock during class loading.
  // It is done after compilers are initialized, because otherwise compilations of
  // signature polymorphic MH intrinsics can be missed
  // (see SystemDictionary::find_method_handle_intrinsic).
  initialize_jsr292_core_classes(CHECK_JNI_ERR);

  // This will initialize the module system.  Only java.base classes can be
  // loaded until phase 2 completes
  call_initPhase2(CHECK_JNI_ERR);

  if (CDSConfig::is_using_aot_linked_classes() && !CDSConfig::is_dumping_final_static_archive()) {
    AOTLinkedClassBulkLoader::load_non_javabase_classes(THREAD);
  }
#ifndef PRODUCT
  HeapShared::initialize_test_class_from_archive(THREAD);
#endif

  JFR_ONLY(Jfr::on_create_vm_2();)

  // Always call even when there are not JVMTI environments yet, since environments
  // may be attached late and JVMTI must track phases of VM execution
  JvmtiExport::enter_start_phase();

  // Notify JVMTI agents that VM has started (JNI is up) - nop if no agents.
  JvmtiExport::post_vm_start();

  // Final system initialization including security manager and system class loader
  call_initPhase3(CHECK_JNI_ERR);

  // cache the system and platform class loaders
  SystemDictionary::compute_java_loaders(CHECK_JNI_ERR);

  // Initiate replay training processing once preloading is over.
  CompileBroker::init_training_replay();

  AOTLinkedClassBulkLoader::replay_training_at_init_for_preloaded_classes(CHECK_JNI_ERR);

  if (Continuations::enabled()) {
    // Initialize Continuation class now so that failure to create enterSpecial/doYield
    // special nmethods due to limited CodeCache size can be treated as a fatal error at
    // startup with the proper message that CodeCache size is too small.
    initialize_class(vmSymbols::jdk_internal_vm_Continuation(), CHECK_JNI_ERR);
  }

#if INCLUDE_CDS
  // capture the module path info from the ModuleEntryTable
  ClassLoader::initialize_module_path(THREAD);
  if (HAS_PENDING_EXCEPTION) {
    java_lang_Throwable::print(PENDING_EXCEPTION, tty);
    vm_exit_during_initialization("ClassLoader::initialize_module_path() failed unexpectedly");
  }
#endif

#if INCLUDE_JVMCI
  if (force_JVMCI_initialization) {
    JVMCI::initialize_compiler(CHECK_JNI_ERR);
  }
#endif

  if (PrecompileCode) {
    Precompiler::compile_cached_code(CHECK_JNI_ERR);
    if (PrecompileOnlyAndExit) {
      SCCache::close();
      log_vm_init_stats();
      vm_direct_exit(0, "Code precompiation is over");
    }
  }

#if defined(COMPILER2)
  // Pre-load cached compiled methods
  SCCache::preload_code(CHECK_JNI_ERR);
#endif

  if (NativeHeapTrimmer::enabled()) {
    NativeHeapTrimmer::initialize();
  }

  // Always call even when there are not JVMTI environments yet, since environments
  // may be attached late and JVMTI must track phases of VM execution
  JvmtiExport::enter_live_phase();

  // Make perfmemory accessible
  PerfMemory::set_accessible(true);

  // Notify JVMTI agents that VM initialization is complete - nop if no agents.
  JvmtiExport::post_vm_initialized();

  JFR_ONLY(Jfr::on_create_vm_3();)

#if INCLUDE_MANAGEMENT
  Management::initialize(THREAD);

  if (HAS_PENDING_EXCEPTION) {
    // management agent fails to start possibly due to
    // configuration problem and is responsible for printing
    // stack trace if appropriate. Simply exit VM.
    vm_exit(1);
  }
#endif // INCLUDE_MANAGEMENT

  StatSampler::engage();
  if (CheckJNICalls)                  JniPeriodicChecker::engage();

  call_postVMInitHook(THREAD);
  // The Java side of PostVMInitHook.run must deal with all
  // exceptions and provide means of diagnosis.
  if (HAS_PENDING_EXCEPTION) {
    CLEAR_PENDING_EXCEPTION;
  }

  // Let WatcherThread run all registered periodic tasks now.
  // NOTE:  All PeriodicTasks should be registered by now. If they
  //   aren't, late joiners might appear to start slowly (we might
  //   take a while to process their first tick).
  WatcherThread::run_all_tasks();

  create_vm_timer.end();
#ifdef ASSERT
  _vm_complete = true;
#endif

  if (CDSConfig::is_dumping_classic_static_archive()) {
    // Classic -Xshare:dump, aka "old workflow"
    MetaspaceShared::preload_and_dump(CHECK_JNI_ERR);
  } else if (CDSConfig::is_dumping_final_static_archive()) {
    // TODO: copy the verification and loader constraints from preimage to final image
    // TODO: load archived classes for custom loaders as well.
    log_info(cds)("Dumping final image of CacheDataStore %s", CacheDataStore);
    MetaspaceShared::preload_and_dump(CHECK_JNI_ERR);
    vm_direct_exit(0, "CacheDataStore dumping is complete");
  }

  log_info(init)("At VM initialization completion:");
  log_vm_init_stats();

  if (UsePerfData) {
    if (ProfileVMLocks) {
      main_thread->set_profile_vm_locks(true);
    }
    if (ProfileVMCalls) {
      main_thread->set_profile_vm_calls(true);
    }
    if (ProfileRuntimeCalls) {
      main_thread->set_profile_rt_calls(true);
    }
    if (ProfileVMOps) {
      main_thread->set_profile_vm_ops(true);
    }
  }

  return JNI_OK;
}

// Threads::destroy_vm() is normally called from jni_DestroyJavaVM() when
// the program falls off the end of main(). Another VM exit path is through
// vm_exit(), when the program calls System.exit() to return a value, or when
// there is a serious error in VM.
// These two separate shutdown paths are not exactly the same, but they share
// Shutdown.shutdown() at Java level and before_exit() and VM_Exit op at VM level.
//
// Shutdown sequence:
//   + Shutdown native memory tracking if it is on
//   + Wait until we are the last non-daemon thread to execute
//     <-- every thing is still working at this moment -->
//   + Call java.lang.Shutdown.shutdown(), which will invoke Java level
//        shutdown hooks
//   + Call before_exit(), prepare for VM exit
//      > run VM level shutdown hooks (they are registered through JVM_OnExit(),
//        currently the only user of this mechanism is File.deleteOnExit())
//      > stop StatSampler, watcher thread,
//        post thread end and vm death events to JVMTI,
//        stop signal thread
//   + Call JavaThread::exit(), it will:
//      > release JNI handle blocks, remove stack guard pages
//      > remove this thread from Threads list
//     <-- no more Java code from this thread after this point -->
//   + Stop VM thread, it will bring the remaining VM to a safepoint and stop
//     the compiler threads at safepoint
//     <-- do not use anything that could get blocked by Safepoint -->
//   + Disable tracing at JNI/JVM barriers
//   + Set _vm_exited flag for threads that are still running native code
//   + Call exit_globals()
//      > deletes tty
//      > deletes PerfMemory resources
//   + Delete this thread
//   + Return to caller

void Threads::destroy_vm() {
  JavaThread* thread = JavaThread::current();

#ifdef ASSERT
  _vm_complete = false;
#endif
  // Wait until we are the last non-daemon thread to execute, or
  // if we are a daemon then wait until the last non-daemon thread has
  // executed.
  bool daemon = java_lang_Thread::is_daemon(thread->threadObj());
  int expected = daemon ? 0 : 1;
  {
    MonitorLocker nu(Threads_lock);
    while (Threads::number_of_non_daemon_threads() > expected)
      // This wait should make safepoint checks, wait without a timeout.
      nu.wait(0);
  }

  EventShutdown e;
  if (e.should_commit()) {
    e.set_reason("No remaining non-daemon Java threads");
    e.commit();
  }

  // Hang forever on exit if we are reporting an error.
  if (ShowMessageBoxOnError && VMError::is_error_reported()) {
    os::infinite_sleep();
  }
  os::wait_for_keypress_at_exit();

  // run Java level shutdown hooks
  thread->invoke_shutdown_hooks();

  before_exit(thread);

  thread->exit(true);

  // We are no longer on the main thread list but could still be in a
  // secondary list where another thread may try to interact with us.
  // So wait until all such interactions are complete before we bring
  // the VM to the termination safepoint. Normally this would be done
  // using thread->smr_delete() below where we delete the thread, but
  // we can't call that after the termination safepoint is active as
  // we will deadlock on the Threads_lock. Once all interactions are
  // complete it is safe to directly delete the thread at any time.
  ThreadsSMRSupport::wait_until_not_protected(thread);

  // Stop VM thread.
  {
    // 4945125 The vm thread comes to a safepoint during exit.
    // GC vm_operations can get caught at the safepoint, and the
    // heap is unparseable if they are caught. Grab the Heap_lock
    // to prevent this. The GC vm_operations will not be able to
    // queue until after the vm thread is dead. After this point,
    // we'll never emerge out of the safepoint before the VM exits.
    // Assert that the thread is terminated so that acquiring the
    // Heap_lock doesn't cause the terminated thread to participate in
    // the safepoint protocol.

    assert(thread->is_terminated(), "must be terminated here");
    MutexLocker ml(Heap_lock);

    VMThread::wait_for_vm_thread_exit();
    assert(SafepointSynchronize::is_at_safepoint(), "VM thread should exit at Safepoint");
    VMThread::destroy();
  }

  // Now, all Java threads are gone except daemon threads. Daemon threads
  // running Java code or in VM are stopped by the Safepoint. However,
  // daemon threads executing native code are still running.  But they
  // will be stopped at native=>Java/VM barriers. Note that we can't
  // simply kill or suspend them, as it is inherently deadlock-prone.

  VM_Exit::set_vm_exited();

  // Clean up ideal graph printers after the VMThread has started
  // the final safepoint which will block all the Compiler threads.
  // Note that this Thread has already logically exited so the
  // clean_up() function's use of a JavaThreadIteratorWithHandle
  // would be a problem except set_vm_exited() has remembered the
  // shutdown thread which is granted a policy exception.
#if defined(COMPILER2) && !defined(PRODUCT)
  IdealGraphPrinter::clean_up();
#endif

  notify_vm_shutdown();

  // exit_globals() will delete tty
  exit_globals();

  // Deleting the shutdown thread here is safe. See comment on
  // wait_until_not_protected() above.
  delete thread;

#if INCLUDE_JVMCI
  if (JVMCICounterSize > 0) {
    FREE_C_HEAP_ARRAY(jlong, JavaThread::_jvmci_old_thread_counters);
  }
#endif

  LogConfiguration::finalize();
}


jboolean Threads::is_supported_jni_version_including_1_1(jint version) {
  if (version == JNI_VERSION_1_1) return JNI_TRUE;
  return is_supported_jni_version(version);
}


jboolean Threads::is_supported_jni_version(jint version) {
  if (version == JNI_VERSION_1_2) return JNI_TRUE;
  if (version == JNI_VERSION_1_4) return JNI_TRUE;
  if (version == JNI_VERSION_1_6) return JNI_TRUE;
  if (version == JNI_VERSION_1_8) return JNI_TRUE;
  if (version == JNI_VERSION_9) return JNI_TRUE;
  if (version == JNI_VERSION_10) return JNI_TRUE;
  if (version == JNI_VERSION_19) return JNI_TRUE;
  if (version == JNI_VERSION_20) return JNI_TRUE;
  if (version == JNI_VERSION_21) return JNI_TRUE;
  if (version == JNI_VERSION_24) return JNI_TRUE;
  return JNI_FALSE;
}

void Threads::add(JavaThread* p, bool force_daemon) {
  // The threads lock must be owned at this point
  assert(Threads_lock->owned_by_self(), "must have threads lock");

  BarrierSet::barrier_set()->on_thread_attach(p);

  // Once a JavaThread is added to the Threads list, smr_delete() has
  // to be used to delete it. Otherwise we can just delete it directly.
  p->set_on_thread_list();

  _number_of_threads++;
  oop threadObj = p->threadObj();
  bool daemon = true;
  // Bootstrapping problem: threadObj can be null for initial
  // JavaThread (or for threads attached via JNI)
  if (!force_daemon &&
      (threadObj == nullptr || !java_lang_Thread::is_daemon(threadObj))) {
    _number_of_non_daemon_threads++;
    daemon = false;
  }

  ThreadService::add_thread(p, daemon);

  // Maintain fast thread list
  ThreadsSMRSupport::add_thread(p);

  // Increase the ObjectMonitor ceiling for the new thread.
  ObjectSynchronizer::inc_in_use_list_ceiling();

  // Possible GC point.
  Events::log(Thread::current(), "Thread added: " INTPTR_FORMAT, p2i(p));

  // Make new thread known to active EscapeBarrier
  EscapeBarrier::thread_added(p);
}

void Threads::remove(JavaThread* p, bool is_daemon) {
  // Extra scope needed for Thread_lock, so we can check
  // that we do not remove thread without safepoint code notice
  {
    ConditionalMutexLocker throttle_ml(ThreadsLockThrottle_lock, UseThreadsLockThrottleLock);
    MonitorLocker ml(Threads_lock);

    if (ThreadIdTable::is_initialized()) {
      // This cleanup must be done before the current thread's GC barrier
      // is detached since we need to touch the threadObj oop.
      jlong tid = SharedRuntime::get_java_tid(p);
      ThreadIdTable::remove_thread(tid);
    }

    // BarrierSet state must be destroyed after the last thread transition
    // before the thread terminates. Thread transitions result in calls to
    // StackWatermarkSet::on_safepoint(), which performs GC processing,
    // requiring the GC state to be alive.
    BarrierSet::barrier_set()->on_thread_detach(p);
    if (p->is_exiting()) {
      // If we got here via JavaThread::exit(), then we remember that the
      // thread's GC barrier has been detached. We don't do this when we get
      // here from another path, e.g., cleanup_failed_attach_current_thread().
      p->set_terminated(JavaThread::_thread_gc_barrier_detached);
    }

    assert(ThreadsSMRSupport::get_java_thread_list()->includes(p), "p must be present");

    // Maintain fast thread list
    ThreadsSMRSupport::remove_thread(p);

    _number_of_threads--;
    if (!is_daemon) {
      _number_of_non_daemon_threads--;

      // If this is the last non-daemon thread then we need to do
      // a notify on the Threads_lock so a thread waiting
      // on destroy_vm will wake up. But that thread could be a daemon
      // or non-daemon, so we notify for both the 0 and 1 case.
      if (number_of_non_daemon_threads() <= 1) {
        ml.notify_all();
      }
    }
    ThreadService::remove_thread(p, is_daemon);

    // Make sure that safepoint code disregard this thread. This is needed since
    // the thread might mess around with locks after this point. This can cause it
    // to do callbacks into the safepoint code. However, the safepoint code is not aware
    // of this thread since it is removed from the queue.
    p->set_terminated(JavaThread::_thread_terminated);

    // Notify threads waiting in EscapeBarriers
    EscapeBarrier::thread_removed(p);
  } // unlock Threads_lock and ThreadsLockThrottle_lock

  // Reduce the ObjectMonitor ceiling for the exiting thread.
  ObjectSynchronizer::dec_in_use_list_ceiling();

  // Since Events::log uses a lock, we grab it outside the Threads_lock
  Events::log(Thread::current(), "Thread exited: " INTPTR_FORMAT, p2i(p));
}

// Operations on the Threads list for GC.  These are not explicitly locked,
// but the garbage collector must provide a safe context for them to run.
// In particular, these things should never be called when the Threads_lock
// is held by some other thread. (Note: the Safepoint abstraction also
// uses the Threads_lock to guarantee this property. It also makes sure that
// all threads gets blocked when exiting or starting).

void Threads::oops_do(OopClosure* f, NMethodClosure* cf) {
  ALL_JAVA_THREADS(p) {
    p->oops_do(f, cf);
  }
  VMThread::vm_thread()->oops_do(f, cf);
}

void Threads::change_thread_claim_token() {
  if (++_thread_claim_token == 0) {
    // On overflow of the token counter, there is a risk of future
    // collisions between a new global token value and a stale token
    // for a thread, because not all iterations visit all threads.
    // (Though it's pretty much a theoretical concern for non-trivial
    // token counter sizes.)  To deal with the possibility, reset all
    // the thread tokens to zero on global token overflow.
    struct ResetClaims : public ThreadClosure {
      virtual void do_thread(Thread* t) {
        t->claim_threads_do(false, 0);
      }
    } reset_claims;
    Threads::threads_do(&reset_claims);
    // On overflow, update the global token to non-zero, to
    // avoid the special "never claimed" initial thread value.
    _thread_claim_token = 1;
  }
}

#ifdef ASSERT
static void assert_thread_claimed(const char* kind, Thread* t, uintx expected) {
  const uintx token = t->threads_do_token();
  assert(token == expected,
         "%s " PTR_FORMAT " has incorrect value %zu != %zu",
         kind, p2i(t), token, expected);
}

void Threads::assert_all_threads_claimed() {
  ALL_JAVA_THREADS(p) {
    assert_thread_claimed("JavaThread", p, _thread_claim_token);
  }

  struct NJTClaimedVerifierClosure : public ThreadClosure {
    uintx _thread_claim_token;

    NJTClaimedVerifierClosure(uintx thread_claim_token) : ThreadClosure(), _thread_claim_token(thread_claim_token) { }

    virtual void do_thread(Thread* thread) override {
      assert_thread_claimed("Non-JavaThread", VMThread::vm_thread(), _thread_claim_token);
    }
  } tc(_thread_claim_token);

  non_java_threads_do(&tc);
}
#endif // ASSERT

class ParallelOopsDoThreadClosure : public ThreadClosure {
private:
  OopClosure* _f;
  NMethodClosure* _cf;
public:
  ParallelOopsDoThreadClosure(OopClosure* f, NMethodClosure* cf) : _f(f), _cf(cf) {}
  void do_thread(Thread* t) {
    t->oops_do(_f, _cf);
  }
};

void Threads::possibly_parallel_oops_do(bool is_par, OopClosure* f, NMethodClosure* cf) {
  ParallelOopsDoThreadClosure tc(f, cf);
  possibly_parallel_threads_do(is_par, &tc);
}

void Threads::metadata_do(MetadataClosure* f) {
  ALL_JAVA_THREADS(p) {
    p->metadata_do(f);
  }
}

class ThreadHandlesClosure : public ThreadClosure {
  void (*_f)(Metadata*);
 public:
  ThreadHandlesClosure(void f(Metadata*)) : _f(f) {}
  virtual void do_thread(Thread* thread) {
    thread->metadata_handles_do(_f);
  }
};

void Threads::metadata_handles_do(void f(Metadata*)) {
  // Only walk the Handles in Thread.
  ThreadHandlesClosure handles_closure(f);
  threads_do(&handles_closure);
}

#if INCLUDE_JVMTI
// Get Java threads that are waiting to enter or re-enter the specified monitor.
// Java threads that are executing mounted virtual threads are not included.
GrowableArray<JavaThread*>* Threads::get_pending_threads(ThreadsList * t_list,
                                                         int count,
                                                         address monitor) {
  assert(Thread::current()->is_VM_thread(), "Must be the VM thread");
  GrowableArray<JavaThread*>* result = new GrowableArray<JavaThread*>(count);

  int i = 0;
  for (JavaThread* p : *t_list) {
    if (!p->can_call_java()) continue;

    oop thread_oop = JvmtiEnvBase::get_vthread_or_thread_oop(p);
    if (thread_oop->is_a(vmClasses::BaseVirtualThread_klass())) {
      continue;
    }
    // The first stage of async deflation does not affect any field
    // used by this comparison so the ObjectMonitor* is usable here.
    address pending = (address)p->current_pending_monitor();
    address waiting = (address)p->current_waiting_monitor();
    // do not include virtual threads to the list
    jint state = JvmtiEnvBase::get_thread_state(thread_oop, p);
    if (pending == monitor || (waiting == monitor &&
        (state & JVMTI_THREAD_STATE_BLOCKED_ON_MONITOR_ENTER))
    ) { // found a match
      if (i < count) result->append(p);   // save the first count matches
      i++;
    }
  }

  return result;
}
#endif // INCLUDE_JVMTI

JavaThread *Threads::owning_thread_from_stacklock(ThreadsList * t_list, address basicLock) {
  assert(LockingMode == LM_LEGACY, "Not with new lightweight locking");

  JavaThread* the_owner = nullptr;
  for (JavaThread* q : *t_list) {
    if (q->is_lock_owned(basicLock)) {
      the_owner = q;
      break;
    }
  }
  return the_owner;
}

JavaThread* Threads::owning_thread_from_object(ThreadsList * t_list, oop obj) {
  assert(LockingMode == LM_LIGHTWEIGHT, "Only with new lightweight locking");
  for (JavaThread* q : *t_list) {
    // Need to start processing before accessing oops in the thread.
    StackWatermark* watermark = StackWatermarkSet::get(q, StackWatermarkKind::gc);
    if (watermark != nullptr) {
      watermark->start_processing();
    }

    if (q->lock_stack().contains(obj)) {
      return q;
    }
  }
  return nullptr;
}

JavaThread* Threads::owning_thread_from_monitor(ThreadsList* t_list, ObjectMonitor* monitor) {
  if (monitor->has_anonymous_owner()) {
    if (LockingMode == LM_LIGHTWEIGHT) {
      return owning_thread_from_object(t_list, monitor->object());
    } else {
      assert(LockingMode == LM_LEGACY, "invariant");
      return owning_thread_from_stacklock(t_list, (address)monitor->stack_locker());
    }
  } else {
    JavaThread* the_owner = nullptr;
    for (JavaThread* q : *t_list) {
      if (monitor->has_owner(q)) {
        the_owner = q;
        break;
      }
    }
    return the_owner;
  }
}

class PrintOnClosure : public ThreadClosure {
private:
  outputStream* _st;

public:
  PrintOnClosure(outputStream* st) :
      _st(st) {}

  virtual void do_thread(Thread* thread) {
    if (thread != nullptr) {
      thread->print_on(_st);
      _st->cr();
    }
  }
};

// Threads::print_on() is called at safepoint by VM_PrintThreads operation.
void Threads::print_on(outputStream* st, bool print_stacks,
                       bool internal_format, bool print_concurrent_locks,
                       bool print_extended_info) {
  char buf[32];
  st->print_raw_cr(os::local_time_string(buf, sizeof(buf)));

  st->print_cr("Full thread dump %s (%s %s):",
               VM_Version::vm_name(),
               VM_Version::vm_release(),
               VM_Version::vm_info_string());
  st->cr();

#if INCLUDE_SERVICES
  // Dump concurrent locks
  ConcurrentLocksDump concurrent_locks;
  if (print_concurrent_locks) {
    concurrent_locks.dump_at_safepoint();
  }
#endif // INCLUDE_SERVICES

  ThreadsSMRSupport::print_info_on(st);
  st->cr();

  ALL_JAVA_THREADS(p) {
    ResourceMark rm;
    p->print_on(st, print_extended_info);
    if (print_stacks) {
      if (internal_format) {
        p->trace_stack();
      } else {
        p->print_stack_on(st);
        if (p->is_vthread_mounted()) {
          st->print_cr("   Mounted virtual thread #" INT64_FORMAT, java_lang_Thread::thread_id(p->vthread()));
          p->print_vthread_stack_on(st);
        }
      }
    }
    st->cr();
#if INCLUDE_SERVICES
    if (print_concurrent_locks) {
      concurrent_locks.print_locks_on(p, st);
    }
#endif // INCLUDE_SERVICES
  }

  PrintOnClosure cl(st);
  non_java_threads_do(&cl);

  st->flush();
}

void Threads::print_on_error(Thread* this_thread, outputStream* st, Thread* current, char* buf,
                             int buflen, bool* found_current) {
  if (this_thread != nullptr) {
    bool is_current = (current == this_thread);
    *found_current = *found_current || is_current;
    st->print("%s", is_current ? "=>" : "  ");

    st->print(PTR_FORMAT, p2i(this_thread));
    st->print(" ");
    this_thread->print_on_error(st, buf, buflen);
    st->cr();
  }
}

class PrintOnErrorClosure : public ThreadClosure {
  outputStream* _st;
  Thread* _current;
  char* _buf;
  int _buflen;
  bool* _found_current;
  unsigned _num_printed;
 public:
  PrintOnErrorClosure(outputStream* st, Thread* current, char* buf,
                      int buflen, bool* found_current) :
   _st(st), _current(current), _buf(buf), _buflen(buflen), _found_current(found_current),
   _num_printed(0) {}

  virtual void do_thread(Thread* thread) {
    _num_printed++;
    Threads::print_on_error(thread, _st, _current, _buf, _buflen, _found_current);
  }

  unsigned num_printed() const { return _num_printed; }
};

// Threads::print_on_error() is called by fatal error handler. It's possible
// that VM is not at safepoint and/or current thread is inside signal handler.
// Don't print stack trace, as the stack may not be walkable. Don't allocate
// memory (even in resource area), it might deadlock the error handler.
void Threads::print_on_error(outputStream* st, Thread* current, char* buf,
                             int buflen) {
  ThreadsSMRSupport::print_info_on(st);
  st->cr();

  bool found_current = false;
  st->print_cr("Java Threads: ( => current thread )");
  unsigned num_java = 0;
  ALL_JAVA_THREADS(thread) {
    print_on_error(thread, st, current, buf, buflen, &found_current);
    num_java++;
  }
  st->print_cr("Total: %u", num_java);
  st->cr();

  st->print_cr("Other Threads:");
  unsigned num_other = ((VMThread::vm_thread() != nullptr) ? 1 : 0) +
      ((WatcherThread::watcher_thread() != nullptr) ? 1 : 0) +
      ((AsyncLogWriter::instance() != nullptr)  ? 1 : 0);
  print_on_error(VMThread::vm_thread(), st, current, buf, buflen, &found_current);
  print_on_error(WatcherThread::watcher_thread(), st, current, buf, buflen, &found_current);
  print_on_error(AsyncLogWriter::instance(), st, current, buf, buflen, &found_current);

  if (Universe::heap() != nullptr) {
    PrintOnErrorClosure print_closure(st, current, buf, buflen, &found_current);
    Universe::heap()->gc_threads_do(&print_closure);
    num_other += print_closure.num_printed();
  }

  if (!found_current) {
    st->cr();
    st->print("=>" PTR_FORMAT " (exited) ", p2i(current));
    current->print_on_error(st, buf, buflen);
    num_other++;
    st->cr();
  }
  st->print_cr("Total: %u", num_other);
  st->cr();

  st->print_cr("Threads with active compile tasks:");
  unsigned num = print_threads_compiling(st, buf, buflen);
  st->print_cr("Total: %u", num);
}

unsigned Threads::print_threads_compiling(outputStream* st, char* buf, int buflen, bool short_form) {
  unsigned num = 0;
  ALL_JAVA_THREADS(thread) {
    if (thread->is_Compiler_thread()) {
      CompilerThread* ct = (CompilerThread*) thread;

      // Keep task in local variable for null check.
      // ct->_task might be set to null by concurring compiler thread
      // because it completed the compilation. The task is never freed,
      // though, just returned to a free list.
      CompileTask* task = ct->task();
      if (task != nullptr) {
        thread->print_name_on_error(st, buf, buflen);
        st->print("  ");
        task->print(st, nullptr, short_form, true);
        num++;
      }
    }
  }
  return num;
}

void Threads::verify() {
  ALL_JAVA_THREADS(p) {
    p->verify();
  }
  VMThread* thread = VMThread::vm_thread();
  if (thread != nullptr) thread->verify();
}<|MERGE_RESOLUTION|>--- conflicted
+++ resolved
@@ -614,13 +614,9 @@
   main_thread->set_active_handles(JNIHandleBlock::allocate_block());
   MACOS_AARCH64_ONLY(main_thread->init_wx());
 
-<<<<<<< HEAD
   MutexLockerImpl::init_counters(); // depends on mutex_init(), perfMemory_init(), and Thread::initialize_thread_current().
 
-  // Set the lock_id now since we will run Java code before the Thread instance
-=======
   // Set the _monitor_owner_id now since we will run Java code before the Thread instance
->>>>>>> 973c6307
   // is even created. The same value will be assigned to the Thread instance on init.
   main_thread->set_monitor_owner_id(ThreadIdentifier::next());
 
@@ -653,7 +649,7 @@
     return status;
   }
   if (xtty != nullptr)
-    xtty->elem("vm_main_thread thread='" UINTX_FORMAT "'",
+    xtty->elem("vm_main_thread thread='%zu'",
                (uintx) main_thread->osthread()->thread_id());
 
   // Create WatcherThread as soon as we can since we need it in case
