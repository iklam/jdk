/*
 * Copyright (c) 1997, 2025, Oracle and/or its affiliates. All rights reserved.
 * DO NOT ALTER OR REMOVE COPYRIGHT NOTICES OR THIS FILE HEADER.
 *
 * This code is free software; you can redistribute it and/or modify it
 * under the terms of the GNU General Public License version 2 only, as
 * published by the Free Software Foundation.
 *
 * This code is distributed in the hope that it will be useful, but WITHOUT
 * ANY WARRANTY; without even the implied warranty of MERCHANTABILITY or
 * FITNESS FOR A PARTICULAR PURPOSE.  See the GNU General Public License
 * version 2 for more details (a copy is included in the LICENSE file that
 * accompanied this code).
 *
 * You should have received a copy of the GNU General Public License version
 * 2 along with this work; if not, write to the Free Software Foundation,
 * Inc., 51 Franklin St, Fifth Floor, Boston, MA 02110-1301 USA.
 *
 * Please contact Oracle, 500 Oracle Parkway, Redwood Shores, CA 94065 USA
 * or visit www.oracle.com if you need additional information or have any
 * questions.
 *
 */

#ifndef SHARE_CODE_NMETHOD_HPP
#define SHARE_CODE_NMETHOD_HPP

#include "code/codeBlob.hpp"
#include "code/pcDesc.hpp"
#include "oops/metadata.hpp"
#include "oops/method.hpp"

class AbstractCompiler;
class CompiledDirectCall;
class CompiledIC;
class CompiledICData;
class CompileTask;
class DepChange;
class Dependencies;
class DirectiveSet;
class DebugInformationRecorder;
class ExceptionHandlerTable;
class ImplicitExceptionTable;
class JvmtiThreadState;
class MetadataClosure;
class NativeCallWrapper;
class OopIterateClosure;
class SCCEntry;
class ScopeDesc;
class xmlStream;

// This class is used internally by nmethods, to cache
// exception/pc/handler information.

class ExceptionCache : public CHeapObj<mtCode> {
  friend class VMStructs;
 private:
  enum { cache_size = 16 };
  Klass*   _exception_type;
  address  _pc[cache_size];
  address  _handler[cache_size];
  volatile int _count;
  ExceptionCache* volatile _next;
  ExceptionCache* _purge_list_next;

  inline address pc_at(int index);
  void set_pc_at(int index, address a)      { assert(index >= 0 && index < cache_size,""); _pc[index] = a; }

  inline address handler_at(int index);
  void set_handler_at(int index, address a) { assert(index >= 0 && index < cache_size,""); _handler[index] = a; }

  inline int count();
  // increment_count is only called under lock, but there may be concurrent readers.
  void increment_count();

 public:

  ExceptionCache(Handle exception, address pc, address handler);

  Klass*    exception_type()                { return _exception_type; }
  ExceptionCache* next();
  void      set_next(ExceptionCache *ec);
  ExceptionCache* purge_list_next()                 { return _purge_list_next; }
  void      set_purge_list_next(ExceptionCache *ec) { _purge_list_next = ec; }

  address match(Handle exception, address pc);
  bool    match_exception_with_space(Handle exception) ;
  address test_address(address addr);
  bool    add_address_and_handler(address addr, address handler) ;
};

// cache pc descs found in earlier inquiries
class PcDescCache {
  friend class VMStructs;
 private:
  enum { cache_size = 4 };
  // The array elements MUST be volatile! Several threads may modify
  // and read from the cache concurrently. find_pc_desc_internal has
  // returned wrong results. C++ compiler (namely xlC12) may duplicate
  // C++ field accesses if the elements are not volatile.
  typedef PcDesc* PcDescPtr;
  volatile PcDescPtr _pc_descs[cache_size]; // last cache_size pc_descs found
 public:
  PcDescCache() { debug_only(_pc_descs[0] = nullptr); }
  void    init_to(PcDesc* initial_pc_desc);
  PcDesc* find_pc_desc(int pc_offset, bool approximate);
  void    add_pc_desc(PcDesc* pc_desc);
  PcDesc* last_pc_desc() { return _pc_descs[0]; }
};

class PcDescContainer : public CHeapObj<mtCode> {
private:
  PcDescCache _pc_desc_cache;
public:
  PcDescContainer(PcDesc* initial_pc_desc) { _pc_desc_cache.init_to(initial_pc_desc); }

  PcDesc* find_pc_desc_internal(address pc, bool approximate, address code_begin,
                                PcDesc* lower, PcDesc* upper);

  PcDesc* find_pc_desc(address pc, bool approximate, address code_begin, PcDesc* lower, PcDesc* upper)
#ifdef PRODUCT
  {
    PcDesc* desc = _pc_desc_cache.last_pc_desc();
    assert(desc != nullptr, "PcDesc cache should be initialized already");
    if (desc->pc_offset() == (pc - code_begin)) {
      // Cached value matched
      return desc;
    }
    return find_pc_desc_internal(pc, approximate, code_begin, lower, upper);
  }
#endif
  ;
};

// nmethods (native methods) are the compiled code versions of Java methods.
//
// An nmethod contains:
//  - Header                 (the nmethod structure)
//  - Constant part          (doubles, longs and floats used in nmethod)
//  - Code part:
//    - Code body
//    - Exception handler
//    - Stub code
//    - OOP table
//
// As a CodeBlob, an nmethod references [mutable data] allocated on the C heap:
//  - CodeBlob relocation data
//  - Metainfo
//  - JVMCI data
//
// An nmethod references [immutable data] allocated on C heap:
//  - Dependency assertions data
//  - Implicit null table array
//  - Handler entry point array
//  - Debugging information:
//    - Scopes data array
//    - Scopes pcs array
//  - JVMCI speculations array

#if INCLUDE_JVMCI
class FailedSpeculation;
class JVMCINMethodData;
#endif

class nmethod : public CodeBlob {
  friend class VMStructs;
  friend class JVMCIVMStructs;
  friend class CodeCache;  // scavengable oops
  friend class JVMCINMethodData;
  friend class DeoptimizationScope;

 private:

  // Used to track in which deoptimize handshake this method will be deoptimized.
  uint64_t  _deoptimization_generation;

  uint64_t  _gc_epoch;

  // Profiling counter used to figure out the hottest nmethods to record into CDS
  volatile uint64_t _method_profiling_count;

  Method*   _method;

  // To reduce header size union fields which usages do not overlap.
  union {
    // To support simple linked-list chaining of nmethods:
    nmethod*  _osr_link; // from InstanceKlass::osr_nmethods_head
    struct {
      // These are used for compiled synchronized native methods to
      // locate the owner and stack slot for the BasicLock. They are
      // needed because there is no debug information for compiled native
      // wrappers and the oop maps are insufficient to allow
      // frame::retrieve_receiver() to work. Currently they are expected
      // to be byte offsets from the Java stack pointer for maximum code
      // sharing between platforms. JVMTI's GetLocalInstance() uses these
      // offsets to find the receiver for non-static native wrapper frames.
      ByteSize _native_receiver_sp_offset;
      ByteSize _native_basic_lock_sp_offset;
    };
  };

  // nmethod's read-only data
  address _immutable_data;

  PcDescContainer* _pc_desc_container;
  ExceptionCache* volatile _exception_cache;

  void* _gc_data;

  struct oops_do_mark_link; // Opaque data type.
  static nmethod*    volatile _oops_do_mark_nmethods;
  oops_do_mark_link* volatile _oops_do_mark_link;

  CompiledICData* _compiled_ic_data;

  // offsets for entry points
  address  _osr_entry_point;       // entry point for on stack replacement
  uint16_t _entry_offset;          // entry point with class check
  uint16_t _verified_entry_offset; // entry point without class check
  int      _entry_bci;             // != InvocationEntryBci if this nmethod is an on-stack replacement method
  int      _immutable_data_size;

  // _consts_offset == _content_offset because SECT_CONSTS is first in code buffer

  int _skipped_instructions_size;

  int _stub_offset;

  // Offsets for different stubs section parts
  int _exception_offset;
  // All deoptee's will resume execution at this location described by
  // this offset.
  int _deopt_handler_offset;
  // All deoptee's at a MethodHandle call site will resume execution
  // at this location described by this offset.
  int _deopt_mh_handler_offset;
  // Offset (from insts_end) of the unwind handler if it exists
  int16_t  _unwind_handler_offset;
  // Number of arguments passed on the stack
  uint16_t _num_stack_arg_slots;

  uint16_t _oops_size;
#if INCLUDE_JVMCI
  uint16_t _jvmci_data_size;
#endif

  // Offset in immutable data section
  // _dependencies_offset == 0
  uint16_t _nul_chk_table_offset;
  uint16_t _handler_table_offset; // This table could be big in C1 code
  int      _scopes_pcs_offset;
  int      _scopes_data_offset;
#if INCLUDE_JVMCI
  int      _speculations_offset;
#endif

  // location in frame (offset for sp) that deopt can store the original
  // pc during a deopt.
  int _orig_pc_offset;

  int          _compile_id;            // which compilation made this nmethod
  CompLevel    _comp_level;            // compilation level (s1)
  CompilerType _compiler_type;         // which compiler made this nmethod (u1)

  SCCEntry* _scc_entry;

  bool _used; // has this nmethod ever been invoked?

  // Local state used to keep track of whether unloading is happening or not
  volatile uint8_t _is_unloading_state;

  // Protected by NMethodState_lock
  volatile signed char _state;         // {not_installed, in_use, not_entrant}

  // set during construction
  uint8_t _has_unsafe_access:1,        // May fault due to unsafe access.
          _has_method_handle_invokes:1,// Has this method MethodHandle invokes?
          _has_wide_vectors:1,         // Preserve wide vectors at safepoints
          _has_monitors:1,             // Fastpath monitor detection for continuations
          _has_scoped_access:1,        // used by for shared scope closure (scopedMemoryAccess.cpp)
          _has_flushed_dependencies:1, // Used for maintenance of dependencies (under CodeCache_lock)
          _is_unlinked:1,              // mark during class unloading
          _load_reported:1,            // used by jvmti to track if an event has been posted for this nmethod
          _preloaded:1,
          _has_clinit_barriers:1;

  enum DeoptimizationStatus : u1 {
    not_marked,
    deoptimize,
    deoptimize_noupdate,
    deoptimize_done
  };

  volatile DeoptimizationStatus _deoptimization_status; // Used for stack deoptimization

  DeoptimizationStatus deoptimization_status() const {
    return Atomic::load(&_deoptimization_status);
  }

  // Initialize fields to their default values
  void init_defaults(CodeBuffer *code_buffer, CodeOffsets* offsets);

  // Post initialization
  void post_init();

  // For native wrappers
  nmethod(Method* method,
          CompilerType type,
          int nmethod_size,
          int compile_id,
          CodeOffsets* offsets,
          CodeBuffer *code_buffer,
          int frame_size,
          ByteSize basic_lock_owner_sp_offset, /* synchronized natives only */
          ByteSize basic_lock_sp_offset,       /* synchronized natives only */
          OopMapSet* oop_maps,
          int mutable_data_size);

  // For normal JIT compiled code
  nmethod(Method* method,
          CompilerType type,
          int nmethod_size,
          int immutable_data_size,
          int mutable_data_size,
          int compile_id,
          int entry_bci,
          address immutable_data,
          CodeOffsets* offsets,
          int orig_pc_offset,
          DebugInformationRecorder *recorder,
          Dependencies* dependencies,
          CodeBuffer *code_buffer,
          int frame_size,
          OopMapSet* oop_maps,
          ExceptionHandlerTable* handler_table,
          ImplicitExceptionTable* nul_chk_table,
          AbstractCompiler* compiler,
          CompLevel comp_level
          , SCCEntry* scc_entry
#if INCLUDE_JVMCI
          , char* speculations = nullptr,
          int speculations_len = 0,
          JVMCINMethodData* jvmci_data = nullptr
#endif
          );

  // helper methods
  void* operator new(size_t size, int nmethod_size, int comp_level) throw();

  // For method handle intrinsics: Try MethodNonProfiled, MethodProfiled and NonNMethod.
  // Attention: Only allow NonNMethod space for special nmethods which don't need to be
  // findable by nmethod iterators! In particular, they must not contain oops!
  void* operator new(size_t size, int nmethod_size, bool allow_NonNMethod_space) throw();

  const char* reloc_string_for(u_char* begin, u_char* end);

  bool try_transition(signed char new_state);

  // Returns true if this thread changed the state of the nmethod or
  // false if another thread performed the transition.
  bool make_entrant() { Unimplemented(); return false; }
  void inc_decompile_count();

  // Inform external interfaces that a compiled method has been unloaded
  void post_compiled_method_unload();

  PcDesc* find_pc_desc(address pc, bool approximate) {
    if (_pc_desc_container == nullptr) return nullptr; // native method
    return _pc_desc_container->find_pc_desc(pc, approximate, code_begin(), scopes_pcs_begin(), scopes_pcs_end());
  }

  // STW two-phase nmethod root processing helpers.
  //
  // When determining liveness of a given nmethod to do code cache unloading,
  // some collectors need to do different things depending on whether the nmethods
  // need to absolutely be kept alive during root processing; "strong"ly reachable
  // nmethods are known to be kept alive at root processing, but the liveness of
  // "weak"ly reachable ones is to be determined later.
  //
  // We want to allow strong and weak processing of nmethods by different threads
  // at the same time without heavy synchronization. Additional constraints are
  // to make sure that every nmethod is processed a minimal amount of time, and
  // nmethods themselves are always iterated at most once at a particular time.
  //
  // Note that strong processing work must be a superset of weak processing work
  // for this code to work.
  //
  // We store state and claim information in the _oops_do_mark_link member, using
  // the two LSBs for the state and the remaining upper bits for linking together
  // nmethods that were already visited.
  // The last element is self-looped, i.e. points to itself to avoid some special
  // "end-of-list" sentinel value.
  //
  // _oops_do_mark_link special values:
  //
  //   _oops_do_mark_link == nullptr: the nmethod has not been visited at all yet, i.e.
  //      is Unclaimed.
  //
  // For other values, its lowest two bits indicate the following states of the nmethod:
  //
  //   weak_request (WR): the nmethod has been claimed by a thread for weak processing
  //   weak_done (WD): weak processing has been completed for this nmethod.
  //   strong_request (SR): the nmethod has been found to need strong processing while
  //       being weak processed.
  //   strong_done (SD): strong processing has been completed for this nmethod .
  //
  // The following shows the _only_ possible progressions of the _oops_do_mark_link
  // pointer.
  //
  // Given
  //   N as the nmethod
  //   X the current next value of _oops_do_mark_link
  //
  // Unclaimed (C)-> N|WR (C)-> X|WD: the nmethod has been processed weakly by
  //   a single thread.
  // Unclaimed (C)-> N|WR (C)-> X|WD (O)-> X|SD: after weak processing has been
  //   completed (as above) another thread found that the nmethod needs strong
  //   processing after all.
  // Unclaimed (C)-> N|WR (O)-> N|SR (C)-> X|SD: during weak processing another
  //   thread finds that the nmethod needs strong processing, marks it as such and
  //   terminates. The original thread completes strong processing.
  // Unclaimed (C)-> N|SD (C)-> X|SD: the nmethod has been processed strongly from
  //   the beginning by a single thread.
  //
  // "|" describes the concatenation of bits in _oops_do_mark_link.
  //
  // The diagram also describes the threads responsible for changing the nmethod to
  // the next state by marking the _transition_ with (C) and (O), which mean "current"
  // and "other" thread respectively.
  //

  // States used for claiming nmethods during root processing.
  static const uint claim_weak_request_tag = 0;
  static const uint claim_weak_done_tag = 1;
  static const uint claim_strong_request_tag = 2;
  static const uint claim_strong_done_tag = 3;

  static oops_do_mark_link* mark_link(nmethod* nm, uint tag) {
    assert(tag <= claim_strong_done_tag, "invalid tag %u", tag);
    assert(is_aligned(nm, 4), "nmethod pointer must have zero lower two LSB");
    return (oops_do_mark_link*)(((uintptr_t)nm & ~0x3) | tag);
  }

  static uint extract_state(oops_do_mark_link* link) {
    return (uint)((uintptr_t)link & 0x3);
  }

  static nmethod* extract_nmethod(oops_do_mark_link* link) {
    return (nmethod*)((uintptr_t)link & ~0x3);
  }

  void oops_do_log_change(const char* state);

  static bool oops_do_has_weak_request(oops_do_mark_link* next) {
    return extract_state(next) == claim_weak_request_tag;
  }

  static bool oops_do_has_any_strong_state(oops_do_mark_link* next) {
    return extract_state(next) >= claim_strong_request_tag;
  }

  // Attempt Unclaimed -> N|WR transition. Returns true if successful.
  bool oops_do_try_claim_weak_request();

  // Attempt Unclaimed -> N|SD transition. Returns the current link.
  oops_do_mark_link* oops_do_try_claim_strong_done();
  // Attempt N|WR -> X|WD transition. Returns nullptr if successful, X otherwise.
  nmethod* oops_do_try_add_to_list_as_weak_done();

  // Attempt X|WD -> N|SR transition. Returns the current link.
  oops_do_mark_link* oops_do_try_add_strong_request(oops_do_mark_link* next);
  // Attempt X|WD -> X|SD transition. Returns true if successful.
  bool oops_do_try_claim_weak_done_as_strong_done(oops_do_mark_link* next);

  // Do the N|SD -> X|SD transition.
  void oops_do_add_to_list_as_strong_done();

  // Sets this nmethod as strongly claimed (as part of N|SD -> X|SD and N|SR -> X|SD
  // transitions).
  void oops_do_set_strong_done(nmethod* old_head);

public:
  // create nmethod with entry_bci
  static nmethod* new_nmethod(const methodHandle& method,
                              int compile_id,
                              int entry_bci,
                              CodeOffsets* offsets,
                              int orig_pc_offset,
                              DebugInformationRecorder* recorder,
                              Dependencies* dependencies,
                              CodeBuffer *code_buffer,
                              int frame_size,
                              OopMapSet* oop_maps,
                              ExceptionHandlerTable* handler_table,
                              ImplicitExceptionTable* nul_chk_table,
                              AbstractCompiler* compiler,
                              CompLevel comp_level
                              , SCCEntry* scc_entry
#if INCLUDE_JVMCI
                              , char* speculations = nullptr,
                              int speculations_len = 0,
                              JVMCINMethodData* jvmci_data = nullptr
#endif
  );

  static nmethod* new_native_nmethod(const methodHandle& method,
                                     int compile_id,
                                     CodeBuffer *code_buffer,
                                     int vep_offset,
                                     int frame_complete,
                                     int frame_size,
                                     ByteSize receiver_sp_offset,
                                     ByteSize basic_lock_sp_offset,
                                     OopMapSet* oop_maps,
                                     int exception_handler = -1);

  Method* method       () const { return _method; }
  bool is_native_method() const { return _method != nullptr && _method->is_native(); }
  bool is_java_method  () const { return _method != nullptr && !_method->is_native(); }
  bool is_osr_method   () const { return _entry_bci != InvocationEntryBci; }

  // Compiler task identification.  Note that all OSR methods
  // are numbered in an independent sequence if CICountOSR is true,
  // and native method wrappers are also numbered independently if
  // CICountNative is true.
  int compile_id() const { return _compile_id; }
  const char* compile_kind() const;

  inline bool  is_compiled_by_c1   () const { return _compiler_type == compiler_c1; }
  inline bool  is_compiled_by_c2   () const { return _compiler_type == compiler_c2; }
  inline bool  is_compiled_by_jvmci() const { return _compiler_type == compiler_jvmci; }
  CompilerType compiler_type       () const { return _compiler_type; }
  const char*  compiler_name       () const;

  // boundaries for different parts
  address consts_begin          () const { return           content_begin(); }
  address consts_end            () const { return           code_begin()   ; }
  address insts_begin           () const { return           code_begin()   ; }
  address insts_end             () const { return           header_begin() + _stub_offset             ; }
  address stub_begin            () const { return           header_begin() + _stub_offset             ; }
  address stub_end              () const { return           code_end()     ; }
  address exception_begin       () const { return           header_begin() + _exception_offset        ; }
  address deopt_handler_begin   () const { return           header_begin() + _deopt_handler_offset    ; }
  address deopt_mh_handler_begin() const { return           header_begin() + _deopt_mh_handler_offset ; }
  address unwind_handler_begin  () const { return _unwind_handler_offset != -1 ? (insts_end() - _unwind_handler_offset) : nullptr; }
  oop*    oops_begin            () const { return (oop*)    data_begin(); }
  oop*    oops_end              () const { return (oop*)    data_end(); }

  // mutable data
  Metadata** metadata_begin     () const { return (Metadata**) (mutable_data_begin() + _relocation_size); }
#if INCLUDE_JVMCI
  Metadata** metadata_end       () const { return (Metadata**) (mutable_data_end() - _jvmci_data_size); }
  address jvmci_data_begin      () const { return               mutable_data_end() - _jvmci_data_size; }
  address jvmci_data_end        () const { return               mutable_data_end(); }
#else
  Metadata** metadata_end       () const { return (Metadata**)  mutable_data_end(); }
#endif

  // immutable data
  address immutable_data_begin  () const { return           _immutable_data; }
  address immutable_data_end    () const { return           _immutable_data + _immutable_data_size ; }
  address dependencies_begin    () const { return           _immutable_data; }
  address dependencies_end      () const { return           _immutable_data + _nul_chk_table_offset; }
  address nul_chk_table_begin   () const { return           _immutable_data + _nul_chk_table_offset; }
  address nul_chk_table_end     () const { return           _immutable_data + _handler_table_offset; }
  address handler_table_begin   () const { return           _immutable_data + _handler_table_offset; }
  address handler_table_end     () const { return           _immutable_data + _scopes_pcs_offset   ; }
  PcDesc* scopes_pcs_begin      () const { return (PcDesc*)(_immutable_data + _scopes_pcs_offset)  ; }
  PcDesc* scopes_pcs_end        () const { return (PcDesc*)(_immutable_data + _scopes_data_offset) ; }
  address scopes_data_begin     () const { return           _immutable_data + _scopes_data_offset  ; }

#if INCLUDE_JVMCI
  address scopes_data_end       () const { return           _immutable_data + _speculations_offset ; }
  address speculations_begin    () const { return           _immutable_data + _speculations_offset ; }
  address speculations_end      () const { return            immutable_data_end(); }
#else
  address scopes_data_end       () const { return            immutable_data_end(); }
#endif

  // Sizes
  int immutable_data_size() const { return _immutable_data_size; }
  int consts_size        () const { return int(          consts_end       () -           consts_begin       ()); }
  int insts_size         () const { return int(          insts_end        () -           insts_begin        ()); }
  int stub_size          () const { return int(          stub_end         () -           stub_begin         ()); }
  int oops_size          () const { return int((address) oops_end         () - (address) oops_begin         ()); }
  int metadata_size      () const { return int((address) metadata_end     () - (address) metadata_begin     ()); }
  int scopes_data_size   () const { return int(          scopes_data_end  () -           scopes_data_begin  ()); }
  int scopes_pcs_size    () const { return int((intptr_t)scopes_pcs_end   () - (intptr_t)scopes_pcs_begin   ()); }
  int dependencies_size  () const { return int(          dependencies_end () -           dependencies_begin ()); }
  int handler_table_size () const { return int(          handler_table_end() -           handler_table_begin()); }
  int nul_chk_table_size () const { return int(          nul_chk_table_end() -           nul_chk_table_begin()); }
#if INCLUDE_JVMCI
  int speculations_size  () const { return int(          speculations_end () -           speculations_begin ()); }
  int jvmci_data_size    () const { return int(          jvmci_data_end   () -           jvmci_data_begin   ()); }
#endif

  int     oops_count() const { assert(oops_size() % oopSize == 0, "");  return (oops_size() / oopSize) + 1; }
  int metadata_count() const { assert(metadata_size() % wordSize == 0, ""); return (metadata_size() / wordSize) + 1; }

  int skipped_instructions_size () const { return _skipped_instructions_size; }
  int total_size() const;

  // Containment
  bool consts_contains         (address addr) const { return consts_begin       () <= addr && addr < consts_end       (); }
  // Returns true if a given address is in the 'insts' section. The method
  // insts_contains_inclusive() is end-inclusive.
  bool insts_contains          (address addr) const { return insts_begin        () <= addr && addr < insts_end        (); }
  bool insts_contains_inclusive(address addr) const { return insts_begin        () <= addr && addr <= insts_end       (); }
  bool stub_contains           (address addr) const { return stub_begin         () <= addr && addr < stub_end         (); }
  bool oops_contains           (oop*    addr) const { return oops_begin         () <= addr && addr < oops_end         (); }
  bool metadata_contains       (Metadata** addr) const { return metadata_begin  () <= addr && addr < metadata_end     (); }
  bool scopes_data_contains    (address addr) const { return scopes_data_begin  () <= addr && addr < scopes_data_end  (); }
  bool scopes_pcs_contains     (PcDesc* addr) const { return scopes_pcs_begin   () <= addr && addr < scopes_pcs_end   (); }
  bool handler_table_contains  (address addr) const { return handler_table_begin() <= addr && addr < handler_table_end(); }
  bool nul_chk_table_contains  (address addr) const { return nul_chk_table_begin() <= addr && addr < nul_chk_table_end(); }

  // entry points
  address entry_point() const          { return code_begin() + _entry_offset;          } // normal entry point
  address verified_entry_point() const { return code_begin() + _verified_entry_offset; } // if klass is correct

  enum : signed char { not_installed = -1, // in construction, only the owner doing the construction is
                                           // allowed to advance state
                       in_use        = 0,  // executable nmethod
                       not_entrant   = 1   // marked for deoptimization but activations may still exist
  };

  // flag accessing and manipulation
  bool is_not_installed() const        { return _state == not_installed; }
  bool is_in_use() const               { return _state <= in_use; }
  bool is_not_entrant() const          { return _state == not_entrant; }
  int  get_state() const               { return _state; }

  void clear_unloading_state();
  // Heuristically deduce an nmethod isn't worth keeping around
  bool is_cold();
  bool is_unloading();
  void do_unloading(bool unloading_occurred);

  void inc_method_profiling_count();
  uint64_t method_profiling_count();

  bool make_in_use() {
    return try_transition(in_use);
  }
  // Make the nmethod non entrant. The nmethod will continue to be
  // alive.  It is used when an uncommon trap happens.  Returns true
  // if this thread changed the state of the nmethod or false if
  // another thread performed the transition.
<<<<<<< HEAD
  bool  make_not_entrant(bool make_not_entrant = true);
  bool  make_not_used() { return make_not_entrant(false); }
=======
  bool  make_not_entrant(const char* reason);
  bool  make_not_used()    { return make_not_entrant("not used"); }
>>>>>>> 0460978e

  bool  is_marked_for_deoptimization() const { return deoptimization_status() != not_marked; }
  bool  has_been_deoptimized() const { return deoptimization_status() == deoptimize_done; }
  void  set_deoptimized_done();

  bool update_recompile_counts() const {
    // Update recompile counts when either the update is explicitly requested (deoptimize)
    // or the nmethod is not marked for deoptimization at all (not_marked).
    // The latter happens during uncommon traps when deoptimized nmethod is made not entrant.
    DeoptimizationStatus status = deoptimization_status();
    return status != deoptimize_noupdate && status != deoptimize_done;
  }

  // tells whether frames described by this nmethod can be deoptimized
  // note: native wrappers cannot be deoptimized.
  bool can_be_deoptimized() const { return is_java_method(); }

  bool has_dependencies()                         { return dependencies_size() != 0; }
  void print_dependencies_on(outputStream* out) PRODUCT_RETURN;
  void flush_dependencies();

  template<typename T>
  T* gc_data() const                              { return reinterpret_cast<T*>(_gc_data); }
  template<typename T>
  void set_gc_data(T* gc_data)                    { _gc_data = reinterpret_cast<void*>(gc_data); }

  bool  has_unsafe_access() const                 { return _has_unsafe_access; }
  void  set_has_unsafe_access(bool z)             { _has_unsafe_access = z; }

  bool  has_monitors() const                      { return _has_monitors; }
  void  set_has_monitors(bool z)                  { _has_monitors = z; }

  bool  has_scoped_access() const                 { return _has_scoped_access; }
  void  set_has_scoped_access(bool z)             { _has_scoped_access = z; }

  bool  has_method_handle_invokes() const         { return _has_method_handle_invokes; }
  void  set_has_method_handle_invokes(bool z)     { _has_method_handle_invokes = z; }

  bool  has_wide_vectors() const                  { return _has_wide_vectors; }
  void  set_has_wide_vectors(bool z)              { _has_wide_vectors = z; }

  bool  has_clinit_barriers() const               { return _has_clinit_barriers; }
  void  set_has_clinit_barriers(bool z)           { _has_clinit_barriers = z; }

  bool  preloaded() const                         { return _preloaded; }
  void  set_preloaded(bool z)                     { _preloaded = z; }

  bool  has_flushed_dependencies() const          { return _has_flushed_dependencies; }
  void  set_has_flushed_dependencies(bool z)      {
    assert(!has_flushed_dependencies(), "should only happen once");
    _has_flushed_dependencies = z;
  }

  bool  is_unlinked() const                       { return _is_unlinked; }
  void  set_is_unlinked()                         {
     assert(!_is_unlinked, "already unlinked");
      _is_unlinked = true;
  }

  int   comp_level() const                        { return _comp_level; }

  // Support for oops in scopes and relocs:
  // Note: index 0 is reserved for null.
  oop   oop_at(int index) const;
  oop   oop_at_phantom(int index) const; // phantom reference
  oop*  oop_addr_at(int index) const {  // for GC
    // relocation indexes are biased by 1 (because 0 is reserved)
    assert(index > 0 && index <= oops_count(), "must be a valid non-zero index");
    return &oops_begin()[index - 1];
  }

  // Support for meta data in scopes and relocs:
  // Note: index 0 is reserved for null.
  Metadata*   metadata_at(int index) const      { return index == 0 ? nullptr: *metadata_addr_at(index); }
  Metadata**  metadata_addr_at(int index) const {  // for GC
    // relocation indexes are biased by 1 (because 0 is reserved)
    assert(index > 0 && index <= metadata_count(), "must be a valid non-zero index");
    return &metadata_begin()[index - 1];
  }

  void copy_values(GrowableArray<jobject>* oops);
  void copy_values(GrowableArray<Metadata*>* metadata);
  void copy_values(GrowableArray<address>* metadata) {} // Nothing to do

  // Relocation support
private:
  void fix_oop_relocations(address begin, address end, bool initialize_immediates);
  inline void initialize_immediate_oop(oop* dest, jobject handle);

protected:
  address oops_reloc_begin() const;

public:
  void fix_oop_relocations(address begin, address end) { fix_oop_relocations(begin, end, false); }
  void fix_oop_relocations()                           { fix_oop_relocations(nullptr, nullptr, false); }

  bool is_at_poll_return(address pc);
  bool is_at_poll_or_poll_return(address pc);

protected:
  // Exception cache support
  // Note: _exception_cache may be read and cleaned concurrently.
  ExceptionCache* exception_cache() const         { return _exception_cache; }
  ExceptionCache* exception_cache_acquire() const;

public:
  address handler_for_exception_and_pc(Handle exception, address pc);
  void add_handler_for_exception_and_pc(Handle exception, address pc, address handler);
  void clean_exception_cache();

  void add_exception_cache_entry(ExceptionCache* new_entry);
  ExceptionCache* exception_cache_entry_for_exception(Handle exception);


  // MethodHandle
  bool is_method_handle_return(address return_pc);
  // Deopt
  // Return true is the PC is one would expect if the frame is being deopted.
  inline bool is_deopt_pc(address pc);
  inline bool is_deopt_mh_entry(address pc);
  inline bool is_deopt_entry(address pc);

  // Accessor/mutator for the original pc of a frame before a frame was deopted.
  address get_original_pc(const frame* fr) { return *orig_pc_addr(fr); }
  void    set_original_pc(const frame* fr, address pc) { *orig_pc_addr(fr) = pc; }

  const char* state() const;

  bool inlinecache_check_contains(address addr) const {
    return (addr >= code_begin() && addr < verified_entry_point());
  }

  void preserve_callee_argument_oops(frame fr, const RegisterMap *reg_map, OopClosure* f);

  // implicit exceptions support
  address continuation_for_implicit_div0_exception(address pc) { return continuation_for_implicit_exception(pc, true); }
  address continuation_for_implicit_null_exception(address pc) { return continuation_for_implicit_exception(pc, false); }

  // Inline cache support for class unloading and nmethod unloading
 private:
  void cleanup_inline_caches_impl(bool unloading_occurred, bool clean_all);

  address continuation_for_implicit_exception(address pc, bool for_div0_check);

 public:
  // Serial version used by whitebox test
  void cleanup_inline_caches_whitebox();

  void clear_inline_caches();

  // Execute nmethod barrier code, as if entering through nmethod call.
  void run_nmethod_entry_barrier();

  void verify_oop_relocations();

  bool has_evol_metadata();

  Method* attached_method(address call_pc);
  Method* attached_method_before_pc(address pc);

  // GC unloading support
  // Cleans unloaded klasses and unloaded nmethods in inline caches

  void unload_nmethod_caches(bool class_unloading_occurred);

  void unlink_from_method();

  // On-stack replacement support
  int      osr_entry_bci()    const { assert(is_osr_method(), "wrong kind of nmethod"); return _entry_bci; }
  address  osr_entry()        const { assert(is_osr_method(), "wrong kind of nmethod"); return _osr_entry_point; }
  nmethod* osr_link()         const { return _osr_link; }
  void     set_osr_link(nmethod *n) { _osr_link = n; }
  void     invalidate_osr_method();

  int num_stack_arg_slots(bool rounded = true) const {
    return rounded ? align_up(_num_stack_arg_slots, 2) : _num_stack_arg_slots;
  }

  // Verify calls to dead methods have been cleaned.
  void verify_clean_inline_caches();

  // Unlink this nmethod from the system
  void unlink();

  // Deallocate this nmethod - called by the GC
  void purge(bool unregister_nmethod);

  // See comment at definition of _last_seen_on_stack
  void mark_as_maybe_on_stack();
  bool is_maybe_on_stack();

  // Evolution support. We make old (discarded) compiled methods point to new Method*s.
  void set_method(Method* method) { _method = method; }

#if INCLUDE_JVMCI
  // Gets the JVMCI name of this nmethod.
  const char* jvmci_name();

  // Records the pending failed speculation in the
  // JVMCI speculation log associated with this nmethod.
  void update_speculation(JavaThread* thread);

  // Gets the data specific to a JVMCI compiled method.
  // This returns a non-nullptr value iff this nmethod was
  // compiled by the JVMCI compiler.
  JVMCINMethodData* jvmci_nmethod_data() const {
    return jvmci_data_size() == 0 ? nullptr : (JVMCINMethodData*) jvmci_data_begin();
  }
#endif

  void oops_do(OopClosure* f) { oops_do(f, false); }
  void oops_do(OopClosure* f, bool allow_dead);

  // All-in-one claiming of nmethods: returns true if the caller successfully claimed that
  // nmethod.
  bool oops_do_try_claim();

  // Loom support for following nmethods on the stack
  void follow_nmethod(OopIterateClosure* cl);

  // Class containing callbacks for the oops_do_process_weak/strong() methods
  // below.
  class OopsDoProcessor {
  public:
    // Process the oops of the given nmethod based on whether it has been called
    // in a weak or strong processing context, i.e. apply either weak or strong
    // work on it.
    virtual void do_regular_processing(nmethod* nm) = 0;
    // Assuming that the oops of the given nmethod has already been its weak
    // processing applied, apply the remaining strong processing part.
    virtual void do_remaining_strong_processing(nmethod* nm) = 0;
  };

  // The following two methods do the work corresponding to weak/strong nmethod
  // processing.
  void oops_do_process_weak(OopsDoProcessor* p);
  void oops_do_process_strong(OopsDoProcessor* p);

  static void oops_do_marking_prologue();
  static void oops_do_marking_epilogue();

 private:
  ScopeDesc* scope_desc_in(address begin, address end);

  address* orig_pc_addr(const frame* fr);

  // used by jvmti to track if the load events has been reported
  bool  load_reported() const                     { return _load_reported; }
  void  set_load_reported()                       { _load_reported = true; }

 public:
  // ScopeDesc retrieval operation
  PcDesc* pc_desc_at(address pc)   { return find_pc_desc(pc, false); }
  // pc_desc_near returns the first PcDesc at or after the given pc.
  PcDesc* pc_desc_near(address pc) { return find_pc_desc(pc, true); }

  // ScopeDesc for an instruction
  ScopeDesc* scope_desc_at(address pc);
  ScopeDesc* scope_desc_near(address pc);

  // copying of debugging information
  void copy_scopes_pcs(PcDesc* pcs, int count);
  void copy_scopes_data(address buffer, int size);

  int orig_pc_offset() { return _orig_pc_offset; }

  SCCEntry* scc_entry() const { return _scc_entry; }
  bool is_scc() const { return scc_entry() != nullptr; }

  bool     used() const { return _used; }
  void set_used()       { _used = true; }

  // Post successful compilation
  void post_compiled_method(CompileTask* task);

  // jvmti support:
  void post_compiled_method_load_event(JvmtiThreadState* state = nullptr);

  // verify operations
  void verify();
  void verify_scopes();
  void verify_interrupt_point(address interrupt_point, bool is_inline_cache);

  // Disassemble this nmethod with additional debug information, e.g. information about blocks.
  void decode2(outputStream* st) const;
  void print_constant_pool(outputStream* st);

  // Avoid hiding of parent's 'decode(outputStream*)' method.
  void decode(outputStream* st) const { decode2(st); } // just delegate here.

  // printing support
  void print_on_impl(outputStream* st) const;
  void print_code();
  void print_value_on_impl(outputStream* st) const;

#if defined(SUPPORT_DATA_STRUCTS)
  // print output in opt build for disassembler library
  void print_relocations_on(outputStream* st)     PRODUCT_RETURN;
  void print_pcs_on(outputStream* st);
  void print_scopes() { print_scopes_on(tty); }
  void print_scopes_on(outputStream* st)          PRODUCT_RETURN;
  void print_handler_table();
  void print_nul_chk_table();
  void print_recorded_oop(int log_n, int index);
  void print_recorded_oops();
  void print_recorded_metadata();

  void print_oops(outputStream* st);     // oops from the underlying CodeBlob.
  void print_metadata(outputStream* st); // metadata in metadata pool.
#else
  void print_pcs_on(outputStream* st) { return; }
#endif

  void print_calls(outputStream* st)              PRODUCT_RETURN;
  static void print_statistics()                  PRODUCT_RETURN;

  void maybe_print_nmethod(const DirectiveSet* directive);
  void print_nmethod(bool print_code);

  void print_on_with_msg(outputStream* st, const char* msg) const;

  // Logging
  void log_identity(xmlStream* log) const;
  void log_new_nmethod() const;
  void log_state_change(const char* reason) const;

  // Prints block-level comments, including nmethod specific block labels:
  void print_nmethod_labels(outputStream* stream, address block_begin, bool print_section_labels=true) const;
  const char* nmethod_section_label(address pos) const;

  // returns whether this nmethod has code comments.
  bool has_code_comment(address begin, address end);
  // Prints a comment for one native instruction (reloc info, pc desc)
  void print_code_comment_on(outputStream* st, int column, address begin, address end);

  // tells if this compiled method is dependent on the given changes,
  // and the changes have invalidated it
  bool check_dependency_on(DepChange& changes);

  // Fast breakpoint support. Tells if this compiled method is
  // dependent on the given method. Returns true if this nmethod
  // corresponds to the given method as well.
  bool is_dependent_on_method(Method* dependee);

  // JVMTI's GetLocalInstance() support
  ByteSize native_receiver_sp_offset() {
    assert(is_native_method(), "sanity");
    return _native_receiver_sp_offset;
  }
  ByteSize native_basic_lock_sp_offset() {
    assert(is_native_method(), "sanity");
    return _native_basic_lock_sp_offset;
  }

  // support for code generation
  static ByteSize osr_entry_point_offset() { return byte_offset_of(nmethod, _osr_entry_point); }
  static ByteSize state_offset()           { return byte_offset_of(nmethod, _state); }

  void metadata_do(MetadataClosure* f);

  address call_instruction_address(address pc) const;

  void make_deoptimized();
  void finalize_relocations();

  class Vptr : public CodeBlob::Vptr {
    void print_on(const CodeBlob* instance, outputStream* st) const override {
      ttyLocker ttyl;
      instance->as_nmethod()->print_on_impl(st);
    }
    void print_value_on(const CodeBlob* instance, outputStream* st) const override {
      instance->as_nmethod()->print_value_on_impl(st);
    }
  };

  static const Vptr _vpntr;
};

#endif // SHARE_CODE_NMETHOD_HPP<|MERGE_RESOLUTION|>--- conflicted
+++ resolved
@@ -646,13 +646,8 @@
   // alive.  It is used when an uncommon trap happens.  Returns true
   // if this thread changed the state of the nmethod or false if
   // another thread performed the transition.
-<<<<<<< HEAD
-  bool  make_not_entrant(bool make_not_entrant = true);
-  bool  make_not_used() { return make_not_entrant(false); }
-=======
-  bool  make_not_entrant(const char* reason);
+  bool  make_not_entrant(const char* reason, bool make_not_entrant = true);
   bool  make_not_used()    { return make_not_entrant("not used"); }
->>>>>>> 0460978e
 
   bool  is_marked_for_deoptimization() const { return deoptimization_status() != not_marked; }
   bool  has_been_deoptimized() const { return deoptimization_status() == deoptimize_done; }
