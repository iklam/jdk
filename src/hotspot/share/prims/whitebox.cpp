/*
 * Copyright (c) 2012, 2025, Oracle and/or its affiliates. All rights reserved.
 * DO NOT ALTER OR REMOVE COPYRIGHT NOTICES OR THIS FILE HEADER.
 *
 * This code is free software; you can redistribute it and/or modify it
 * under the terms of the GNU General Public License version 2 only, as
 * published by the Free Software Foundation.
 *
 * This code is distributed in the hope that it will be useful, but WITHOUT
 * ANY WARRANTY; without even the implied warranty of MERCHANTABILITY or
 * FITNESS FOR A PARTICULAR PURPOSE.  See the GNU General Public License
 * version 2 for more details (a copy is included in the LICENSE file that
 * accompanied this code).
 *
 * You should have received a copy of the GNU General Public License version
 * 2 along with this work; if not, write to the Free Software Foundation,
 * Inc., 51 Franklin St, Fifth Floor, Boston, MA 02110-1301 USA.
 *
 * Please contact Oracle, 500 Oracle Parkway, Redwood Shores, CA 94065 USA
 * or visit www.oracle.com if you need additional information or have any
 * questions.
 *
 */

#include "cds.h"
#include "cds/archiveHeapLoader.hpp"
#include "cds/cdsConstants.hpp"
#include "cds/filemap.hpp"
#include "cds/heapShared.hpp"
#include "cds/metaspaceShared.hpp"
#include "classfile/classLoader.hpp"
#include "classfile/classLoaderDataGraph.hpp"
#include "classfile/classLoaderStats.hpp"
#include "classfile/classPrinter.hpp"
#include "classfile/javaClasses.inline.hpp"
#include "classfile/modules.hpp"
#include "classfile/stringTable.hpp"
#include "classfile/symbolTable.hpp"
#include "classfile/systemDictionary.hpp"
#include "classfile/vmSymbols.hpp"
#include "code/codeCache.hpp"
#include "compiler/compilationPolicy.hpp"
#include "compiler/compilerOracle.hpp"
#include "compiler/directivesParser.hpp"
#include "compiler/methodMatcher.hpp"
#include "gc/shared/concurrentGCBreakpoints.hpp"
#include "gc/shared/gcConfig.hpp"
#include "gc/shared/genArguments.hpp"
#include "jvm.h"
#include "jvmtifiles/jvmtiEnv.hpp"
#include "logging/log.hpp"
#include "memory/iterator.hpp"
#include "memory/memoryReserver.hpp"
#include "memory/metadataFactory.hpp"
#include "memory/metaspace/testHelpers.hpp"
#include "memory/metaspaceUtils.hpp"
#include "memory/oopFactory.hpp"
#include "memory/resourceArea.hpp"
#include "memory/universe.hpp"
#include "nmt/mallocSiteTable.hpp"
#include "oops/array.hpp"
#include "oops/compressedOops.hpp"
#include "oops/constantPool.inline.hpp"
#include "oops/klass.inline.hpp"
#include "oops/method.inline.hpp"
#include "oops/methodData.inline.hpp"
#include "oops/objArrayKlass.hpp"
#include "oops/objArrayOop.inline.hpp"
#include "oops/oop.inline.hpp"
#include "oops/typeArrayOop.inline.hpp"
#include "prims/jvmtiEnvBase.hpp"
#include "prims/resolvedMethodTable.hpp"
#include "prims/wbtestmethods/parserTests.hpp"
#include "prims/whitebox.inline.hpp"
#include "runtime/arguments.hpp"
#include "runtime/atomic.hpp"
#include "runtime/deoptimization.hpp"
#include "runtime/fieldDescriptor.inline.hpp"
#include "runtime/flags/jvmFlag.hpp"
#include "runtime/flags/jvmFlagAccess.hpp"
#include "runtime/frame.inline.hpp"
#include "runtime/handles.inline.hpp"
#include "runtime/handshake.hpp"
#include "runtime/interfaceSupport.inline.hpp"
#include "runtime/javaCalls.hpp"
#include "runtime/javaThread.inline.hpp"
#include "runtime/jniHandles.inline.hpp"
#include "runtime/lockStack.hpp"
#include "runtime/os.hpp"
#include "runtime/stackFrameStream.inline.hpp"
#include "runtime/synchronizer.hpp"
#include "runtime/threadSMR.hpp"
#include "runtime/vframe.hpp"
#include "runtime/vm_version.hpp"
#include "services/memoryService.hpp"
#include "utilities/align.hpp"
#include "utilities/checkedCast.hpp"
#include "utilities/debug.hpp"
#include "utilities/elfFile.hpp"
#include "utilities/exceptions.hpp"
#include "utilities/macros.hpp"
#include "utilities/nativeCallStack.hpp"
#include "utilities/ostream.hpp"
#if INCLUDE_G1GC
#include "gc/g1/g1Arguments.hpp"
#include "gc/g1/g1CollectedHeap.inline.hpp"
#include "gc/g1/g1ConcurrentMark.hpp"
#include "gc/g1/g1ConcurrentMarkThread.inline.hpp"
#include "gc/g1/g1HeapRegionManager.hpp"
#include "gc/g1/g1HeapRegionRemSet.inline.hpp"
#endif // INCLUDE_G1GC
#if INCLUDE_PARALLELGC
#include "gc/parallel/parallelScavengeHeap.inline.hpp"
#endif // INCLUDE_PARALLELGC
#if INCLUDE_SERIALGC
#include "gc/serial/serialHeap.hpp"
#endif // INCLUDE_SERIALGC
#if INCLUDE_ZGC
#include "gc/z/zAddress.inline.hpp"
#endif // INCLUDE_ZGC
#if INCLUDE_JVMCI
#include "jvmci/jvmciEnv.hpp"
#include "jvmci/jvmciRuntime.hpp"
#endif
#ifdef LINUX
#include "cgroupSubsystem_linux.hpp"
#include "osContainer_linux.hpp"
#include "os_linux.hpp"
#endif

#define CHECK_JNI_EXCEPTION_(env, value)                               \
  do {                                                                 \
    JavaThread* THREAD = JavaThread::thread_from_jni_environment(env); \
    THREAD->clear_pending_jni_exception_check();                       \
    if (HAS_PENDING_EXCEPTION) {                                       \
      return(value);                                                   \
    }                                                                  \
  } while (0)

#define CHECK_JNI_EXCEPTION(env)                                       \
  do {                                                                 \
    JavaThread* THREAD = JavaThread::thread_from_jni_environment(env); \
    THREAD->clear_pending_jni_exception_check();                       \
    if (HAS_PENDING_EXCEPTION) {                                       \
      return;                                                          \
    }                                                                  \
  } while (0)

bool WhiteBox::_used = false;
volatile bool WhiteBox::compilation_locked = false;

class VM_WhiteBoxOperation : public VM_Operation {
 public:
  VM_WhiteBoxOperation()                         { }
  VMOp_Type type()                  const        { return VMOp_WhiteBoxOperation; }
  bool allow_nested_vm_operations() const        { return true; }
};


WB_ENTRY(jlong, WB_GetObjectAddress(JNIEnv* env, jobject o, jobject obj))
  return (jlong)(void*)JNIHandles::resolve(obj);
WB_END

WB_ENTRY(jint, WB_GetHeapOopSize(JNIEnv* env, jobject o))
  return heapOopSize;
WB_END

WB_ENTRY(jint, WB_GetVMPageSize(JNIEnv* env, jobject o))
  return (jint)os::vm_page_size();
WB_END

WB_ENTRY(jlong, WB_GetVMAllocationGranularity(JNIEnv* env, jobject o))
  return os::vm_allocation_granularity();
WB_END

WB_ENTRY(jlong, WB_GetVMLargePageSize(JNIEnv* env, jobject o))
  return os::large_page_size();
WB_END

WB_ENTRY(jstring, WB_PrintString(JNIEnv* env, jobject wb, jstring str, jint max_length))
  ResourceMark rm(THREAD);
  stringStream sb;
  java_lang_String::print(JNIHandles::resolve(str), &sb, max_length);
  oop result = java_lang_String::create_oop_from_str(sb.as_string(), THREAD);
  return (jstring) JNIHandles::make_local(THREAD, result);
WB_END

WB_ENTRY(jint, WB_TakeLockAndHangInSafepoint(JNIEnv* env, jobject wb))
  JavaThread* self = JavaThread::current();
  // VMStatistic_lock is used to minimize interference with VM locking
  MutexLocker mu(VMStatistic_lock);
  VM_HangInSafepoint force_safepoint_stuck_op;
  VMThread::execute(&force_safepoint_stuck_op);
  ShouldNotReachHere();
  return 0;
WB_END

class WBIsKlassAliveClosure : public LockedClassesDo {
    Symbol* _name;
    int _count;
public:
    WBIsKlassAliveClosure(Symbol* name) : _name(name), _count(0) {}

    void do_klass(Klass* k) {
      Symbol* ksym = k->name();
      if (ksym->fast_compare(_name) == 0) {
        _count++;
      } else if (k->is_instance_klass()) {
        // Need special handling for hidden classes because the JVM
        // appends "+<hex-address>" to hidden class names.
        InstanceKlass *ik = InstanceKlass::cast(k);
        if (ik->is_hidden()) {
          ResourceMark rm;
          char* k_name = ksym->as_C_string();
          // Find the first '+' char and truncate the string at that point.
          // NOTE: This will not work correctly if the original hidden class
          // name contains a '+'.
          char* plus_char = strchr(k_name, '+');
          if (plus_char != nullptr) {
            *plus_char = 0;
            char* c_name = _name->as_C_string();
            if (strcmp(c_name, k_name) == 0) {
              _count++;
            }
          }
        }
      }
    }

    int count() const {
        return _count;
    }
};

WB_ENTRY(jint, WB_CountAliveClasses(JNIEnv* env, jobject target, jstring name))
  oop h_name = JNIHandles::resolve(name);
  if (h_name == nullptr) {
    return 0;
  }
  Symbol* sym = java_lang_String::as_symbol(h_name);
  TempNewSymbol tsym(sym); // Make sure to decrement reference count on sym on return

  WBIsKlassAliveClosure closure(sym);
  ClassLoaderDataGraph::classes_do(&closure);

  // Return the count of alive classes with this name.
  return closure.count();
WB_END

WB_ENTRY(jint, WB_GetSymbolRefcount(JNIEnv* env, jobject unused, jstring name))
  oop h_name = JNIHandles::resolve(name);
  if (h_name == nullptr) {
    return 0;
  }
  Symbol* sym = java_lang_String::as_symbol(h_name);
  TempNewSymbol tsym(sym); // Make sure to decrement reference count on sym on return
  return (jint)sym->refcount();
WB_END


WB_ENTRY(void, WB_AddToBootstrapClassLoaderSearch(JNIEnv* env, jobject o, jstring segment)) {
#if INCLUDE_JVMTI
  ResourceMark rm;
  const char* seg = java_lang_String::as_utf8_string(JNIHandles::resolve_non_null(segment));
  JvmtiEnv* jvmti_env = JvmtiEnv::create_a_jvmti(JVMTI_VERSION);
  jvmtiError err = jvmti_env->AddToBootstrapClassLoaderSearch(seg);
  assert(err == JVMTI_ERROR_NONE, "must not fail");
#endif
}
WB_END

WB_ENTRY(void, WB_AddToSystemClassLoaderSearch(JNIEnv* env, jobject o, jstring segment)) {
#if INCLUDE_JVMTI
  ResourceMark rm;
  const char* seg = java_lang_String::as_utf8_string(JNIHandles::resolve_non_null(segment));
  JvmtiEnv* jvmti_env = JvmtiEnv::create_a_jvmti(JVMTI_VERSION);
  jvmtiError err = jvmti_env->AddToSystemClassLoaderSearch(seg);
  assert(err == JVMTI_ERROR_NONE, "must not fail");
#endif
}
WB_END


WB_ENTRY(jlong, WB_GetCompressedOopsMaxHeapSize(JNIEnv* env, jobject o)) {
  return (jlong)Arguments::max_heap_for_compressed_oops();
}
WB_END

WB_ENTRY(void, WB_PrintHeapSizes(JNIEnv* env, jobject o)) {
  tty->print_cr("Minimum heap %zu Initial heap %zu "
                "Maximum heap %zu Space alignment %zu Heap alignment %zu",
                MinHeapSize,
                InitialHeapSize,
                MaxHeapSize,
                SpaceAlignment,
                HeapAlignment);
}
WB_END

WB_ENTRY(void, WB_ReadFromNoaccessArea(JNIEnv* env, jobject o))
  size_t granularity = os::vm_allocation_granularity();
  ReservedHeapSpace rhs = HeapReserver::reserve(100 * granularity, granularity, os::vm_page_size(), nullptr);

  // Check if constraints are complied
  if (!( UseCompressedOops && rhs.is_reserved() &&
         CompressedOops::base() != nullptr &&
         CompressedOops::use_implicit_null_checks() )) {
    tty->print_cr("WB_ReadFromNoaccessArea method is useless:\n "
                  "\tUseCompressedOops is %d\n"
                  "\trhs.base() is " PTR_FORMAT "\n"
                  "\tCompressedOops::base() is " PTR_FORMAT "\n"
                  "\tCompressedOops::use_implicit_null_checks() is %d",
                  UseCompressedOops,
                  p2i(rhs.base()),
                  p2i(CompressedOops::base()),
                  CompressedOops::use_implicit_null_checks());
    return;
  }

  VirtualSpace vs;
  vs.initialize(rhs, 50 * granularity);

  tty->print_cr("Reading from no access area... ");
  tty->print_cr("*(vs.low_boundary() - rhs.noaccess_prefix() / 2 ) = %c",
                *(vs.low_boundary() - rhs.noaccess_prefix() / 2 ));
WB_END

WB_ENTRY(void, WB_DecodeNKlassAndAccessKlass(JNIEnv* env, jobject o, jint nKlass))
  assert(UseCompressedClassPointers, "Should only call for UseCompressedClassPointers");
  const narrowKlass nk = (narrowKlass)nKlass;
  const Klass* const k = CompressedKlassPointers::decode_not_null_without_asserts(nKlass);
  printf("WB_DecodeNKlassAndAccessKlass: nk %u k " PTR_FORMAT "\n", nk, p2i(k));
  printf("Will attempt to crash now...\n");
  fflush(stdout); // flush now - we will crash below
  // Access k by calling a virtual function - will result in loading the vtable from *k
  k->print_on(tty);
WB_END

static jint wb_stress_virtual_space_resize(size_t reserved_space_size,
                                           size_t magnitude, size_t iterations) {
  size_t granularity = os::vm_allocation_granularity();
  ReservedHeapSpace rhs = HeapReserver::reserve(reserved_space_size * granularity, granularity, os::vm_page_size(), nullptr);
  if (!rhs.is_reserved()) {
    tty->print_cr("Failed to initialize ReservedSpace. Can't proceed.");
    return 3;
  }

  VirtualSpace vs;
  if (!vs.initialize(rhs, 0)) {
    tty->print_cr("Failed to initialize VirtualSpace. Can't proceed.");
    return 3;
  }

  int seed = os::random();
  tty->print_cr("Random seed is %d", seed);

  for (size_t i = 0; i < iterations; i++) {

    // Whether we will shrink or grow
    bool shrink = os::random() % 2L == 0;

    // Get random delta to resize virtual space
    size_t delta = (size_t)os::random() % magnitude;

    // If we are about to shrink virtual space below zero, then expand instead
    if (shrink && vs.committed_size() < delta) {
      shrink = false;
    }

    // Resizing by delta
    if (shrink) {
      vs.shrink_by(delta);
    } else {
      // If expanding fails expand_by will silently return false
      vs.expand_by(delta, true);
    }
  }
  return 0;
}

WB_ENTRY(jint, WB_StressVirtualSpaceResize(JNIEnv* env, jobject o,
        jlong reserved_space_size, jlong magnitude, jlong iterations))
  tty->print_cr("reservedSpaceSize=" JLONG_FORMAT ", magnitude=" JLONG_FORMAT ", "
                "iterations=" JLONG_FORMAT "\n", reserved_space_size, magnitude,
                iterations);
  if (reserved_space_size < 0 || magnitude < 0 || iterations < 0) {
    tty->print_cr("One of variables printed above is negative. Can't proceed.\n");
    return 1;
  }

  // sizeof(size_t) depends on whether OS is 32bit or 64bit. sizeof(jlong) is
  // always 8 byte. That's why we should avoid overflow in case of 32bit platform.
  if (sizeof(size_t) < sizeof(jlong)) {
    jlong size_t_max_value = (jlong)SIZE_MAX;
    if (reserved_space_size > size_t_max_value || magnitude > size_t_max_value
        || iterations > size_t_max_value) {
      tty->print_cr("One of variables printed above overflows size_t. Can't proceed.\n");
      return 2;
    }
  }

  return wb_stress_virtual_space_resize((size_t) reserved_space_size,
                                        (size_t) magnitude, (size_t) iterations);
WB_END

WB_ENTRY(jboolean, WB_IsGCSupported(JNIEnv* env, jobject o, jint name))
  return GCConfig::is_gc_supported((CollectedHeap::Name)name);
WB_END

WB_ENTRY(jboolean, WB_HasLibgraal(JNIEnv* env, jobject o))
#if INCLUDE_JVMCI
  return JVMCI::shared_library_exists();
#endif
  return false;
WB_END

WB_ENTRY(jboolean, WB_IsGCSupportedByJVMCICompiler(JNIEnv* env, jobject o, jint name))
#if INCLUDE_JVMCI
  if (EnableJVMCI) {
    // Enter the JVMCI env that will be used by the CompileBroker.
    JVMCIEnv jvmciEnv(thread, __FILE__, __LINE__);
    return jvmciEnv.init_error() == JNI_OK && jvmciEnv.runtime()->is_gc_supported(&jvmciEnv, (CollectedHeap::Name)name);
  }
#endif
  return false;
WB_END

WB_ENTRY(jboolean, WB_IsGCSelected(JNIEnv* env, jobject o, jint name))
  return GCConfig::is_gc_selected((CollectedHeap::Name)name);
WB_END

WB_ENTRY(jboolean, WB_IsGCSelectedErgonomically(JNIEnv* env, jobject o))
  return GCConfig::is_gc_selected_ergonomically();
WB_END

WB_ENTRY(jboolean, WB_isObjectInOldGen(JNIEnv* env, jobject o, jobject obj))
  oop p = JNIHandles::resolve(obj);
#if INCLUDE_G1GC
  if (UseG1GC) {
    G1CollectedHeap* g1h = G1CollectedHeap::heap();
    const G1HeapRegion* hr = g1h->heap_region_containing(p);
    return hr->is_old_or_humongous();
  }
#endif
#if INCLUDE_PARALLELGC
  if (UseParallelGC) {
    ParallelScavengeHeap* psh = ParallelScavengeHeap::heap();
    return !psh->is_in_young(p);
  }
#endif
#if INCLUDE_ZGC
  if (UseZGC) {
    return ZHeap::heap()->is_old(to_zaddress(p));
  }
#endif
#if INCLUDE_SHENANDOAHGC
  if (UseShenandoahGC) {
    ShenandoahHeap* sh = ShenandoahHeap::heap();
    return sh->mode()->is_generational() ?  sh->is_in_old(p) : sh->is_in(p);
  }
#endif
#if INCLUDE_SERIALGC
  if (UseSerialGC) {
    return !SerialHeap::heap()->is_in_young(p);
  }
#endif
  ShouldNotReachHere();
  return false;
WB_END

WB_ENTRY(jlong, WB_GetObjectSize(JNIEnv* env, jobject o, jobject obj))
  oop p = JNIHandles::resolve(obj);
  return p->size() * HeapWordSize;
WB_END

WB_ENTRY(jlong, WB_GetHeapSpaceAlignment(JNIEnv* env, jobject o))
  return (jlong)SpaceAlignment;
WB_END

WB_ENTRY(jlong, WB_GetHeapAlignment(JNIEnv* env, jobject o))
  return (jlong)HeapAlignment;
WB_END

WB_ENTRY(jboolean, WB_SupportsConcurrentGCBreakpoints(JNIEnv* env, jobject o))
  return Universe::heap()->supports_concurrent_gc_breakpoints();
WB_END

WB_ENTRY(void, WB_ConcurrentGCAcquireControl(JNIEnv* env, jobject o))
  ConcurrentGCBreakpoints::acquire_control();
WB_END

WB_ENTRY(void, WB_ConcurrentGCReleaseControl(JNIEnv* env, jobject o))
  ConcurrentGCBreakpoints::release_control();
WB_END

WB_ENTRY(void, WB_ConcurrentGCRunToIdle(JNIEnv* env, jobject o))
  ConcurrentGCBreakpoints::run_to_idle();
WB_END

WB_ENTRY(jboolean, WB_ConcurrentGCRunTo(JNIEnv* env, jobject o, jobject at))
  Handle h_name(THREAD, JNIHandles::resolve(at));
  ResourceMark rm;
  const char* c_name = java_lang_String::as_utf8_string(h_name());
  return ConcurrentGCBreakpoints::run_to(c_name);
WB_END

#if INCLUDE_G1GC

WB_ENTRY(jboolean, WB_G1IsHumongous(JNIEnv* env, jobject o, jobject obj))
  if (UseG1GC) {
    G1CollectedHeap* g1h = G1CollectedHeap::heap();
    oop result = JNIHandles::resolve(obj);
    const G1HeapRegion* hr = g1h->heap_region_containing(result);
    return hr->is_humongous();
  }
  THROW_MSG_0(vmSymbols::java_lang_UnsupportedOperationException(), "WB_G1IsHumongous: G1 GC is not enabled");
WB_END

WB_ENTRY(jboolean, WB_G1BelongsToHumongousRegion(JNIEnv* env, jobject o, jlong addr))
  if (UseG1GC) {
    G1CollectedHeap* g1h = G1CollectedHeap::heap();
    const G1HeapRegion* hr = g1h->heap_region_containing((void*) addr);
    return hr->is_humongous();
  }
  THROW_MSG_0(vmSymbols::java_lang_UnsupportedOperationException(), "WB_G1BelongsToHumongousRegion: G1 GC is not enabled");
WB_END

WB_ENTRY(jboolean, WB_G1BelongsToFreeRegion(JNIEnv* env, jobject o, jlong addr))
  if (UseG1GC) {
    G1CollectedHeap* g1h = G1CollectedHeap::heap();
    const G1HeapRegion* hr = g1h->heap_region_containing((void*) addr);
    return hr->is_free();
  }
  THROW_MSG_0(vmSymbols::java_lang_UnsupportedOperationException(), "WB_G1BelongsToFreeRegion: G1 GC is not enabled");
WB_END

WB_ENTRY(jlong, WB_G1NumMaxRegions(JNIEnv* env, jobject o))
  if (UseG1GC) {
    G1CollectedHeap* g1h = G1CollectedHeap::heap();
    size_t nr = g1h->max_regions();
    return (jlong)nr;
  }
  THROW_MSG_0(vmSymbols::java_lang_UnsupportedOperationException(), "WB_G1NumMaxRegions: G1 GC is not enabled");
WB_END

WB_ENTRY(jlong, WB_G1NumFreeRegions(JNIEnv* env, jobject o))
  if (UseG1GC) {
    G1CollectedHeap* g1h = G1CollectedHeap::heap();
    size_t nr = g1h->num_free_regions();
    return (jlong)nr;
  }
  THROW_MSG_0(vmSymbols::java_lang_UnsupportedOperationException(), "WB_G1NumFreeRegions: G1 GC is not enabled");
WB_END

WB_ENTRY(jboolean, WB_G1InConcurrentMark(JNIEnv* env, jobject o))
  if (UseG1GC) {
    G1CollectedHeap* g1h = G1CollectedHeap::heap();
    return g1h->concurrent_mark()->cm_thread()->in_progress();
  }
  THROW_MSG_0(vmSymbols::java_lang_UnsupportedOperationException(), "WB_G1InConcurrentMark: G1 GC is not enabled");
WB_END

WB_ENTRY(jint, WB_G1CompletedConcurrentMarkCycles(JNIEnv* env, jobject o))
  if (UseG1GC) {
    G1CollectedHeap* g1h = G1CollectedHeap::heap();
    G1ConcurrentMark* cm = g1h->concurrent_mark();
    return cm->completed_mark_cycles();
  }
  THROW_MSG_0(vmSymbols::java_lang_UnsupportedOperationException(), "WB_G1CompletedConcurrentMarkCycles: G1 GC is not enabled");
WB_END

WB_ENTRY(jint, WB_G1RegionSize(JNIEnv* env, jobject o))
  if (UseG1GC) {
    return (jint)G1HeapRegion::GrainBytes;
  }
  THROW_MSG_0(vmSymbols::java_lang_UnsupportedOperationException(), "WB_G1RegionSize: G1 GC is not enabled");
WB_END

WB_ENTRY(jboolean, WB_G1HasRegionsToUncommit(JNIEnv* env, jobject o))
  if (UseG1GC) {
    return G1CollectedHeap::heap()->has_uncommittable_regions();
  }
  THROW_MSG_0(vmSymbols::java_lang_UnsupportedOperationException(), "WB_G1HasRegionsToUncommit: G1 GC is not enabled");
WB_END

#endif // INCLUDE_G1GC

#if INCLUDE_PARALLELGC

WB_ENTRY(jlong, WB_PSVirtualSpaceAlignment(JNIEnv* env, jobject o))
  if (UseParallelGC) {
    return GenAlignment;
  }
  THROW_MSG_0(vmSymbols::java_lang_UnsupportedOperationException(), "WB_PSVirtualSpaceAlignment: Parallel GC is not enabled");
WB_END

WB_ENTRY(jlong, WB_PSHeapGenerationAlignment(JNIEnv* env, jobject o))
  if (UseParallelGC) {
    return GenAlignment;
  }
  THROW_MSG_0(vmSymbols::java_lang_UnsupportedOperationException(), "WB_PSHeapGenerationAlignment: Parallel GC is not enabled");
WB_END

#endif // INCLUDE_PARALLELGC

#if INCLUDE_G1GC

WB_ENTRY(jobject, WB_G1AuxiliaryMemoryUsage(JNIEnv* env))
  if (UseG1GC) {
    ResourceMark rm(THREAD);
    G1CollectedHeap* g1h = G1CollectedHeap::heap();
    MemoryUsage usage = g1h->get_auxiliary_data_memory_usage();
    Handle h = MemoryService::create_MemoryUsage_obj(usage, CHECK_NULL);
    return JNIHandles::make_local(THREAD, h());
  }
  THROW_MSG_NULL(vmSymbols::java_lang_UnsupportedOperationException(), "WB_G1AuxiliaryMemoryUsage: G1 GC is not enabled");
WB_END

WB_ENTRY(jint, WB_G1ActiveMemoryNodeCount(JNIEnv* env, jobject o))
  if (UseG1GC) {
    G1NUMA* numa = G1NUMA::numa();
    return (jint)numa->num_active_nodes();
  }
  THROW_MSG_0(vmSymbols::java_lang_UnsupportedOperationException(), "WB_G1ActiveMemoryNodeCount: G1 GC is not enabled");
WB_END

WB_ENTRY(jintArray, WB_G1MemoryNodeIds(JNIEnv* env, jobject o))
  if (UseG1GC) {
    G1NUMA* numa = G1NUMA::numa();
    int num_node_ids = checked_cast<int>(numa->num_active_nodes());
    const uint* node_ids = numa->node_ids();

    typeArrayOop result = oopFactory::new_intArray(num_node_ids, CHECK_NULL);
    for (int i = 0; i < num_node_ids; i++) {
      result->int_at_put(i, checked_cast<jint>(node_ids[i]));
    }
    return (jintArray) JNIHandles::make_local(THREAD, result);
  }
  THROW_MSG_NULL(vmSymbols::java_lang_UnsupportedOperationException(), "WB_G1MemoryNodeIds: G1 GC is not enabled");
WB_END

class OldRegionsLivenessClosure: public G1HeapRegionClosure {

 private:
  const int _liveness;
  size_t _total_count;
  size_t _total_memory;
  size_t _total_memory_to_free;

 public:
  OldRegionsLivenessClosure(int liveness) :
    _liveness(liveness),
    _total_count(0),
    _total_memory(0),
    _total_memory_to_free(0) { }

    size_t total_count() { return _total_count; }
    size_t total_memory() { return _total_memory; }
    size_t total_memory_to_free() { return _total_memory_to_free; }

  bool do_heap_region(G1HeapRegion* r) {
    if (r->is_old()) {
      size_t live = r->live_bytes();
      size_t size = r->used();
      size_t reg_size = G1HeapRegion::GrainBytes;
      if (size > 0 && ((int)(live * 100 / size) < _liveness)) {
        _total_memory += size;
        ++_total_count;
        if (size == reg_size) {
          // We don't include non-full regions since they are unlikely included in mixed gc
          // for testing purposes it's enough to have lowest estimation of total memory that is expected to be freed
          _total_memory_to_free += size - live;
        }
      }
    }
    return false;
  }
};


WB_ENTRY(jlongArray, WB_G1GetMixedGCInfo(JNIEnv* env, jobject o, jint liveness))
  if (!UseG1GC) {
    THROW_MSG_NULL(vmSymbols::java_lang_UnsupportedOperationException(), "WB_G1GetMixedGCInfo: G1 GC is not enabled");
  }
  if (liveness < 0) {
    THROW_MSG_NULL(vmSymbols::java_lang_IllegalArgumentException(), "liveness value should be non-negative");
  }

  G1CollectedHeap* g1h = G1CollectedHeap::heap();
  OldRegionsLivenessClosure rli(liveness);
  g1h->heap_region_iterate(&rli);

  typeArrayOop result = oopFactory::new_longArray(3, CHECK_NULL);
  result->long_at_put(0, rli.total_count());
  result->long_at_put(1, rli.total_memory());
  result->long_at_put(2, rli.total_memory_to_free());
  return (jlongArray) JNIHandles::make_local(THREAD, result);
WB_END

#endif // INCLUDE_G1GC

// Alloc memory using the test memory tag so that we can use that to see if
// NMT picks it up correctly
WB_ENTRY(jlong, WB_NMTMalloc(JNIEnv* env, jobject o, jlong size))
  jlong addr = 0;
  addr = (jlong)(uintptr_t)os::malloc(size, mtTest);
  return addr;
WB_END

// Alloc memory with pseudo call stack. The test can create pseudo malloc
// allocation site to stress the malloc tracking.
WB_ENTRY(jlong, WB_NMTMallocWithPseudoStack(JNIEnv* env, jobject o, jlong size, jint pseudo_stack))
  address pc = (address)(size_t)pseudo_stack;
  NativeCallStack stack(&pc, 1);
  return (jlong)(uintptr_t)os::malloc(size, mtTest, stack);
WB_END

// Alloc memory with pseudo call stack and specific memory tag.
WB_ENTRY(jlong, WB_NMTMallocWithPseudoStackAndType(JNIEnv* env, jobject o, jlong size, jint pseudo_stack, jint mem_tag))
  address pc = (address)(size_t)pseudo_stack;
  NativeCallStack stack(&pc, 1);
  return (jlong)(uintptr_t)os::malloc(size, (MemTag)mem_tag, stack);
WB_END

// Free the memory allocated by NMTAllocTest
WB_ENTRY(void, WB_NMTFree(JNIEnv* env, jobject o, jlong mem))
  os::free((void*)(uintptr_t)mem);
WB_END

WB_ENTRY(jlong, WB_NMTReserveMemory(JNIEnv* env, jobject o, jlong size))
  return (jlong)(uintptr_t)os::reserve_memory(size, mtTest);
WB_END

WB_ENTRY(jlong, WB_NMTAttemptReserveMemoryAt(JNIEnv* env, jobject o, jlong addr, jlong size))
  return (jlong)(uintptr_t)os::attempt_reserve_memory_at((char*)(uintptr_t)addr, (size_t)size, mtTest);
WB_END

WB_ENTRY(void, WB_NMTCommitMemory(JNIEnv* env, jobject o, jlong addr, jlong size))
  os::commit_memory((char *)(uintptr_t)addr, size, !ExecMem);
WB_END

WB_ENTRY(void, WB_NMTUncommitMemory(JNIEnv* env, jobject o, jlong addr, jlong size))
  os::uncommit_memory((char *)(uintptr_t)addr, size);
WB_END

WB_ENTRY(void, WB_NMTReleaseMemory(JNIEnv* env, jobject o, jlong addr, jlong size))
  os::release_memory((char *)(uintptr_t)addr, size);
WB_END

WB_ENTRY(jint, WB_NMTGetHashSize(JNIEnv* env, jobject o))
  int hash_size = MallocSiteTable::hash_buckets();
  assert(hash_size > 0, "NMT hash_size should be > 0");
  return (jint)hash_size;
WB_END

WB_ENTRY(jlong, WB_NMTNewArena(JNIEnv* env, jobject o, jlong init_size))
  Arena* arena =  new (mtTest) Arena(mtTest, Arena::Tag::tag_other, size_t(init_size));
  return (jlong)arena;
WB_END

WB_ENTRY(void, WB_NMTFreeArena(JNIEnv* env, jobject o, jlong arena))
  Arena* a = (Arena*)arena;
  delete a;
WB_END

WB_ENTRY(void, WB_NMTArenaMalloc(JNIEnv* env, jobject o, jlong arena, jlong size))
  Arena* a = (Arena*)arena;
  a->Amalloc(size_t(size));
WB_END

static jmethodID reflected_method_to_jmid(JavaThread* thread, JNIEnv* env, jobject method) {
  assert(method != nullptr, "method should not be null");
  ThreadToNativeFromVM ttn(thread);
  return env->FromReflectedMethod(method);
}

// Deoptimizes all compiled frames and makes nmethods not entrant if it's requested
class VM_WhiteBoxDeoptimizeFrames : public VM_WhiteBoxOperation {
 private:
  int _result;
  const bool _make_not_entrant;
 public:
  VM_WhiteBoxDeoptimizeFrames(bool make_not_entrant) :
        _result(0), _make_not_entrant(make_not_entrant) { }
  int  result() const { return _result; }

  void doit() {
    for (JavaThreadIteratorWithHandle jtiwh; JavaThread *t = jtiwh.next(); ) {
      if (t->has_last_Java_frame()) {
        for (StackFrameStream fst(t, false /* update */, true /* process_frames */); !fst.is_done(); fst.next()) {
          frame* f = fst.current();
          if (f->can_be_deoptimized() && !f->is_deoptimized_frame()) {
            Deoptimization::deoptimize(t, *f);
            if (_make_not_entrant) {
                nmethod* nm = CodeCache::find_nmethod(f->pc());
                assert(nm != nullptr, "did not find nmethod");
                nm->make_not_entrant("Whitebox deoptimization");
            }
            ++_result;
          }
        }
      }
    }
  }
};

WB_ENTRY(jint, WB_DeoptimizeFrames(JNIEnv* env, jobject o, jboolean make_not_entrant))
  VM_WhiteBoxDeoptimizeFrames op(make_not_entrant == JNI_TRUE);
  VMThread::execute(&op);
  return op.result();
WB_END

WB_ENTRY(jboolean, WB_IsFrameDeoptimized(JNIEnv* env, jobject o, jint depth))
  bool result = false;
  if (thread->has_last_Java_frame()) {
    ResourceMark rm(THREAD);
    RegisterMap reg_map(thread,
                        RegisterMap::UpdateMap::include,
                        RegisterMap::ProcessFrames::include,
                        RegisterMap::WalkContinuation::skip);
    javaVFrame *jvf = thread->last_java_vframe(&reg_map);
    for (jint d = 0; d < depth && jvf != nullptr; d++) {
      jvf = jvf->java_sender();
    }
    result = jvf != nullptr && jvf->fr().is_deoptimized_frame();
  }
  return result;
WB_END

WB_ENTRY(void, WB_DeoptimizeAll(JNIEnv* env, jobject o))
  DeoptimizationScope deopt_scope;
  CodeCache::mark_all_nmethods_for_deoptimization(&deopt_scope);
  deopt_scope.deoptimize_marked();
WB_END

WB_ENTRY(jint, WB_DeoptimizeMethod(JNIEnv* env, jobject o, jobject method, jboolean is_osr))
  jmethodID jmid = reflected_method_to_jmid(thread, env, method);
  int result = 0;
  CHECK_JNI_EXCEPTION_(env, result);

  DeoptimizationScope deopt_scope;
  {
    MutexLocker mu(Compile_lock);
    methodHandle mh(THREAD, Method::checked_resolve_jmethod_id(jmid));
    if (is_osr) {
      result += mh->method_holder()->mark_osr_nmethods(&deopt_scope, mh());
    } else {
      MutexLocker ml(NMethodState_lock, Mutex::_no_safepoint_check_flag);
      if (mh->code() != nullptr) {
        deopt_scope.mark(mh->code());
        ++result;
      }
    }
    CodeCache::mark_for_deoptimization(&deopt_scope, mh());
  }

  deopt_scope.deoptimize_marked();

  return result;
WB_END

WB_ENTRY(jboolean, WB_IsMethodCompiled(JNIEnv* env, jobject o, jobject method, jboolean is_osr))
  jmethodID jmid = reflected_method_to_jmid(thread, env, method);
  CHECK_JNI_EXCEPTION_(env, JNI_FALSE);
  MutexLocker mu(Compile_lock);
  methodHandle mh(THREAD, Method::checked_resolve_jmethod_id(jmid));
  nmethod* code = is_osr ? mh->lookup_osr_nmethod_for(InvocationEntryBci, CompLevel_none, false) : mh->code();
  if (code == nullptr) {
    return JNI_FALSE;
  }
  return !code->is_marked_for_deoptimization();
WB_END

static bool is_excluded_for_compiler(AbstractCompiler* comp, methodHandle& mh) {
  if (comp == nullptr) {
    return true;
  }
  DirectiveSet* directive = DirectivesStack::getMatchingDirective(mh, comp);
  bool exclude = directive->ExcludeOption;
  DirectivesStack::release(directive);
  return exclude;
}

static bool can_be_compiled_at_level(methodHandle& mh, jboolean is_osr, int level) {
  if (is_osr) {
    return CompilationPolicy::can_be_osr_compiled(mh, level);
  } else {
    return CompilationPolicy::can_be_compiled(mh, level);
  }
}

WB_ENTRY(jboolean, WB_IsMethodCompilable(JNIEnv* env, jobject o, jobject method, jint comp_level, jboolean is_osr))
  if (method == nullptr || comp_level > CompilationPolicy::highest_compile_level()) {
    return false;
  }
  jmethodID jmid = reflected_method_to_jmid(thread, env, method);
  CHECK_JNI_EXCEPTION_(env, JNI_FALSE);
  MutexLocker mu(Compile_lock);
  methodHandle mh(THREAD, Method::checked_resolve_jmethod_id(jmid));

  // The ExcludeOption directive is evaluated lazily upon compilation attempt. If a method was not tried to be compiled by
  // a compiler, yet, the method object is not set to be not compilable by that compiler. Thus, evaluate the compiler directive
  // to exclude a compilation of 'method'.
  if (comp_level == CompLevel_any) {
    // Both compilers could have ExcludeOption set. Check all combinations.
    bool excluded_c1 = is_excluded_for_compiler(CompileBroker::compiler1(), mh);
    bool excluded_c2 = is_excluded_for_compiler(CompileBroker::compiler2(), mh);
    if (excluded_c1 && excluded_c2) {
      // Compilation of 'method' excluded by both compilers.
      return false;
    }

    if (excluded_c1) {
      // C1 only has ExcludeOption set: Check if compilable with C2.
      return can_be_compiled_at_level(mh, is_osr, CompLevel_full_optimization);
    } else if (excluded_c2) {
      // C2 only has ExcludeOption set: Check if compilable with C1.
      return can_be_compiled_at_level(mh, is_osr, CompLevel_simple);
    }
  } else if (comp_level > CompLevel_none && is_excluded_for_compiler(CompileBroker::compiler((int)comp_level), mh)) {
    // Compilation of 'method' excluded by compiler used for 'comp_level'.
    return false;
  }

  return can_be_compiled_at_level(mh, is_osr, (int)comp_level);
WB_END

WB_ENTRY(jboolean, WB_IsMethodQueuedForCompilation(JNIEnv* env, jobject o, jobject method))
  jmethodID jmid = reflected_method_to_jmid(thread, env, method);
  CHECK_JNI_EXCEPTION_(env, JNI_FALSE);
  MutexLocker mu(Compile_lock);
  methodHandle mh(THREAD, Method::checked_resolve_jmethod_id(jmid));
  return mh->queued_for_compilation();
WB_END

WB_ENTRY(jboolean, WB_IsIntrinsicAvailable(JNIEnv* env, jobject o, jobject method, jobject compilation_context, jint compLevel))
  if (compLevel < CompLevel_none || compLevel > CompilationPolicy::highest_compile_level()) {
    return false; // Intrinsic is not available on a non-existent compilation level.
  }
  AbstractCompiler* comp = CompileBroker::compiler((int)compLevel);
  if (comp == nullptr) {
    // Could have compLevel == 0, or !TieredCompilation and incompatible values of TieredStopAtLevel and compLevel.
    tty->print_cr("WB error: no compiler for requested compilation level %d", compLevel);
    return false;
  }

  jmethodID method_id, compilation_context_id;
  method_id = reflected_method_to_jmid(thread, env, method);
  CHECK_JNI_EXCEPTION_(env, JNI_FALSE);
  methodHandle mh(THREAD, Method::checked_resolve_jmethod_id(method_id));

  DirectiveSet* directive;
  if (compilation_context != nullptr) {
    compilation_context_id = reflected_method_to_jmid(thread, env, compilation_context);
    CHECK_JNI_EXCEPTION_(env, JNI_FALSE);
    methodHandle cch(THREAD, Method::checked_resolve_jmethod_id(compilation_context_id));
    directive = DirectivesStack::getMatchingDirective(cch, comp);
  } else {
    // Calling with null matches default directive
    directive = DirectivesStack::getDefaultDirective(comp);
  }
  bool result = comp->is_intrinsic_available(mh, directive);
  DirectivesStack::release(directive);
  return result;
WB_END

WB_ENTRY(jint, WB_GetMethodCompilationLevel(JNIEnv* env, jobject o, jobject method, jboolean is_osr))
  jmethodID jmid = reflected_method_to_jmid(thread, env, method);
  CHECK_JNI_EXCEPTION_(env, CompLevel_none);
  methodHandle mh(THREAD, Method::checked_resolve_jmethod_id(jmid));
  nmethod* code = is_osr ? mh->lookup_osr_nmethod_for(InvocationEntryBci, CompLevel_none, false) : mh->code();
  return (code != nullptr ? code->comp_level() : CompLevel_none);
WB_END

WB_ENTRY(void, WB_MakeMethodNotCompilable(JNIEnv* env, jobject o, jobject method, jint comp_level, jboolean is_osr))
  jmethodID jmid = reflected_method_to_jmid(thread, env, method);
  CHECK_JNI_EXCEPTION(env);
  methodHandle mh(THREAD, Method::checked_resolve_jmethod_id(jmid));
  if (is_osr) {
    mh->set_not_osr_compilable("WhiteBox", comp_level);
  } else {
    mh->set_not_compilable("WhiteBox", comp_level);
  }
WB_END

WB_ENTRY(jint, WB_GetMethodDecompileCount(JNIEnv* env, jobject o, jobject method))
  jmethodID jmid = reflected_method_to_jmid(thread, env, method);
  CHECK_JNI_EXCEPTION_(env, 0);
  methodHandle mh(THREAD, Method::checked_resolve_jmethod_id(jmid));
  uint cnt = 0;
  MethodData* mdo = mh->method_data();
  if (mdo != nullptr) {
    cnt = mdo->decompile_count();
  }
  return cnt;
WB_END

// Get the trap count of a method for a specific reason. If the trap count for
// that reason did overflow, this includes the overflow trap count of the method.
// If 'reason' is null, the sum of the traps for all reasons will be returned.
// This number includes the overflow trap count if the trap count for any reason
// did overflow.
WB_ENTRY(jint, WB_GetMethodTrapCount(JNIEnv* env, jobject o, jobject method, jstring reason_obj))
  jmethodID jmid = reflected_method_to_jmid(thread, env, method);
  CHECK_JNI_EXCEPTION_(env, 0);
  methodHandle mh(THREAD, Method::checked_resolve_jmethod_id(jmid));
  uint cnt = 0;
  MethodData* mdo = mh->method_data();
  if (mdo != nullptr) {
    ResourceMark rm(THREAD);
    char* reason_str = (reason_obj == nullptr) ?
      nullptr : java_lang_String::as_utf8_string(JNIHandles::resolve_non_null(reason_obj));
    bool overflow = false;
    for (uint reason = 0; reason < mdo->trap_reason_limit(); reason++) {
      if (reason_str != nullptr && !strcmp(reason_str, Deoptimization::trap_reason_name(reason))) {
        cnt = mdo->trap_count(reason);
        // Count in the overflow trap count on overflow
        if (cnt == (uint)-1) {
          cnt = mdo->trap_count_limit() + mdo->overflow_trap_count();
        }
        break;
      } else if (reason_str == nullptr) {
        uint c = mdo->trap_count(reason);
        if (c == (uint)-1) {
          c = mdo->trap_count_limit();
          if (!overflow) {
            // Count overflow trap count just once
            overflow = true;
            c += mdo->overflow_trap_count();
          }
        }
        cnt += c;
      }
    }
  }
  return cnt;
WB_END

WB_ENTRY(jint, WB_GetDeoptCount(JNIEnv* env, jobject o, jstring reason_obj, jstring action_obj))
  if (reason_obj == nullptr && action_obj == nullptr) {
    return Deoptimization::total_deoptimization_count();
  }
  ResourceMark rm(THREAD);
  const char *reason_str = (reason_obj == nullptr) ?
    nullptr : java_lang_String::as_utf8_string(JNIHandles::resolve_non_null(reason_obj));
  const char *action_str = (action_obj == nullptr) ?
    nullptr : java_lang_String::as_utf8_string(JNIHandles::resolve_non_null(action_obj));

  return Deoptimization::deoptimization_count(reason_str, action_str);
WB_END

WB_ENTRY(jint, WB_GetMethodEntryBci(JNIEnv* env, jobject o, jobject method))
  jmethodID jmid = reflected_method_to_jmid(thread, env, method);
  CHECK_JNI_EXCEPTION_(env, InvocationEntryBci);
  methodHandle mh(THREAD, Method::checked_resolve_jmethod_id(jmid));
  nmethod* code = mh->lookup_osr_nmethod_for(InvocationEntryBci, CompLevel_none, false);
  return (code != nullptr && code->is_osr_method() ? code->osr_entry_bci() : InvocationEntryBci);
WB_END

WB_ENTRY(jboolean, WB_TestSetDontInlineMethod(JNIEnv* env, jobject o, jobject method, jboolean value))
  jmethodID jmid = reflected_method_to_jmid(thread, env, method);
  CHECK_JNI_EXCEPTION_(env, JNI_FALSE);
  methodHandle mh(THREAD, Method::checked_resolve_jmethod_id(jmid));
  bool result = mh->dont_inline();
  mh->set_dont_inline(value == JNI_TRUE);
  return result;
WB_END

WB_ENTRY(jint, WB_GetCompileQueueSize(JNIEnv* env, jobject o, jint comp_level))
  if (comp_level == CompLevel_any) {
    return CompileBroker::queue_size(CompLevel_full_optimization) /* C2 */ +
        CompileBroker::queue_size(CompLevel_full_profile) /* C1 */;
  } else {
    return CompileBroker::queue_size(comp_level);
  }
WB_END

WB_ENTRY(jboolean, WB_TestSetForceInlineMethod(JNIEnv* env, jobject o, jobject method, jboolean value))
  jmethodID jmid = reflected_method_to_jmid(thread, env, method);
  CHECK_JNI_EXCEPTION_(env, JNI_FALSE);
  methodHandle mh(THREAD, Method::checked_resolve_jmethod_id(jmid));
  bool result = mh->force_inline();
  mh->set_force_inline(value == JNI_TRUE);
  return result;
WB_END

#ifdef LINUX
bool WhiteBox::validate_cgroup(bool cgroups_v2_enabled,
                               const char* controllers_file,
                               const char* proc_self_cgroup,
                               const char* proc_self_mountinfo,
                               u1* cg_flags) {
  CgroupInfo cg_infos[CG_INFO_LENGTH];
  return CgroupSubsystemFactory::determine_type(cg_infos, cgroups_v2_enabled, controllers_file,
                                                    proc_self_cgroup,
                                                    proc_self_mountinfo, cg_flags);
}
#endif

bool WhiteBox::compile_method(Method* method, int comp_level, int bci, JavaThread* THREAD) {
  // Screen for unavailable/bad comp level or null method
  AbstractCompiler* comp = CompileBroker::compiler(comp_level);
  if (method == nullptr) {
    tty->print_cr("WB error: request to compile null method");
    return false;
  }
  if (method->is_abstract()) {
    tty->print_cr("WB error: request to compile abstract method");
    return false;
  }
  if (comp_level > CompilationPolicy::highest_compile_level()) {
    tty->print_cr("WB error: invalid compilation level %d", comp_level);
    return false;
  }
  if (comp == nullptr) {
    tty->print_cr("WB error: no compiler for requested compilation level %d", comp_level);
    return false;
  }

  // Check if compilation is blocking
  methodHandle mh(THREAD, method);
  DirectiveSet* directive = DirectivesStack::getMatchingDirective(mh, comp);
  bool is_blocking = !directive->BackgroundCompilationOption;
  DirectivesStack::release(directive);

  // Compile method and check result
<<<<<<< HEAD
  nmethod* nm = CompileBroker::compile_method(mh, bci, comp_level, mh, mh->invocation_count(), false, CompileTask::Reason_Whitebox, CHECK_false);
=======
  nmethod* nm = CompileBroker::compile_method(mh, bci, comp_level, mh->invocation_count(), CompileTask::Reason_Whitebox, CHECK_false);
>>>>>>> 39d8d109
  MutexLocker mu(THREAD, Compile_lock);
  bool is_queued = mh->queued_for_compilation();
  if ((!is_blocking && is_queued) || nm != nullptr) {
    return true;
  }
  // Check code again because compilation may be finished before Compile_lock is acquired.
  if (bci == InvocationEntryBci) {
    nmethod* code = mh->code();
    if (code != nullptr) {
      return true;
    }
  } else if (mh->lookup_osr_nmethod_for(bci, comp_level, false) != nullptr) {
    return true;
  }
  tty->print("WB error: failed to %s compile at level %d method ", is_blocking ? "blocking" : "", comp_level);
  mh->print_short_name(tty);
  tty->cr();
  if (is_blocking && is_queued) {
    tty->print_cr("WB error: blocking compilation is still in queue!");
  }
  return false;
}

size_t WhiteBox::get_in_use_monitor_count() {
  return ObjectSynchronizer::_in_use_list.count();
}

WB_ENTRY(jboolean, WB_EnqueueMethodForCompilation(JNIEnv* env, jobject o, jobject method, jint comp_level, jint bci))
  jmethodID jmid = reflected_method_to_jmid(thread, env, method);
  CHECK_JNI_EXCEPTION_(env, JNI_FALSE);
  return WhiteBox::compile_method(Method::checked_resolve_jmethod_id(jmid), comp_level, bci, THREAD);
WB_END

WB_ENTRY(jboolean, WB_EnqueueInitializerForCompilation(JNIEnv* env, jobject o, jclass klass, jint comp_level))
  InstanceKlass* ik = InstanceKlass::cast(java_lang_Class::as_Klass(JNIHandles::resolve(klass)));
  Method* clinit = ik->class_initializer();
  if (clinit == nullptr || clinit->method_holder()->is_not_initialized()) {
    return false;
  }
  return WhiteBox::compile_method(clinit, comp_level, InvocationEntryBci, THREAD);
WB_END

WB_ENTRY(jboolean, WB_ShouldPrintAssembly(JNIEnv* env, jobject o, jobject method, jint comp_level))
  jmethodID jmid = reflected_method_to_jmid(thread, env, method);
  CHECK_JNI_EXCEPTION_(env, JNI_FALSE);

  methodHandle mh(THREAD, Method::checked_resolve_jmethod_id(jmid));
  DirectiveSet* directive = DirectivesStack::getMatchingDirective(mh, CompileBroker::compiler(comp_level));
  bool result = directive->PrintAssemblyOption;
  DirectivesStack::release(directive);

  return result;
WB_END

WB_ENTRY(jint, WB_MatchesInline(JNIEnv* env, jobject o, jobject method, jstring pattern))
  jmethodID jmid = reflected_method_to_jmid(thread, env, method);
  CHECK_JNI_EXCEPTION_(env, JNI_FALSE);

  methodHandle mh(THREAD, Method::checked_resolve_jmethod_id(jmid));

  ResourceMark rm(THREAD);
  const char* error_msg = nullptr;
  char* method_str = java_lang_String::as_utf8_string(JNIHandles::resolve_non_null(pattern));
  InlineMatcher* m = InlineMatcher::parse_inline_pattern(method_str, error_msg);

  if (m == nullptr) {
    assert(error_msg != nullptr, "Always have an error message");
    tty->print_cr("Got error: %s", error_msg);
    return -1; // Pattern failed
  }

  // Pattern works - now check if it matches
  int result;
  if (m->match(mh, InlineMatcher::force_inline)) {
    result = 2; // Force inline match
  } else if (m->match(mh, InlineMatcher::dont_inline)) {
    result = 1; // Dont inline match
  } else {
    result = 0; // No match
  }
  delete m;
  return result;
WB_END

WB_ENTRY(jint, WB_MatchesMethod(JNIEnv* env, jobject o, jobject method, jstring pattern))
  jmethodID jmid = reflected_method_to_jmid(thread, env, method);
  CHECK_JNI_EXCEPTION_(env, JNI_FALSE);

  methodHandle mh(THREAD, Method::checked_resolve_jmethod_id(jmid));

  ResourceMark rm;
  char* method_str = java_lang_String::as_utf8_string(JNIHandles::resolve_non_null(pattern));

  const char* error_msg = nullptr;

  BasicMatcher* m = BasicMatcher::parse_method_pattern(method_str, error_msg, false);
  if (m == nullptr) {
    assert(error_msg != nullptr, "Must have error_msg");
    tty->print_cr("Got error: %s", error_msg);
    return -1;
  }

  // Pattern works - now check if it matches
  int result = m->matches(mh);
  delete m;
  assert(result == 0 || result == 1, "Result out of range");
  return result;
WB_END

WB_ENTRY(void, WB_MarkMethodProfiled(JNIEnv* env, jobject o, jobject method))
  jmethodID jmid = reflected_method_to_jmid(thread, env, method);
  CHECK_JNI_EXCEPTION(env);
  methodHandle mh(THREAD, Method::checked_resolve_jmethod_id(jmid));

  MethodData* mdo = mh->method_data();
  if (mdo == nullptr) {
    Method::build_profiling_method_data(mh, CHECK_AND_CLEAR);
    mdo = mh->method_data();
  }
  mdo->init();
  InvocationCounter* icnt = mdo->invocation_counter();
  InvocationCounter* bcnt = mdo->backedge_counter();
  // set i-counter according to CompilationPolicy::is_method_profiled
  icnt->set(Tier4MinInvocationThreshold);
  bcnt->set(Tier4CompileThreshold);
WB_END

WB_ENTRY(void, WB_ClearMethodState(JNIEnv* env, jobject o, jobject method))
  jmethodID jmid = reflected_method_to_jmid(thread, env, method);
  CHECK_JNI_EXCEPTION(env);
  methodHandle mh(THREAD, Method::checked_resolve_jmethod_id(jmid));
  MutexLocker mu(THREAD, Compile_lock);
  MethodData* mdo = mh->method_data();
  MethodCounters* mcs = mh->method_counters();

  if (mdo != nullptr) {
    mdo->init();
    ResourceMark rm(THREAD);
    int arg_count = mdo->method()->size_of_parameters();
    for (int i = 0; i < arg_count; i++) {
      mdo->set_arg_modified(i, 0);
    }
    mdo->clean_method_data(/*always_clean*/true);
  }

  mh->clear_is_not_c1_compilable();
  mh->clear_is_not_c2_compilable();
  mh->clear_is_not_c2_osr_compilable();
  NOT_PRODUCT(mh->set_compiled_invocation_count(0));
  if (mcs != nullptr) {
    mcs->clear_counters();
  }
WB_END

template <typename T, int type_enum>
static bool GetVMFlag(JavaThread* thread, JNIEnv* env, jstring name, T* value) {
  if (name == nullptr) {
    return false;
  }
  ThreadToNativeFromVM ttnfv(thread);   // can't be in VM when we call JNI
  const char* flag_name = env->GetStringUTFChars(name, nullptr);
  CHECK_JNI_EXCEPTION_(env, false);
  const JVMFlag* flag = JVMFlag::find_declared_flag(flag_name);
  JVMFlag::Error result = JVMFlagAccess::get<T, type_enum>(flag, value);
  env->ReleaseStringUTFChars(name, flag_name);
  return (result == JVMFlag::SUCCESS);
}

template <typename T, int type_enum>
static bool SetVMFlag(JavaThread* thread, JNIEnv* env, jstring name, T* value) {
  if (name == nullptr) {
    return false;
  }
  ThreadToNativeFromVM ttnfv(thread);   // can't be in VM when we call JNI
  const char* flag_name = env->GetStringUTFChars(name, nullptr);
  CHECK_JNI_EXCEPTION_(env, false);
  JVMFlag* flag = JVMFlag::find_flag(flag_name);
  JVMFlag::Error result = JVMFlagAccess::set<T, type_enum>(flag, value, JVMFlagOrigin::INTERNAL);
  env->ReleaseStringUTFChars(name, flag_name);
  return (result == JVMFlag::SUCCESS);
}

template <typename T>
static jobject box(JavaThread* thread, JNIEnv* env, Symbol* name, Symbol* sig, T value) {
  ResourceMark rm(thread);
  jclass clazz = env->FindClass(name->as_C_string());
  CHECK_JNI_EXCEPTION_(env, nullptr);
  jmethodID methodID = env->GetStaticMethodID(clazz,
        vmSymbols::valueOf_name()->as_C_string(),
        sig->as_C_string());
  CHECK_JNI_EXCEPTION_(env, nullptr);
  jobject result = env->CallStaticObjectMethod(clazz, methodID, value);
  CHECK_JNI_EXCEPTION_(env, nullptr);
  return result;
}

static jobject booleanBox(JavaThread* thread, JNIEnv* env, jboolean value) {
  return box(thread, env, vmSymbols::java_lang_Boolean(), vmSymbols::Boolean_valueOf_signature(), value);
}
static jobject integerBox(JavaThread* thread, JNIEnv* env, jint value) {
  return box(thread, env, vmSymbols::java_lang_Integer(), vmSymbols::Integer_valueOf_signature(), value);
}
static jobject longBox(JavaThread* thread, JNIEnv* env, jlong value) {
  return box(thread, env, vmSymbols::java_lang_Long(), vmSymbols::Long_valueOf_signature(), value);
}
/* static jobject floatBox(JavaThread* thread, JNIEnv* env, jfloat value) {
  return box(thread, env, vmSymbols::java_lang_Float(), vmSymbols::Float_valueOf_signature(), value);
}*/
static jobject doubleBox(JavaThread* thread, JNIEnv* env, jdouble value) {
  return box(thread, env, vmSymbols::java_lang_Double(), vmSymbols::Double_valueOf_signature(), value);
}

static const JVMFlag* getVMFlag(JavaThread* thread, JNIEnv* env, jstring name) {
  ThreadToNativeFromVM ttnfv(thread);   // can't be in VM when we call JNI
  const char* flag_name = env->GetStringUTFChars(name, nullptr);
  CHECK_JNI_EXCEPTION_(env, nullptr);
  const JVMFlag* result = JVMFlag::find_declared_flag(flag_name);
  env->ReleaseStringUTFChars(name, flag_name);
  return result;
}

WB_ENTRY(jboolean, WB_IsConstantVMFlag(JNIEnv* env, jobject o, jstring name))
  const JVMFlag* flag = getVMFlag(thread, env, name);
  return (flag != nullptr) && flag->is_constant_in_binary();
WB_END

WB_ENTRY(jboolean, WB_IsDefaultVMFlag(JNIEnv* env, jobject o, jstring name))
  const JVMFlag* flag = getVMFlag(thread, env, name);
  return (flag != nullptr) && flag->is_default();
WB_END

WB_ENTRY(jboolean, WB_IsLockedVMFlag(JNIEnv* env, jobject o, jstring name))
  const JVMFlag* flag = getVMFlag(thread, env, name);
  return (flag != nullptr) && !(flag->is_unlocked() || flag->is_unlocker());
WB_END

WB_ENTRY(jobject, WB_GetBooleanVMFlag(JNIEnv* env, jobject o, jstring name))
  bool result;
  if (GetVMFlag <JVM_FLAG_TYPE(bool)> (thread, env, name, &result)) {
    ThreadToNativeFromVM ttnfv(thread);   // can't be in VM when we call JNI
    return booleanBox(thread, env, result);
  }
  return nullptr;
WB_END

template <typename T, int type_enum>
jobject GetVMFlag_longBox(JNIEnv* env, JavaThread* thread, jstring name) {
  T result;
  if (GetVMFlag <T, type_enum> (thread, env, name, &result)) {
    ThreadToNativeFromVM ttnfv(thread);   // can't be in VM when we call JNI
    return longBox(thread, env, result);
  }
  return nullptr;
}

WB_ENTRY(jobject, WB_GetIntVMFlag(JNIEnv* env, jobject o, jstring name))
  return GetVMFlag_longBox<JVM_FLAG_TYPE(int)>(env, thread, name);
WB_END

WB_ENTRY(jobject, WB_GetUintVMFlag(JNIEnv* env, jobject o, jstring name))
  return GetVMFlag_longBox<JVM_FLAG_TYPE(uint)>(env, thread, name);
WB_END

WB_ENTRY(jobject, WB_GetIntxVMFlag(JNIEnv* env, jobject o, jstring name))
  return GetVMFlag_longBox<JVM_FLAG_TYPE(intx)>(env, thread, name);
WB_END

WB_ENTRY(jobject, WB_GetUintxVMFlag(JNIEnv* env, jobject o, jstring name))
  return GetVMFlag_longBox<JVM_FLAG_TYPE(uintx)>(env, thread, name);
WB_END

WB_ENTRY(jobject, WB_GetUint64VMFlag(JNIEnv* env, jobject o, jstring name))
  return GetVMFlag_longBox<JVM_FLAG_TYPE(uint64_t)>(env, thread, name);
WB_END

WB_ENTRY(jobject, WB_GetSizeTVMFlag(JNIEnv* env, jobject o, jstring name))
  return GetVMFlag_longBox<JVM_FLAG_TYPE(size_t)>(env, thread, name);
WB_END

WB_ENTRY(jobject, WB_GetDoubleVMFlag(JNIEnv* env, jobject o, jstring name))
  double result;
  if (GetVMFlag <JVM_FLAG_TYPE(double)> (thread, env, name, &result)) {
    ThreadToNativeFromVM ttnfv(thread);   // can't be in VM when we call JNI
    return doubleBox(thread, env, result);
  }
  return nullptr;
WB_END

WB_ENTRY(jstring, WB_GetStringVMFlag(JNIEnv* env, jobject o, jstring name))
  ccstr ccstrResult;
  if (GetVMFlag <JVM_FLAG_TYPE(ccstr)> (thread, env, name, &ccstrResult)) {
    ThreadToNativeFromVM ttnfv(thread);   // can't be in VM when we call JNI
    jstring result = env->NewStringUTF(ccstrResult);
    CHECK_JNI_EXCEPTION_(env, nullptr);
    return result;
  }
  return nullptr;
WB_END

WB_ENTRY(void, WB_SetBooleanVMFlag(JNIEnv* env, jobject o, jstring name, jboolean value))
  bool result = value == JNI_TRUE ? true : false;
  SetVMFlag <JVM_FLAG_TYPE(bool)> (thread, env, name, &result);
WB_END

WB_ENTRY(void, WB_SetIntVMFlag(JNIEnv* env, jobject o, jstring name, jlong value))
  int result = checked_cast<int>(value);
  SetVMFlag <JVM_FLAG_TYPE(int)> (thread, env, name, &result);
WB_END

WB_ENTRY(void, WB_SetUintVMFlag(JNIEnv* env, jobject o, jstring name, jlong value))
  uint result = checked_cast<uint>(value);
  SetVMFlag <JVM_FLAG_TYPE(uint)> (thread, env, name, &result);
WB_END

WB_ENTRY(void, WB_SetIntxVMFlag(JNIEnv* env, jobject o, jstring name, jlong value))
  intx result = value;
  SetVMFlag <JVM_FLAG_TYPE(intx)> (thread, env, name, &result);
WB_END

WB_ENTRY(void, WB_SetUintxVMFlag(JNIEnv* env, jobject o, jstring name, jlong value))
  uintx result = value;
  SetVMFlag <JVM_FLAG_TYPE(uintx)> (thread, env, name, &result);
WB_END

WB_ENTRY(void, WB_SetUint64VMFlag(JNIEnv* env, jobject o, jstring name, jlong value))
  uint64_t result = value;
  SetVMFlag <JVM_FLAG_TYPE(uint64_t)> (thread, env, name, &result);
WB_END

WB_ENTRY(void, WB_SetSizeTVMFlag(JNIEnv* env, jobject o, jstring name, jlong value))
  size_t result = value;
  SetVMFlag <JVM_FLAG_TYPE(size_t)> (thread, env, name, &result);
WB_END

WB_ENTRY(void, WB_SetDoubleVMFlag(JNIEnv* env, jobject o, jstring name, jdouble value))
  double result = value;
  SetVMFlag <JVM_FLAG_TYPE(double)> (thread, env, name, &result);
WB_END

WB_ENTRY(void, WB_SetStringVMFlag(JNIEnv* env, jobject o, jstring name, jstring value))
  ThreadToNativeFromVM ttnfv(thread);   // can't be in VM when we call JNI
  const char* ccstrValue;
  if (value == nullptr) {
    ccstrValue = nullptr;
  }
  else {
    ccstrValue = env->GetStringUTFChars(value, nullptr);
    CHECK_JNI_EXCEPTION(env);
  }
  {
    ccstr param = ccstrValue;
    ThreadInVMfromNative ttvfn(thread); // back to VM
    if (SetVMFlag <JVM_FLAG_TYPE(ccstr)> (thread, env, name, &param)) {
      assert(param == nullptr, "old value is freed automatically and not returned");
    }
  }
  if (value != nullptr) {
    env->ReleaseStringUTFChars(value, ccstrValue);
  }
WB_END

WB_ENTRY(void, WB_LockCompilation(JNIEnv* env, jobject o, jlong timeout))
  WhiteBox::compilation_locked = true;
WB_END

WB_ENTRY(void, WB_UnlockCompilation(JNIEnv* env, jobject o))
  MonitorLocker mo(Compilation_lock, Mutex::_no_safepoint_check_flag);
  WhiteBox::compilation_locked = false;
  mo.notify_all();
WB_END

WB_ENTRY(jboolean, WB_IsInStringTable(JNIEnv* env, jobject o, jstring javaString))
  ResourceMark rm(THREAD);
  int len;
  jchar* name = java_lang_String::as_unicode_string(JNIHandles::resolve(javaString), len, CHECK_false);
  return (StringTable::lookup(name, len) != nullptr);
WB_END

WB_ENTRY(void, WB_FullGC(JNIEnv* env, jobject o))
  Universe::heap()->soft_ref_policy()->set_should_clear_all_soft_refs(true);
  Universe::heap()->collect(GCCause::_wb_full_gc);
#if INCLUDE_G1GC || INCLUDE_SERIALGC
  if (UseG1GC || UseSerialGC) {
    // Needs to be cleared explicitly for G1 and Serial GC.
    Universe::heap()->soft_ref_policy()->set_should_clear_all_soft_refs(false);
  }
#endif // INCLUDE_G1GC || INCLUDE_SERIALGC
WB_END

WB_ENTRY(void, WB_YoungGC(JNIEnv* env, jobject o))
  Universe::heap()->collect(GCCause::_wb_young_gc);
WB_END

WB_ENTRY(void, WB_ReadReservedMemory(JNIEnv* env, jobject o))
  // static+volatile in order to force the read to happen
  // (not be eliminated by the compiler)
  static char c;
  static volatile char* p;

  p = os::reserve_memory(os::vm_allocation_granularity(), mtTest);
  if (p == nullptr) {
    THROW_MSG(vmSymbols::java_lang_OutOfMemoryError(), "Failed to reserve memory");
  }

  c = *p;
WB_END

WB_ENTRY(jstring, WB_GetCPUFeatures(JNIEnv* env, jobject o))
  const char* features = VM_Version::cpu_info_string();
  ThreadToNativeFromVM ttn(thread);
  jstring features_string = env->NewStringUTF(features);

  CHECK_JNI_EXCEPTION_(env, nullptr);

  return features_string;
WB_END

CodeBlobType WhiteBox::get_blob_type(const CodeBlob* code) {
  guarantee(WhiteBoxAPI, "internal testing API :: WhiteBox has to be enabled");
  return CodeCache::get_code_heap(code)->code_blob_type();
}

CodeHeap* WhiteBox::get_code_heap(CodeBlobType blob_type) {
  guarantee(WhiteBoxAPI, "internal testing API :: WhiteBox has to be enabled");
  return CodeCache::get_code_heap(blob_type);
}

struct CodeBlobStub {
  CodeBlobStub(const CodeBlob* blob) :
      name(os::strdup(blob->name())),
      size(blob->size()),
      blob_type(static_cast<jint>(WhiteBox::get_blob_type(blob))),
      address((jlong) blob) { }
  ~CodeBlobStub() { os::free((void*) name); }
  const char* const name;
  const jint        size;
  const jint        blob_type;
  const jlong       address;
};

static jobjectArray codeBlob2objectArray(JavaThread* thread, JNIEnv* env, CodeBlobStub* cb) {
  ResourceMark rm;
  jclass clazz = env->FindClass(vmSymbols::java_lang_Object()->as_C_string());
  CHECK_JNI_EXCEPTION_(env, nullptr);
  jobjectArray result = env->NewObjectArray(4, clazz, nullptr);

  jstring name = env->NewStringUTF(cb->name);
  CHECK_JNI_EXCEPTION_(env, nullptr);
  env->SetObjectArrayElement(result, 0, name);

  jobject obj = integerBox(thread, env, cb->size);
  CHECK_JNI_EXCEPTION_(env, nullptr);
  env->SetObjectArrayElement(result, 1, obj);

  obj = integerBox(thread, env, cb->blob_type);
  CHECK_JNI_EXCEPTION_(env, nullptr);
  env->SetObjectArrayElement(result, 2, obj);

  obj = longBox(thread, env, cb->address);
  CHECK_JNI_EXCEPTION_(env, nullptr);
  env->SetObjectArrayElement(result, 3, obj);

  return result;
}

WB_ENTRY(jobjectArray, WB_GetNMethod(JNIEnv* env, jobject o, jobject method, jboolean is_osr))
  ResourceMark rm(THREAD);
  jmethodID jmid = reflected_method_to_jmid(thread, env, method);
  CHECK_JNI_EXCEPTION_(env, nullptr);
  methodHandle mh(THREAD, Method::checked_resolve_jmethod_id(jmid));
  nmethod* code = is_osr ? mh->lookup_osr_nmethod_for(InvocationEntryBci, CompLevel_none, false) : mh->code();
  jobjectArray result = nullptr;
  if (code == nullptr) {
    return result;
  }
  int comp_level = code->comp_level();
  int insts_size = code->insts_size();

  ThreadToNativeFromVM ttn(thread);
  jclass clazz = env->FindClass(vmSymbols::java_lang_Object()->as_C_string());
  CHECK_JNI_EXCEPTION_(env, nullptr);
  result = env->NewObjectArray(5, clazz, nullptr);
  if (result == nullptr) {
    return result;
  }

  CodeBlobStub stub(code);
  jobjectArray codeBlob = codeBlob2objectArray(thread, env, &stub);
  CHECK_JNI_EXCEPTION_(env, nullptr);
  env->SetObjectArrayElement(result, 0, codeBlob);

  jobject level = integerBox(thread, env, comp_level);
  CHECK_JNI_EXCEPTION_(env, nullptr);
  env->SetObjectArrayElement(result, 1, level);

  jbyteArray insts = env->NewByteArray(insts_size);
  CHECK_JNI_EXCEPTION_(env, nullptr);
  env->SetByteArrayRegion(insts, 0, insts_size, (jbyte*) code->insts_begin());
  env->SetObjectArrayElement(result, 2, insts);

  jobject id = integerBox(thread, env, code->compile_id());
  CHECK_JNI_EXCEPTION_(env, nullptr);
  env->SetObjectArrayElement(result, 3, id);

  jobject entry_point = longBox(thread, env, (jlong) code->entry_point());
  CHECK_JNI_EXCEPTION_(env, nullptr);
  env->SetObjectArrayElement(result, 4, entry_point);

  return result;
WB_END

CodeBlob* WhiteBox::allocate_code_blob(int size, CodeBlobType blob_type) {
  guarantee(WhiteBoxAPI, "internal testing API :: WhiteBox has to be enabled");
  BufferBlob* blob;
  int full_size = CodeBlob::align_code_offset(sizeof(BufferBlob));
  if (full_size < size) {
    full_size += align_up(size - full_size, oopSize);
  }
  {
    MutexLocker mu(CodeCache_lock, Mutex::_no_safepoint_check_flag);
    blob = (BufferBlob*) CodeCache::allocate(full_size, blob_type);
    if (blob != nullptr) {
      ::new (blob) BufferBlob("WB::DummyBlob", CodeBlobKind::Buffer, full_size);
    }
  }
  // Track memory usage statistic after releasing CodeCache_lock
  MemoryService::track_code_cache_memory_usage();
  return blob;
}

WB_ENTRY(jlong, WB_AllocateCodeBlob(JNIEnv* env, jobject o, jint size, jint blob_type))
  if (size < 0) {
    THROW_MSG_0(vmSymbols::java_lang_IllegalArgumentException(),
      err_msg("WB_AllocateCodeBlob: size is negative: " INT32_FORMAT, size));
  }
  return (jlong) WhiteBox::allocate_code_blob(size, static_cast<CodeBlobType>(blob_type));
WB_END

WB_ENTRY(void, WB_FreeCodeBlob(JNIEnv* env, jobject o, jlong addr))
  if (addr == 0) {
    return;
  }
  BufferBlob::free((BufferBlob*) addr);
WB_END

WB_ENTRY(jobjectArray, WB_GetCodeHeapEntries(JNIEnv* env, jobject o, jint blob_type))
  ResourceMark rm;
  GrowableArray<CodeBlobStub*> blobs;
  {
    MutexLocker mu(CodeCache_lock, Mutex::_no_safepoint_check_flag);
    CodeHeap* heap = WhiteBox::get_code_heap(static_cast<CodeBlobType>(blob_type));
    if (heap == nullptr) {
      return nullptr;
    }
    for (CodeBlob* cb = (CodeBlob*) heap->first();
         cb != nullptr; cb = (CodeBlob*) heap->next(cb)) {
      CodeBlobStub* stub = NEW_RESOURCE_OBJ(CodeBlobStub);
      new (stub) CodeBlobStub(cb);
      blobs.append(stub);
    }
  }
  ThreadToNativeFromVM ttn(thread);
  jobjectArray result = nullptr;
  jclass clazz = env->FindClass(vmSymbols::java_lang_Object()->as_C_string());
  CHECK_JNI_EXCEPTION_(env, nullptr);
  result = env->NewObjectArray(blobs.length(), clazz, nullptr);
  CHECK_JNI_EXCEPTION_(env, nullptr);
  if (result == nullptr) {
    return result;
  }
  int i = 0;
  for (GrowableArrayIterator<CodeBlobStub*> it = blobs.begin();
       it != blobs.end(); ++it) {
    jobjectArray obj = codeBlob2objectArray(thread, env, *it);
    CHECK_JNI_EXCEPTION_(env, nullptr);
    env->SetObjectArrayElement(result, i, obj);
    CHECK_JNI_EXCEPTION_(env, nullptr);
    ++i;
  }
  return result;
WB_END

WB_ENTRY(jint, WB_GetCompilationActivityMode(JNIEnv* env, jobject o))
  return CompileBroker::get_compilation_activity_mode();
WB_END

WB_ENTRY(jobjectArray, WB_GetCodeBlob(JNIEnv* env, jobject o, jlong addr))
  if (addr == 0) {
    THROW_MSG_NULL(vmSymbols::java_lang_NullPointerException(),
      "WB_GetCodeBlob: addr is null");
  }
  ThreadToNativeFromVM ttn(thread);
  CodeBlobStub stub((CodeBlob*) addr);
  return codeBlob2objectArray(thread, env, &stub);
WB_END

WB_ENTRY(jlong, WB_GetMethodData(JNIEnv* env, jobject wv, jobject method))
  jmethodID jmid = reflected_method_to_jmid(thread, env, method);
  CHECK_JNI_EXCEPTION_(env, 0);
  methodHandle mh(thread, Method::checked_resolve_jmethod_id(jmid));
  return (jlong) mh->method_data();
WB_END

WB_ENTRY(jlong, WB_GetThreadStackSize(JNIEnv* env, jobject o))
  return (jlong) thread->stack_size();
WB_END

WB_ENTRY(jlong, WB_GetThreadRemainingStackSize(JNIEnv* env, jobject o))
  return (jlong) thread->stack_overflow_state()->stack_available(
                   os::current_stack_pointer()) - (jlong)StackOverflow::stack_shadow_zone_size();
WB_END


int WhiteBox::array_bytes_to_length(size_t bytes) {
  return Array<u1>::bytes_to_length(bytes);
}

///////////////
// MetaspaceTestContext and MetaspaceTestArena
WB_ENTRY(jlong, WB_CreateMetaspaceTestContext(JNIEnv* env, jobject wb, jlong commit_limit, jlong reserve_limit))
  assert(is_aligned(commit_limit, BytesPerWord),
         "WB_CreateMetaspaceTestContext: commit_limit is not a multiple of the system word byte size");
  assert(is_aligned(reserve_limit, BytesPerWord),
         "WB_CreateMetaspaceTestContext: reserve_limit is not a multiple of the system word byte size");
  metaspace::MetaspaceTestContext* context =
      new metaspace::MetaspaceTestContext("whitebox-metaspace-context", (size_t) commit_limit / BytesPerWord,
                                          (size_t) reserve_limit / BytesPerWord);
  return (jlong)p2i(context);
WB_END

WB_ENTRY(void, WB_DestroyMetaspaceTestContext(JNIEnv* env, jobject wb, jlong context))
  delete (metaspace::MetaspaceTestContext*) context;
WB_END

WB_ENTRY(void, WB_PurgeMetaspaceTestContext(JNIEnv* env, jobject wb, jlong context))
  metaspace::MetaspaceTestContext* context0 = (metaspace::MetaspaceTestContext*) context;
  context0->purge_area();
WB_END

WB_ENTRY(void, WB_PrintMetaspaceTestContext(JNIEnv* env, jobject wb, jlong context))
  metaspace::MetaspaceTestContext* context0 = (metaspace::MetaspaceTestContext*) context;
  context0->print_on(tty);
WB_END

WB_ENTRY(jlong, WB_GetTotalCommittedBytesInMetaspaceTestContext(JNIEnv* env, jobject wb, jlong context))
  metaspace::MetaspaceTestContext* context0 = (metaspace::MetaspaceTestContext*) context;
  return (jlong)context0->committed_words() * BytesPerWord;
WB_END

WB_ENTRY(jlong, WB_GetTotalUsedBytesInMetaspaceTestContext(JNIEnv* env, jobject wb, jlong context))
  metaspace::MetaspaceTestContext* context0 = (metaspace::MetaspaceTestContext*) context;
  return (jlong)context0->used_words() * BytesPerWord;
WB_END

WB_ENTRY(jlong, WB_CreateArenaInTestContext(JNIEnv* env, jobject wb, jlong context, jboolean is_micro))
  const Metaspace::MetaspaceType type = is_micro ? Metaspace::ClassMirrorHolderMetaspaceType : Metaspace::StandardMetaspaceType;
  metaspace::MetaspaceTestContext* context0 = (metaspace::MetaspaceTestContext*) context;
  return (jlong)p2i(context0->create_arena(type));
WB_END

WB_ENTRY(void, WB_DestroyMetaspaceTestArena(JNIEnv* env, jobject wb, jlong arena))
  delete (metaspace::MetaspaceTestArena*) arena;
WB_END

WB_ENTRY(jlong, WB_AllocateFromMetaspaceTestArena(JNIEnv* env, jobject wb, jlong arena, jlong size))
  assert(is_aligned(size, BytesPerWord),
         "WB_AllocateFromMetaspaceTestArena: size is not a multiple of the system word byte size");
  metaspace::MetaspaceTestArena *arena0 = (metaspace::MetaspaceTestArena *)arena;
  MetaWord *p = arena0->allocate((size_t) size / BytesPerWord);
  return (jlong)p2i(p);
WB_END

WB_ENTRY(void, WB_DeallocateToMetaspaceTestArena(JNIEnv* env, jobject wb, jlong arena, jlong p, jlong size))
  assert(is_aligned(size, BytesPerWord),
         "WB_DeallocateToMetaspaceTestArena: size is not a multiple of the system word byte size");
  metaspace::MetaspaceTestArena* arena0 = (metaspace::MetaspaceTestArena*) arena;
  arena0->deallocate((MetaWord*)p, (size_t) size / BytesPerWord);
WB_END

WB_ENTRY(jlong, WB_GetMaxMetaspaceAllocationSize(JNIEnv* env, jobject wb))
  return (jlong) Metaspace::max_allocation_word_size() * BytesPerWord;
WB_END

WB_ENTRY(jlong, WB_WordSize(JNIEnv* env))
  return (jlong)BytesPerWord;
WB_END

WB_ENTRY(jlong, WB_RootChunkWordSize(JNIEnv* env))
  return (jlong)Metaspace::reserve_alignment_words();
WB_END

WB_ENTRY(jboolean, WB_IsStaticallyLinked(JNIEnv* env, jobject wb))
  return JVM_IsStaticallyLinked();
WB_END

//////////////

WB_ENTRY(jlong, WB_AllocateMetaspace(JNIEnv* env, jobject wb, jobject class_loader, jlong size))
  if (size < 0) {
    THROW_MSG_0(vmSymbols::java_lang_IllegalArgumentException(),
        err_msg("WB_AllocateMetaspace: size is negative: " JLONG_FORMAT, size));
  }

  oop class_loader_oop = JNIHandles::resolve(class_loader);
  ClassLoaderData* cld = class_loader_oop != nullptr
      ? java_lang_ClassLoader::loader_data_acquire(class_loader_oop)
      : ClassLoaderData::the_null_class_loader_data();

  void* metadata = MetadataFactory::new_array<u1>(cld, WhiteBox::array_bytes_to_length((size_t)size), thread);

  return (jlong)(uintptr_t)metadata;
WB_END

WB_ENTRY(void, WB_DefineModule(JNIEnv* env, jobject o, jobject module, jboolean is_open,
                                jstring version, jstring location, jobjectArray packages))
  Handle h_module (THREAD, JNIHandles::resolve(module));
  Modules::define_module(h_module, is_open, version, location, packages, CHECK);
WB_END

WB_ENTRY(void, WB_AddModuleExports(JNIEnv* env, jobject o, jobject from_module, jstring package, jobject to_module))
  Handle h_from_module (THREAD, JNIHandles::resolve(from_module));
  Handle h_to_module (THREAD, JNIHandles::resolve(to_module));
  Modules::add_module_exports_qualified(h_from_module, package, h_to_module, CHECK);
WB_END

WB_ENTRY(void, WB_AddModuleExportsToAllUnnamed(JNIEnv* env, jobject o, jclass module, jstring package))
  Handle h_module (THREAD, JNIHandles::resolve(module));
  Modules::add_module_exports_to_all_unnamed(h_module, package, CHECK);
WB_END

WB_ENTRY(void, WB_AddModuleExportsToAll(JNIEnv* env, jobject o, jclass module, jstring package))
  Handle h_module (THREAD, JNIHandles::resolve(module));
  Modules::add_module_exports(h_module, package, Handle(), CHECK);
WB_END

WB_ENTRY(void, WB_AddReadsModule(JNIEnv* env, jobject o, jobject from_module, jobject source_module))
  Handle h_from_module (THREAD, JNIHandles::resolve(from_module));
  Handle h_source_module (THREAD, JNIHandles::resolve(source_module));
  Modules::add_reads_module(h_from_module, h_source_module, CHECK);
WB_END

WB_ENTRY(jlong, WB_IncMetaspaceCapacityUntilGC(JNIEnv* env, jobject wb, jlong inc))
  if (inc < 0) {
    THROW_MSG_0(vmSymbols::java_lang_IllegalArgumentException(),
        err_msg("WB_IncMetaspaceCapacityUntilGC: inc is negative: " JLONG_FORMAT, inc));
  }

  jlong max_size_t = (jlong) ((size_t) -1);
  if (inc > max_size_t) {
    THROW_MSG_0(vmSymbols::java_lang_IllegalArgumentException(),
        err_msg("WB_IncMetaspaceCapacityUntilGC: inc does not fit in size_t: " JLONG_FORMAT, inc));
  }

  size_t new_cap_until_GC = 0;
  size_t aligned_inc = align_down((size_t) inc, Metaspace::commit_alignment());
  bool success = MetaspaceGC::inc_capacity_until_GC(aligned_inc, &new_cap_until_GC);
  if (!success) {
    THROW_MSG_0(vmSymbols::java_lang_IllegalStateException(),
                "WB_IncMetaspaceCapacityUntilGC: could not increase capacity until GC "
                "due to contention with another thread");
  }
  return (jlong) new_cap_until_GC;
WB_END

WB_ENTRY(jlong, WB_MetaspaceCapacityUntilGC(JNIEnv* env, jobject wb))
  return (jlong) MetaspaceGC::capacity_until_GC();
WB_END

// The function is only valid when CDS is available.
WB_ENTRY(jlong, WB_MetaspaceSharedRegionAlignment(JNIEnv* env, jobject wb))
#if INCLUDE_CDS
  return (jlong)MetaspaceShared::core_region_alignment();
#else
  ShouldNotReachHere();
  return 0L;
#endif
WB_END

WB_ENTRY(jboolean, WB_IsMonitorInflated(JNIEnv* env, jobject wb, jobject obj))
  oop obj_oop = JNIHandles::resolve(obj);
  return (jboolean) obj_oop->mark().has_monitor();
WB_END

WB_ENTRY(jlong, WB_getInUseMonitorCount(JNIEnv* env, jobject wb))
  return (jlong) WhiteBox::get_in_use_monitor_count();
WB_END

WB_ENTRY(jint, WB_getLockStackCapacity(JNIEnv* env))
  return (jint) LockStack::CAPACITY;
WB_END

WB_ENTRY(jboolean, WB_supportsRecursiveLightweightLocking(JNIEnv* env))
  return (jboolean) VM_Version::supports_recursive_lightweight_locking();
WB_END

WB_ENTRY(jboolean, WB_DeflateIdleMonitors(JNIEnv* env, jobject wb))
  log_info(monitorinflation)("WhiteBox initiated DeflateIdleMonitors");
  return ObjectSynchronizer::request_deflate_idle_monitors_from_wb();
WB_END

WB_ENTRY(void, WB_ForceSafepoint(JNIEnv* env, jobject wb))
  VM_ForceSafepoint force_safepoint_op;
  VMThread::execute(&force_safepoint_op);
WB_END

WB_ENTRY(void, WB_ForceClassLoaderStatsSafepoint(JNIEnv* env, jobject wb))
  nullStream dev_null;
  ClassLoaderStatsVMOperation force_op(&dev_null);
  VMThread::execute(&force_op);
WB_END

WB_ENTRY(jlong, WB_GetConstantPool(JNIEnv* env, jobject wb, jclass klass))
  InstanceKlass* ik = InstanceKlass::cast(java_lang_Class::as_Klass(JNIHandles::resolve(klass)));
  return (jlong) ik->constants();
WB_END

WB_ENTRY(jobjectArray, WB_GetResolvedReferences(JNIEnv* env, jobject wb, jclass klass))
  InstanceKlass* ik = InstanceKlass::cast(java_lang_Class::as_Klass(JNIHandles::resolve(klass)));
  objArrayOop resolved_refs= ik->constants()->resolved_references();
  return (jobjectArray)JNIHandles::make_local(THREAD, resolved_refs);
WB_END

WB_ENTRY(jint, WB_getFieldEntriesLength(JNIEnv* env, jobject wb, jclass klass))
  InstanceKlass* ik = InstanceKlass::cast(java_lang_Class::as_Klass(JNIHandles::resolve(klass)));
  ConstantPool* cp = ik->constants();
  if (cp->cache() == nullptr) {
    return -1;
  }
  return cp->resolved_field_entries_length();
WB_END

WB_ENTRY(jint, WB_getFieldCPIndex(JNIEnv* env, jobject wb, jclass klass, jint index))
  InstanceKlass* ik = InstanceKlass::cast(java_lang_Class::as_Klass(JNIHandles::resolve(klass)));
  ConstantPool* cp = ik->constants();
  if (cp->cache() == nullptr) {
      return -1;
  }
  return cp->resolved_field_entry_at(index)->constant_pool_index();
WB_END

WB_ENTRY(jint, WB_getMethodEntriesLength(JNIEnv* env, jobject wb, jclass klass))
  InstanceKlass* ik = InstanceKlass::cast(java_lang_Class::as_Klass(JNIHandles::resolve(klass)));
  ConstantPool* cp = ik->constants();
  if (cp->cache() == nullptr) {
    return -1;
  }
  return cp->resolved_method_entries_length();
WB_END

WB_ENTRY(jint, WB_getMethodCPIndex(JNIEnv* env, jobject wb, jclass klass, jint index))
  InstanceKlass* ik = InstanceKlass::cast(java_lang_Class::as_Klass(JNIHandles::resolve(klass)));
  ConstantPool* cp = ik->constants();
  if (cp->cache() == nullptr) {
      return -1;
  }
  return cp->resolved_method_entry_at(index)->constant_pool_index();
WB_END

WB_ENTRY(jint, WB_getIndyInfoLength(JNIEnv* env, jobject wb, jclass klass))
  InstanceKlass* ik = InstanceKlass::cast(java_lang_Class::as_Klass(JNIHandles::resolve(klass)));
  ConstantPool* cp = ik->constants();
  if (cp->cache() == nullptr) {
      return -1;
  }
  return cp->resolved_indy_entries_length();
WB_END

WB_ENTRY(jint, WB_getIndyCPIndex(JNIEnv* env, jobject wb, jclass klass, jint index))
  InstanceKlass* ik = InstanceKlass::cast(java_lang_Class::as_Klass(JNIHandles::resolve(klass)));
  ConstantPool* cp = ik->constants();
  if (cp->cache() == nullptr) {
      return -1;
  }
  return cp->resolved_indy_entry_at(index)->constant_pool_index();
WB_END

WB_ENTRY(jobject, WB_printClasses(JNIEnv* env, jobject wb, jstring class_name_pattern, jint flags))
  ThreadToNativeFromVM ttnfv(thread);
  const char* c = env->GetStringUTFChars(class_name_pattern, nullptr);
  ResourceMark rm;
  stringStream st;
  {
    ThreadInVMfromNative ttvfn(thread); // back to VM
    ClassPrinter::print_classes(c, flags, &st);
  }
  jstring result = env->NewStringUTF(st.freeze());
  CHECK_JNI_EXCEPTION_(env, nullptr);
  return result;
WB_END

WB_ENTRY(jobject, WB_printMethods(JNIEnv* env, jobject wb, jstring class_name_pattern, jstring method_pattern, jint flags))
  ThreadToNativeFromVM ttnfv(thread);
  const char* c = env->GetStringUTFChars(class_name_pattern, nullptr);
  const char* m = env->GetStringUTFChars(method_pattern, nullptr);
  ResourceMark rm;
  stringStream st;
  {
    ThreadInVMfromNative ttvfn(thread); // back to VM
    ClassPrinter::print_methods(c, m, flags, &st);
  }
  jstring result = env->NewStringUTF(st.freeze());
  CHECK_JNI_EXCEPTION_(env, nullptr);
  return result;
WB_END

WB_ENTRY(void, WB_ClearInlineCaches(JNIEnv* env, jobject wb, jboolean preserve_static_stubs))
  VM_ClearICs clear_ics(preserve_static_stubs == JNI_TRUE);
  VMThread::execute(&clear_ics);
WB_END

template <typename T>
static bool GetMethodOption(JavaThread* thread, JNIEnv* env, jobject method, jstring name, T* value) {
  assert(value != nullptr, "sanity");
  if (method == nullptr || name == nullptr) {
    return false;
  }
  jmethodID jmid = reflected_method_to_jmid(thread, env, method);
  CHECK_JNI_EXCEPTION_(env, false);
  methodHandle mh(thread, Method::checked_resolve_jmethod_id(jmid));
  // can't be in VM when we call JNI
  ThreadToNativeFromVM ttnfv(thread);
  const char* flag_name = env->GetStringUTFChars(name, nullptr);
  CHECK_JNI_EXCEPTION_(env, false);
  CompileCommandEnum option = CompilerOracle::string_to_option(flag_name);
  env->ReleaseStringUTFChars(name, flag_name);
  if (option == CompileCommandEnum::Unknown) {
    return false;
  }
  if (!CompilerOracle::option_matches_type(option, *value)) {
    return false;
  }
  return CompilerOracle::has_option_value(mh, option, *value);
}

WB_ENTRY(jobject, WB_GetMethodBooleaneOption(JNIEnv* env, jobject wb, jobject method, jstring name))
  bool result;
  if (GetMethodOption<bool> (thread, env, method, name, &result)) {
    // can't be in VM when we call JNI
    ThreadToNativeFromVM ttnfv(thread);
    return booleanBox(thread, env, result);
  }
  return nullptr;
WB_END

WB_ENTRY(jobject, WB_GetMethodIntxOption(JNIEnv* env, jobject wb, jobject method, jstring name))
  intx result;
  if (GetMethodOption <intx> (thread, env, method, name, &result)) {
    // can't be in VM when we call JNI
    ThreadToNativeFromVM ttnfv(thread);
    return longBox(thread, env, result);
  }
  return nullptr;
WB_END

WB_ENTRY(jobject, WB_GetMethodUintxOption(JNIEnv* env, jobject wb, jobject method, jstring name))
  uintx result;
  if (GetMethodOption <uintx> (thread, env, method, name, &result)) {
    // can't be in VM when we call JNI
    ThreadToNativeFromVM ttnfv(thread);
    return longBox(thread, env, result);
  }
  return nullptr;
WB_END

WB_ENTRY(jobject, WB_GetMethodDoubleOption(JNIEnv* env, jobject wb, jobject method, jstring name))
  double result;
  if (GetMethodOption <double> (thread, env, method, name, &result)) {
    // can't be in VM when we call JNI
    ThreadToNativeFromVM ttnfv(thread);
    return doubleBox(thread, env, result);
  }
  return nullptr;
WB_END

WB_ENTRY(jobject, WB_GetMethodStringOption(JNIEnv* env, jobject wb, jobject method, jstring name))
  ccstr ccstrResult;
  if (GetMethodOption <ccstr> (thread, env, method, name, &ccstrResult)) {
    // can't be in VM when we call JNI
    ThreadToNativeFromVM ttnfv(thread);
    jstring result = env->NewStringUTF(ccstrResult);
    CHECK_JNI_EXCEPTION_(env, nullptr);
    return result;
  }
  return nullptr;
WB_END

WB_ENTRY(jobject, WB_GetDefaultArchivePath(JNIEnv* env, jobject wb))
  const char* p = CDSConfig::default_archive_path();
  ThreadToNativeFromVM ttn(thread);
  jstring path_string = env->NewStringUTF(p);

  CHECK_JNI_EXCEPTION_(env, nullptr);

  return path_string;
WB_END

WB_ENTRY(jboolean, WB_IsSharingEnabled(JNIEnv* env, jobject wb))
  return CDSConfig::is_using_archive();
WB_END

WB_ENTRY(jint, WB_GetCDSGenericHeaderMinVersion(JNIEnv* env, jobject wb))
#if INCLUDE_CDS
  return (jint)CDS_GENERIC_HEADER_SUPPORTED_MIN_VERSION;
#else
  ShouldNotReachHere();
  return (jint)-1;
#endif
WB_END

WB_ENTRY(jint, WB_GetCDSCurrentVersion(JNIEnv* env, jobject wb))
#if INCLUDE_CDS
  return (jint)CURRENT_CDS_ARCHIVE_VERSION;
#else
  ShouldNotReachHere();
  return (jint)-1;
#endif
WB_END

WB_ENTRY(jboolean, WB_CDSMemoryMappingFailed(JNIEnv* env, jobject wb))
  return FileMapInfo::memory_mapping_failed();
WB_END

WB_ENTRY(jboolean, WB_IsSharedInternedString(JNIEnv* env, jobject wb, jobject str))
  ResourceMark rm(THREAD);
  oop str_oop = JNIHandles::resolve(str);
  int length;
  jchar* chars = java_lang_String::as_unicode_string(str_oop, length, CHECK_(false));
  return StringTable::lookup_shared(chars, length) == str_oop;
WB_END

WB_ENTRY(jboolean, WB_IsSharedClass(JNIEnv* env, jobject wb, jclass clazz))
  return (jboolean)MetaspaceShared::is_in_shared_metaspace(java_lang_Class::as_Klass(JNIHandles::resolve_non_null(clazz)));
WB_END

WB_ENTRY(jboolean, WB_AreSharedStringsMapped(JNIEnv* env))
  return ArchiveHeapLoader::is_mapped();
WB_END

WB_ENTRY(void, WB_LinkClass(JNIEnv* env, jobject wb, jclass clazz))
  Klass *k = java_lang_Class::as_Klass(JNIHandles::resolve_non_null(clazz));
  if (!k->is_instance_klass()) {
    return;
  }
  InstanceKlass *ik = InstanceKlass::cast(k);
  ik->link_class(THREAD); // may throw verification error
WB_END

WB_ENTRY(jboolean, WB_AreOpenArchiveHeapObjectsMapped(JNIEnv* env))
  return ArchiveHeapLoader::is_mapped();
WB_END

WB_ENTRY(jboolean, WB_IsCDSIncluded(JNIEnv* env))
#if INCLUDE_CDS
  // An exploded build inhibits use of CDS. Therefore, for the
  // purpose of testing, the JVM can be treated as not having CDS
  // built in at all.
  return ClassLoader::has_jrt_entry();
#else
  return false;
#endif // INCLUDE_CDS
WB_END

WB_ENTRY(jboolean, WB_isC2OrJVMCIIncluded(JNIEnv* env))
#if COMPILER2_OR_JVMCI
  return true;
#else
  return false;
#endif
WB_END

WB_ENTRY(jboolean, WB_IsJVMCISupportedByGC(JNIEnv* env))
#if INCLUDE_JVMCI
  return JVMCIGlobals::gc_supports_jvmci();
#else
  return false;
#endif
WB_END

WB_ENTRY(jboolean, WB_CanWriteJavaHeapArchive(JNIEnv* env))
  return !CDSConfig::are_vm_options_incompatible_with_dumping_heap();
WB_END


WB_ENTRY(jboolean, WB_IsJFRIncluded(JNIEnv* env))
#if INCLUDE_JFR
  return true;
#else
  return false;
#endif // INCLUDE_JFR
WB_END

WB_ENTRY(jboolean, WB_IsDTraceIncluded(JNIEnv* env))
#if defined(DTRACE_ENABLED)
  return true;
#else
  return false;
#endif // DTRACE_ENABLED
WB_END

#if INCLUDE_CDS

WB_ENTRY(jint, WB_GetCDSOffsetForName(JNIEnv* env, jobject o, jstring name))
  ResourceMark rm;
  char* c_name = java_lang_String::as_utf8_string(JNIHandles::resolve_non_null(name));
  jint result = (jint)CDSConstants::get_cds_offset(c_name);
  return result;
WB_END

WB_ENTRY(jint, WB_GetCDSConstantForName(JNIEnv* env, jobject o, jstring name))
  ResourceMark rm;
  char* c_name = java_lang_String::as_utf8_string(JNIHandles::resolve_non_null(name));
  jint result = (jint)CDSConstants::get_cds_constant(c_name);
  return result;
WB_END

#endif // INCLUDE_CDS

WB_ENTRY(jboolean, WB_HandshakeReadMonitors(JNIEnv* env, jobject wb, jobject thread_handle))
  class ReadMonitorsClosure : public HandshakeClosure {
    jboolean _executed;

    void do_thread(Thread* th) {
      JavaThread* jt = JavaThread::cast(th);
      ResourceMark rm;

      GrowableArray<MonitorInfo*>* info = new GrowableArray<MonitorInfo*>();

      if (!jt->has_last_Java_frame()) {
        return;
      }
      RegisterMap rmap(jt,
                       RegisterMap::UpdateMap::include,
                       RegisterMap::ProcessFrames::include,
                       RegisterMap::WalkContinuation::skip);
      for (javaVFrame* vf = jt->last_java_vframe(&rmap); vf != nullptr; vf = vf->java_sender()) {
        GrowableArray<MonitorInfo*> *monitors = vf->monitors();
        if (monitors != nullptr) {
          int len = monitors->length();
          // Walk monitors youngest to oldest
          for (int i = len - 1; i >= 0; i--) {
            MonitorInfo* mon_info = monitors->at(i);
            if (mon_info->eliminated()) continue;
            oop owner = mon_info->owner();
            if (owner != nullptr) {
              info->append(mon_info);
            }
          }
        }
      }
      _executed = true;
    }

   public:
    ReadMonitorsClosure() : HandshakeClosure("WB_HandshakeReadMonitors"), _executed(false) {}
    jboolean executed() const { return _executed; }
  };

  ReadMonitorsClosure rmc;
  if (thread_handle != nullptr) {
    ThreadsListHandle tlh;
    JavaThread* target = nullptr;
    bool is_alive = tlh.cv_internal_thread_to_JavaThread(thread_handle, &target, nullptr);
    if (is_alive) {
      Handshake::execute(&rmc, &tlh, target);
    }
  }
  return rmc.executed();
WB_END

WB_ENTRY(jint, WB_HandshakeWalkStack(JNIEnv* env, jobject wb, jobject thread_handle, jboolean all_threads))
  class TraceSelfClosure : public HandshakeClosure {
    jint _num_threads_completed;

    void do_thread(Thread* th) {
      JavaThread* jt = JavaThread::cast(th);
      ResourceMark rm;

      jt->print_on(tty);
      jt->print_stack_on(tty);
      tty->cr();
      Atomic::inc(&_num_threads_completed);
    }

  public:
    TraceSelfClosure(Thread* thread) : HandshakeClosure("WB_TraceSelf"), _num_threads_completed(0) {}

    jint num_threads_completed() const { return _num_threads_completed; }
  };
  TraceSelfClosure tsc(Thread::current());

  if (all_threads) {
    Handshake::execute(&tsc);
  } else if (thread_handle != nullptr) {
    ThreadsListHandle tlh;
    JavaThread* target = nullptr;
    bool is_alive = tlh.cv_internal_thread_to_JavaThread(thread_handle, &target, nullptr);
    if (is_alive) {
      Handshake::execute(&tsc, &tlh, target);
    }
  }
  return tsc.num_threads_completed();
WB_END

WB_ENTRY(void, WB_AsyncHandshakeWalkStack(JNIEnv* env, jobject wb, jobject thread_handle))
  class TraceSelfClosure : public AsyncHandshakeClosure {
    JavaThread* _self;
    void do_thread(Thread* th) {
      assert(th->is_Java_thread(), "sanity");
      // AsynchHandshake handshakes are only executed by target.
      assert(_self == th, "Must be");
      assert(Thread::current() == th, "Must be");
      JavaThread* jt = JavaThread::cast(th);
      ResourceMark rm;
      jt->print_on(tty);
      jt->print_stack_on(tty);
      tty->cr();
    }

  public:
    TraceSelfClosure(JavaThread* self_target) : AsyncHandshakeClosure("WB_TraceSelf"), _self(self_target) {}
  };
  if (thread_handle != nullptr) {
    ThreadsListHandle tlh;
    JavaThread* target = nullptr;
    bool is_alive = tlh.cv_internal_thread_to_JavaThread(thread_handle, &target, nullptr);
    if (is_alive) {
      TraceSelfClosure* tsc = new TraceSelfClosure(target);
      Handshake::execute(tsc, target);
    }
  }
WB_END

static volatile int _emulated_lock = 0;

WB_ENTRY(void, WB_LockAndBlock(JNIEnv* env, jobject wb, jboolean suspender))
  JavaThread* self = JavaThread::current();

  {
    // Before trying to acquire the lock transition into a safepoint safe state.
    // Otherwise if either suspender or suspendee blocks for a safepoint
    // in ~ThreadBlockInVM the other one could loop forever trying to acquire
    // the lock without allowing the safepoint to progress.
    ThreadBlockInVM tbivm(self);

    // We will deadlock here if we are 'suspender' and 'suspendee'
    // suspended in ~ThreadBlockInVM. This verifies we only suspend
    // at the right place.
    while (Atomic::cmpxchg(&_emulated_lock, 0, 1) != 0) {}
    assert(_emulated_lock == 1, "Must be locked");

    // Sleep much longer in suspendee to force situation where
    // 'suspender' is waiting above to acquire lock.
    os::naked_short_sleep(suspender ? 1 : 10);
  }
  Atomic::store(&_emulated_lock, 0);
WB_END

// Some convenience methods to deal with objects from java
int WhiteBox::offset_for_field(const char* field_name, oop object,
    Symbol* signature_symbol) {
  assert(field_name != nullptr && strlen(field_name) > 0, "Field name not valid");

  //Get the class of our object
  Klass* arg_klass = object->klass();
  //Turn it into an instance-klass
  InstanceKlass* ik = InstanceKlass::cast(arg_klass);

  //Create symbols to look for in the class
  TempNewSymbol name_symbol = SymbolTable::new_symbol(field_name);

  //To be filled in with an offset of the field we're looking for
  fieldDescriptor fd;

  Klass* res = ik->find_field(name_symbol, signature_symbol, &fd);
  if (res == nullptr) {
    tty->print_cr("Invalid layout of %s at %s", ik->external_name(),
        name_symbol->as_C_string());
    vm_exit_during_initialization("Invalid layout of preloaded class: use -Xlog:class+load=info to see the origin of the problem class");
  }

  //fetch the field at the offset we've found
  int dest_offset = fd.offset();

  return dest_offset;
}


const char* WhiteBox::lookup_jstring(const char* field_name, oop object) {
  int offset = offset_for_field(field_name, object,
      vmSymbols::string_signature());
  oop string = object->obj_field(offset);
  if (string == nullptr) {
    return nullptr;
  }
  const char* ret = java_lang_String::as_utf8_string(string);
  return ret;
}

bool WhiteBox::lookup_bool(const char* field_name, oop object) {
  int offset =
      offset_for_field(field_name, object, vmSymbols::bool_signature());
  bool ret = (object->bool_field(offset) == JNI_TRUE);
  return ret;
}

void WhiteBox::register_methods(JNIEnv* env, jclass wbclass, JavaThread* thread, JNINativeMethod* method_array, int method_count) {
  ResourceMark rm;
  Klass* klass = java_lang_Class::as_Klass(JNIHandles::resolve_non_null(wbclass));
  const char* klass_name = klass->external_name();

  ThreadToNativeFromVM ttnfv(thread); // can't be in VM when we call JNI

  //  one by one registration natives for exception catching
  jclass no_such_method_error_klass = env->FindClass(vmSymbols::java_lang_NoSuchMethodError()->as_C_string());
  CHECK_JNI_EXCEPTION(env);
  for (int i = 0, n = method_count; i < n; ++i) {
    // Skip dummy entries
    if (method_array[i].fnPtr == nullptr) continue;
    if (env->RegisterNatives(wbclass, &method_array[i], 1) != 0) {
      jthrowable throwable_obj = env->ExceptionOccurred();
      if (throwable_obj != nullptr) {
        env->ExceptionClear();
        if (env->IsInstanceOf(throwable_obj, no_such_method_error_klass)) {
          // NoSuchMethodError is thrown when a method can't be found or a method is not native.
          // Ignoring the exception since it is not preventing use of other WhiteBox methods.
          tty->print_cr("Warning: 'NoSuchMethodError' on register of %s::%s%s",
              klass_name, method_array[i].name, method_array[i].signature);
        }
      } else {
        // Registration failed unexpectedly.
        tty->print_cr("Warning: unexpected error on register of %s::%s%s. All methods will be unregistered",
            klass_name, method_array[i].name, method_array[i].signature);
        env->UnregisterNatives(wbclass);
        break;
      }
    }
  }
}

WB_ENTRY(jint, WB_AddCompilerDirective(JNIEnv* env, jobject o, jstring compDirect))
  // can't be in VM when we call JNI
  ThreadToNativeFromVM ttnfv(thread);
  const char* dir = env->GetStringUTFChars(compDirect, nullptr);
  CHECK_JNI_EXCEPTION_(env, 0);
  int ret;
  {
    ThreadInVMfromNative ttvfn(thread); // back to VM
    ret = DirectivesParser::parse_string(dir, tty);
  }
  env->ReleaseStringUTFChars(compDirect, dir);
  // -1 for error parsing directive. Return 0 as number of directives added.
  if (ret == -1) {
    ret = 0;
  }
  return (jint) ret;
WB_END

WB_ENTRY(void, WB_RemoveCompilerDirective(JNIEnv* env, jobject o, jint count))
  DirectivesStack::pop(count);
WB_END

// Checks that the library libfile has the noexecstack bit set.
WB_ENTRY(jboolean, WB_CheckLibSpecifiesNoexecstack(JNIEnv* env, jobject o, jstring libfile))
  jboolean ret = false;
#ifdef LINUX
  // Can't be in VM when we call JNI.
  ThreadToNativeFromVM ttnfv(thread);
  const char* lf = env->GetStringUTFChars(libfile, nullptr);
  CHECK_JNI_EXCEPTION_(env, 0);
  ret = (jboolean) ElfFile::specifies_noexecstack(lf);
  env->ReleaseStringUTFChars(libfile, lf);
#endif
  return ret;
WB_END

WB_ENTRY(jboolean, WB_IsContainerized(JNIEnv* env, jobject o))
  LINUX_ONLY(return OSContainer::is_containerized();)
  return false;
WB_END

// Physical memory of the host machine (including containers)
WB_ENTRY(jlong, WB_HostPhysicalMemory(JNIEnv* env, jobject o))
  LINUX_ONLY(return os::Linux::physical_memory();)
  return os::physical_memory();
WB_END

// Physical swap of the host machine (including containers), Linux only.
WB_ENTRY(jlong, WB_HostPhysicalSwap(JNIEnv* env, jobject o))
  LINUX_ONLY(return (jlong)os::Linux::host_swap();)
  return -1; // Not used/implemented on other platforms
WB_END

WB_ENTRY(jint, WB_ValidateCgroup(JNIEnv* env,
                                    jobject o,
                                    jboolean cgroups_v2_enabled,
                                    jstring controllers_file,
                                    jstring proc_self_cgroup,
                                    jstring proc_self_mountinfo))
  jint ret = 0;
#ifdef LINUX
  ThreadToNativeFromVM ttnfv(thread);
  const char* c_file = env->GetStringUTFChars(controllers_file, nullptr);
  CHECK_JNI_EXCEPTION_(env, 0);
  const char* p_s_cgroup = env->GetStringUTFChars(proc_self_cgroup, nullptr);
  CHECK_JNI_EXCEPTION_(env, 0);
  const char* p_s_mountinfo = env->GetStringUTFChars(proc_self_mountinfo, nullptr);
  CHECK_JNI_EXCEPTION_(env, 0);
  u1 cg_type_flags = 0;
  // This sets cg_type_flags
  WhiteBox::validate_cgroup(cgroups_v2_enabled, c_file, p_s_cgroup, p_s_mountinfo, &cg_type_flags);
  ret = (jint)cg_type_flags;
  env->ReleaseStringUTFChars(controllers_file, c_file);
  env->ReleaseStringUTFChars(proc_self_cgroup, p_s_cgroup);
  env->ReleaseStringUTFChars(proc_self_mountinfo, p_s_mountinfo);
#endif
  return ret;
WB_END

// Available cpus of the host machine, Linux only.
// Used in container testing.
WB_ENTRY(jint, WB_HostCPUs(JNIEnv* env, jobject o))
  LINUX_ONLY(return os::Linux::active_processor_count();)
  return -1; // Not used/implemented on other platforms
WB_END

WB_ENTRY(void, WB_PrintOsInfo(JNIEnv* env, jobject o))
  os::print_os_info(tty);
WB_END

// Elf decoder
WB_ENTRY(void, WB_DisableElfSectionCache(JNIEnv* env))
#if !defined(_WINDOWS) && !defined(__APPLE__) && !defined(_AIX)
  ElfFile::_do_not_cache_elf_section = true;
#endif
WB_END

WB_ENTRY(jlong, WB_ResolvedMethodItemsCount(JNIEnv* env, jobject o))
  return (jlong) ResolvedMethodTable::items_count();
WB_END

WB_ENTRY(jint, WB_GetKlassMetadataSize(JNIEnv* env, jobject wb, jclass mirror))
  Klass* k = java_lang_Class::as_Klass(JNIHandles::resolve(mirror));
  // Return size in bytes.
  return k->size() * wordSize;
WB_END

// See test/hotspot/jtreg/runtime/Thread/ThreadObjAccessAtExit.java.
// It explains how the thread's priority field is used for test state coordination.
//
WB_ENTRY(void, WB_CheckThreadObjOfTerminatingThread(JNIEnv* env, jobject wb, jobject target_handle))
  oop target_oop = JNIHandles::resolve_non_null(target_handle);
  jlong tid = java_lang_Thread::thread_id(target_oop);
  JavaThread* target = java_lang_Thread::thread(target_oop);

  // Grab a ThreadsListHandle to protect the target thread whilst terminating
  ThreadsListHandle tlh;

  // Look up the target thread by tid to ensure it is present
  JavaThread* t = tlh.list()->find_JavaThread_from_java_tid(tid);
  if (t == nullptr) {
    THROW_MSG(vmSymbols::java_lang_RuntimeException(), "Target thread not found in ThreadsList!");
  }

  tty->print_cr("WB_CheckThreadObjOfTerminatingThread: target thread is protected");
  // Allow target to terminate by boosting priority
  java_lang_Thread::set_priority(t->threadObj(), ThreadPriority(NormPriority + 1));

  // Now wait for the target to terminate
  while (!target->is_terminated()) {
    ThreadBlockInVM tbivm(thread);  // just in case target is involved in a safepoint
    os::naked_short_sleep(0);
  }

  tty->print_cr("WB_CheckThreadObjOfTerminatingThread: target thread is terminated");

  // Now release the GC inducing thread - we have to re-resolve the external oop that
  // was passed in as GC may have occurred and we don't know if we can trust t->threadObj() now.
  oop original = JNIHandles::resolve_non_null(target_handle);
  java_lang_Thread::set_priority(original, ThreadPriority(NormPriority + 2));

  tty->print_cr("WB_CheckThreadObjOfTerminatingThread: GC has been initiated - checking threadObj:");

  // The Java code should be creating garbage and triggering GC, which would potentially move
  // the threadObj oop. If the exiting thread is properly protected then its threadObj should
  // remain valid and equal to our initial target_handle. Loop a few times to give GC a chance to
  // kick in.
  for (int i = 0; i < 5; i++) {
    oop original = JNIHandles::resolve_non_null(target_handle);
    oop current = t->threadObj();
    if (original != current) {
      tty->print_cr("WB_CheckThreadObjOfTerminatingThread: failed comparison on iteration %d", i);
      THROW_MSG(vmSymbols::java_lang_RuntimeException(), "Target thread oop has changed!");
    } else {
      tty->print_cr("WB_CheckThreadObjOfTerminatingThread: successful comparison on iteration %d", i);
      ThreadBlockInVM tbivm(thread);
      os::naked_short_sleep(50);
    }
  }
WB_END

WB_ENTRY(void, WB_VerifyFrames(JNIEnv* env, jobject wb, jboolean log, jboolean update_map))
  ResourceMark rm; // for verify
  stringStream st;
  for (StackFrameStream fst(JavaThread::current(), update_map, true); !fst.is_done(); fst.next()) {
    frame* current_frame = fst.current();
    if (log) {
      current_frame->print_value_on(&st);
    }
    current_frame->verify(fst.register_map());
  }
  if (log) {
    tty->print_cr("[WhiteBox::VerifyFrames] Walking Frames");
    tty->print_raw(st.freeze());
    tty->print_cr("[WhiteBox::VerifyFrames] Done");
  }
WB_END

WB_ENTRY(jboolean, WB_IsJVMTIIncluded(JNIEnv* env, jobject wb))
#if INCLUDE_JVMTI
  return JNI_TRUE;
#else
  return JNI_FALSE;
#endif
WB_END

WB_ENTRY(void, WB_WaitUnsafe(JNIEnv* env, jobject wb, jint time))
    os::naked_short_sleep(time);
WB_END

WB_ENTRY(jstring, WB_GetLibcName(JNIEnv* env, jobject o))
  ThreadToNativeFromVM ttn(thread);
  jstring info_string = env->NewStringUTF(XSTR(LIBC));
  CHECK_JNI_EXCEPTION_(env, nullptr);
  return info_string;
WB_END

WB_ENTRY(void, WB_PinObject(JNIEnv* env, jobject wb, jobject o))
#if INCLUDE_G1GC
  if (!UseG1GC) {
    ShouldNotReachHere();
    return;
  }
  oop obj = JNIHandles::resolve(o);
  G1CollectedHeap::heap()->pin_object(thread, obj);
#else
  ShouldNotReachHere();
#endif // INCLUDE_G1GC
WB_END

WB_ENTRY(void, WB_UnpinObject(JNIEnv* env, jobject wb, jobject o))
#if INCLUDE_G1GC
  if (!UseG1GC) {
    ShouldNotReachHere();
    return;
  }
  oop obj = JNIHandles::resolve(o);
  G1CollectedHeap::heap()->unpin_object(thread, obj);
#else
  ShouldNotReachHere();
#endif // INCLUDE_G1GC
WB_END

WB_ENTRY(jboolean, WB_SetVirtualThreadsNotifyJvmtiMode(JNIEnv* env, jobject wb, jboolean enable))
  if (!Continuations::enabled()) {
    tty->print_cr("WB error: must be Continuations::enabled()!");
    return JNI_FALSE;
  }
  jboolean result = false;
#if INCLUDE_JVMTI
  if (enable) {
    result = JvmtiEnvBase::enable_virtual_threads_notify_jvmti();
  } else {
    result = JvmtiEnvBase::disable_virtual_threads_notify_jvmti();
  }
#endif
  return result;
WB_END

WB_ENTRY(void, WB_PreTouchMemory(JNIEnv* env, jobject wb, jlong addr, jlong size))
  void* const from = (void*)addr;
  void* const to = (void*)(addr + size);
  if (from > to) {
    os::pretouch_memory(from, to, os::vm_page_size());
  }
WB_END

WB_ENTRY(void, WB_CleanMetaspaces(JNIEnv* env, jobject target))
  ClassLoaderDataGraph::safepoint_and_clean_metaspaces();
WB_END

// Reports resident set size (RSS) in bytes
WB_ENTRY(jlong, WB_Rss(JNIEnv* env, jobject o))
  return os::rss();
WB_END

#define CC (char*)

static JNINativeMethod methods[] = {
  {CC"getObjectAddress0",                CC"(Ljava/lang/Object;)J", (void*)&WB_GetObjectAddress  },
  {CC"getObjectSize0",                   CC"(Ljava/lang/Object;)J", (void*)&WB_GetObjectSize     },
  {CC"isObjectInOldGen0",                CC"(Ljava/lang/Object;)Z", (void*)&WB_isObjectInOldGen  },
  {CC"getHeapOopSize",                   CC"()I",                   (void*)&WB_GetHeapOopSize    },
  {CC"getVMPageSize",                    CC"()I",                   (void*)&WB_GetVMPageSize     },
  {CC"getVMAllocationGranularity",       CC"()J",                   (void*)&WB_GetVMAllocationGranularity },
  {CC"getVMLargePageSize",               CC"()J",                   (void*)&WB_GetVMLargePageSize},
  {CC"getHeapSpaceAlignment",            CC"()J",                   (void*)&WB_GetHeapSpaceAlignment},
  {CC"getHeapAlignment",                 CC"()J",                   (void*)&WB_GetHeapAlignment},
  {CC"countAliveClasses0",               CC"(Ljava/lang/String;)I", (void*)&WB_CountAliveClasses },
  {CC"getSymbolRefcount",                CC"(Ljava/lang/String;)I", (void*)&WB_GetSymbolRefcount },
  {CC"parseCommandLine0",
      CC"(Ljava/lang/String;C[Ljdk/test/whitebox/parser/DiagnosticCommand;)[Ljava/lang/Object;",
      (void*) &WB_ParseCommandLine
  },
  {CC"addToBootstrapClassLoaderSearch0", CC"(Ljava/lang/String;)V",
                                                      (void*)&WB_AddToBootstrapClassLoaderSearch},
  {CC"addToSystemClassLoaderSearch0",    CC"(Ljava/lang/String;)V",
                                                      (void*)&WB_AddToSystemClassLoaderSearch},
  {CC"getCompressedOopsMaxHeapSize", CC"()J",
      (void*)&WB_GetCompressedOopsMaxHeapSize},
  {CC"printHeapSizes",     CC"()V",                   (void*)&WB_PrintHeapSizes    },
  {CC"readFromNoaccessArea",CC"()V",                  (void*)&WB_ReadFromNoaccessArea},
  {CC"decodeNKlassAndAccessKlass",CC"(I)V",            (void*)&WB_DecodeNKlassAndAccessKlass},
  {CC"stressVirtualSpaceResize",CC"(JJJ)I",           (void*)&WB_StressVirtualSpaceResize},
#if INCLUDE_CDS
  {CC"getCDSOffsetForName0", CC"(Ljava/lang/String;)I",  (void*)&WB_GetCDSOffsetForName},
  {CC"getCDSConstantForName0", CC"(Ljava/lang/String;)I",  (void*)&WB_GetCDSConstantForName},
#endif
#if INCLUDE_G1GC
  {CC"g1InConcurrentMark", CC"()Z",                   (void*)&WB_G1InConcurrentMark},
  {CC"g1CompletedConcurrentMarkCycles", CC"()I",      (void*)&WB_G1CompletedConcurrentMarkCycles},
  {CC"g1IsHumongous0",      CC"(Ljava/lang/Object;)Z", (void*)&WB_G1IsHumongous     },
  {CC"g1BelongsToHumongousRegion0", CC"(J)Z",         (void*)&WB_G1BelongsToHumongousRegion},
  {CC"g1BelongsToFreeRegion0", CC"(J)Z",              (void*)&WB_G1BelongsToFreeRegion},
  {CC"g1NumMaxRegions",    CC"()J",                   (void*)&WB_G1NumMaxRegions  },
  {CC"g1NumFreeRegions",   CC"()J",                   (void*)&WB_G1NumFreeRegions  },
  {CC"g1RegionSize",       CC"()I",                   (void*)&WB_G1RegionSize      },
  {CC"g1HasRegionsToUncommit",  CC"()Z",              (void*)&WB_G1HasRegionsToUncommit},
  {CC"g1AuxiliaryMemoryUsage", CC"()Ljava/lang/management/MemoryUsage;",
                                                      (void*)&WB_G1AuxiliaryMemoryUsage  },
  {CC"g1ActiveMemoryNodeCount", CC"()I",              (void*)&WB_G1ActiveMemoryNodeCount },
  {CC"g1MemoryNodeIds",    CC"()[I",                  (void*)&WB_G1MemoryNodeIds },
  {CC"g1GetMixedGCInfo",   CC"(I)[J",                 (void*)&WB_G1GetMixedGCInfo },
#endif // INCLUDE_G1GC
#if INCLUDE_PARALLELGC
  {CC"psVirtualSpaceAlignment",CC"()J",               (void*)&WB_PSVirtualSpaceAlignment},
  {CC"psHeapGenerationAlignment",CC"()J",             (void*)&WB_PSHeapGenerationAlignment},
#endif
  {CC"NMTMalloc",           CC"(J)J",                 (void*)&WB_NMTMalloc          },
  {CC"NMTMallocWithPseudoStack", CC"(JI)J",           (void*)&WB_NMTMallocWithPseudoStack},
  {CC"NMTMallocWithPseudoStackAndType", CC"(JII)J",   (void*)&WB_NMTMallocWithPseudoStackAndType},
  {CC"NMTFree",             CC"(J)V",                 (void*)&WB_NMTFree            },
  {CC"NMTReserveMemory",    CC"(J)J",                 (void*)&WB_NMTReserveMemory   },
  {CC"NMTAttemptReserveMemoryAt",    CC"(JJ)J",       (void*)&WB_NMTAttemptReserveMemoryAt },
  {CC"NMTCommitMemory",     CC"(JJ)V",                (void*)&WB_NMTCommitMemory    },
  {CC"NMTUncommitMemory",   CC"(JJ)V",                (void*)&WB_NMTUncommitMemory  },
  {CC"NMTReleaseMemory",    CC"(JJ)V",                (void*)&WB_NMTReleaseMemory   },
  {CC"NMTGetHashSize",      CC"()I",                  (void*)&WB_NMTGetHashSize     },
  {CC"NMTNewArena",         CC"(J)J",                 (void*)&WB_NMTNewArena        },
  {CC"NMTFreeArena",        CC"(J)V",                 (void*)&WB_NMTFreeArena       },
  {CC"NMTArenaMalloc",      CC"(JJ)V",                (void*)&WB_NMTArenaMalloc     },
  {CC"deoptimizeFrames",   CC"(Z)I",                  (void*)&WB_DeoptimizeFrames  },
  {CC"isFrameDeoptimized", CC"(I)Z",                  (void*)&WB_IsFrameDeoptimized},
  {CC"deoptimizeAll",      CC"()V",                   (void*)&WB_DeoptimizeAll     },
  {CC"deoptimizeMethod0",   CC"(Ljava/lang/reflect/Executable;Z)I",
                                                      (void*)&WB_DeoptimizeMethod  },
  {CC"isMethodCompiled0",   CC"(Ljava/lang/reflect/Executable;Z)Z",
                                                      (void*)&WB_IsMethodCompiled  },
  {CC"isMethodCompilable0", CC"(Ljava/lang/reflect/Executable;IZ)Z",
                                                      (void*)&WB_IsMethodCompilable},
  {CC"isMethodQueuedForCompilation0",
      CC"(Ljava/lang/reflect/Executable;)Z",          (void*)&WB_IsMethodQueuedForCompilation},
  {CC"isIntrinsicAvailable0",
      CC"(Ljava/lang/reflect/Executable;Ljava/lang/reflect/Executable;I)Z",
                                                      (void*)&WB_IsIntrinsicAvailable},
  {CC"makeMethodNotCompilable0",
      CC"(Ljava/lang/reflect/Executable;IZ)V",        (void*)&WB_MakeMethodNotCompilable},
  {CC"testSetDontInlineMethod0",
      CC"(Ljava/lang/reflect/Executable;Z)Z",         (void*)&WB_TestSetDontInlineMethod},
  {CC"getMethodCompilationLevel0",
      CC"(Ljava/lang/reflect/Executable;Z)I",         (void*)&WB_GetMethodCompilationLevel},
  {CC"getMethodDecompileCount0",
      CC"(Ljava/lang/reflect/Executable;)I",          (void*)&WB_GetMethodDecompileCount},
  {CC"getMethodTrapCount0",
      CC"(Ljava/lang/reflect/Executable;Ljava/lang/String;)I",
                                                      (void*)&WB_GetMethodTrapCount},
  {CC"getDeoptCount0",
      CC"(Ljava/lang/String;Ljava/lang/String;)I",    (void*)&WB_GetDeoptCount},
  {CC"getMethodEntryBci0",
      CC"(Ljava/lang/reflect/Executable;)I",          (void*)&WB_GetMethodEntryBci},
  {CC"getCompileQueueSize",
      CC"(I)I",                                       (void*)&WB_GetCompileQueueSize},
  {CC"testSetForceInlineMethod0",
      CC"(Ljava/lang/reflect/Executable;Z)Z",         (void*)&WB_TestSetForceInlineMethod},
  {CC"enqueueMethodForCompilation0",
      CC"(Ljava/lang/reflect/Executable;II)Z",        (void*)&WB_EnqueueMethodForCompilation},
  {CC"enqueueInitializerForCompilation0",
      CC"(Ljava/lang/Class;I)Z",                      (void*)&WB_EnqueueInitializerForCompilation},
  {CC"markMethodProfiled",
      CC"(Ljava/lang/reflect/Executable;)V",          (void*)&WB_MarkMethodProfiled},
  {CC"clearMethodState0",
      CC"(Ljava/lang/reflect/Executable;)V",          (void*)&WB_ClearMethodState},
  {CC"lockCompilation",    CC"()V",                   (void*)&WB_LockCompilation},
  {CC"unlockCompilation",  CC"()V",                   (void*)&WB_UnlockCompilation},
  {CC"matchesMethod",
      CC"(Ljava/lang/reflect/Executable;Ljava/lang/String;)I",
                                                      (void*)&WB_MatchesMethod},
  {CC"matchesInline",
      CC"(Ljava/lang/reflect/Executable;Ljava/lang/String;)I",
                                                      (void*)&WB_MatchesInline},
  {CC"shouldPrintAssembly",
        CC"(Ljava/lang/reflect/Executable;I)Z",
                                                        (void*)&WB_ShouldPrintAssembly},

  {CC"isConstantVMFlag",   CC"(Ljava/lang/String;)Z", (void*)&WB_IsConstantVMFlag},
  {CC"isDefaultVMFlag",    CC"(Ljava/lang/String;)Z", (void*)&WB_IsDefaultVMFlag},
  {CC"isLockedVMFlag",     CC"(Ljava/lang/String;)Z", (void*)&WB_IsLockedVMFlag},
  {CC"setBooleanVMFlag",   CC"(Ljava/lang/String;Z)V",(void*)&WB_SetBooleanVMFlag},
  {CC"setIntVMFlag",       CC"(Ljava/lang/String;J)V",(void*)&WB_SetIntVMFlag},
  {CC"setUintVMFlag",      CC"(Ljava/lang/String;J)V",(void*)&WB_SetUintVMFlag},
  {CC"setIntxVMFlag",      CC"(Ljava/lang/String;J)V",(void*)&WB_SetIntxVMFlag},
  {CC"setUintxVMFlag",     CC"(Ljava/lang/String;J)V",(void*)&WB_SetUintxVMFlag},
  {CC"setUint64VMFlag",    CC"(Ljava/lang/String;J)V",(void*)&WB_SetUint64VMFlag},
  {CC"setSizeTVMFlag",     CC"(Ljava/lang/String;J)V",(void*)&WB_SetSizeTVMFlag},
  {CC"setDoubleVMFlag",    CC"(Ljava/lang/String;D)V",(void*)&WB_SetDoubleVMFlag},
  {CC"setStringVMFlag",    CC"(Ljava/lang/String;Ljava/lang/String;)V",
                                                      (void*)&WB_SetStringVMFlag},
  {CC"getBooleanVMFlag",   CC"(Ljava/lang/String;)Ljava/lang/Boolean;",
                                                      (void*)&WB_GetBooleanVMFlag},
  {CC"getIntVMFlag",       CC"(Ljava/lang/String;)Ljava/lang/Long;",
                                                      (void*)&WB_GetIntVMFlag},
  {CC"getUintVMFlag",      CC"(Ljava/lang/String;)Ljava/lang/Long;",
                                                      (void*)&WB_GetUintVMFlag},
  {CC"getIntxVMFlag",      CC"(Ljava/lang/String;)Ljava/lang/Long;",
                                                      (void*)&WB_GetIntxVMFlag},
  {CC"getUintxVMFlag",     CC"(Ljava/lang/String;)Ljava/lang/Long;",
                                                      (void*)&WB_GetUintxVMFlag},
  {CC"getUint64VMFlag",    CC"(Ljava/lang/String;)Ljava/lang/Long;",
                                                      (void*)&WB_GetUint64VMFlag},
  {CC"getSizeTVMFlag",     CC"(Ljava/lang/String;)Ljava/lang/Long;",
                                                      (void*)&WB_GetSizeTVMFlag},
  {CC"getDoubleVMFlag",    CC"(Ljava/lang/String;)Ljava/lang/Double;",
                                                      (void*)&WB_GetDoubleVMFlag},
  {CC"getStringVMFlag",    CC"(Ljava/lang/String;)Ljava/lang/String;",
                                                      (void*)&WB_GetStringVMFlag},
  {CC"isInStringTable",    CC"(Ljava/lang/String;)Z", (void*)&WB_IsInStringTable  },
  {CC"fullGC",   CC"()V",                             (void*)&WB_FullGC },
  {CC"youngGC",  CC"()V",                             (void*)&WB_YoungGC },
  {CC"readReservedMemory", CC"()V",                   (void*)&WB_ReadReservedMemory },
  {CC"allocateMetaspace",
     CC"(Ljava/lang/ClassLoader;J)J",                 (void*)&WB_AllocateMetaspace },
  {CC"incMetaspaceCapacityUntilGC", CC"(J)J",         (void*)&WB_IncMetaspaceCapacityUntilGC },
  {CC"metaspaceCapacityUntilGC", CC"()J",             (void*)&WB_MetaspaceCapacityUntilGC },
  {CC"metaspaceSharedRegionAlignment", CC"()J",       (void*)&WB_MetaspaceSharedRegionAlignment },
  {CC"getCPUFeatures",     CC"()Ljava/lang/String;",  (void*)&WB_GetCPUFeatures     },
  {CC"getNMethod0",         CC"(Ljava/lang/reflect/Executable;Z)[Ljava/lang/Object;",
                                                      (void*)&WB_GetNMethod         },
  {CC"allocateCodeBlob",   CC"(II)J",                 (void*)&WB_AllocateCodeBlob   },
  {CC"freeCodeBlob",       CC"(J)V",                  (void*)&WB_FreeCodeBlob       },
  {CC"getCodeHeapEntries", CC"(I)[Ljava/lang/Object;",(void*)&WB_GetCodeHeapEntries },
  {CC"getCompilationActivityMode",
                           CC"()I",                   (void*)&WB_GetCompilationActivityMode},
  {CC"getMethodData0",     CC"(Ljava/lang/reflect/Executable;)J",
                                                      (void*)&WB_GetMethodData      },
  {CC"getCodeBlob",        CC"(J)[Ljava/lang/Object;",(void*)&WB_GetCodeBlob        },
  {CC"getThreadStackSize", CC"()J",                   (void*)&WB_GetThreadStackSize },
  {CC"getThreadRemainingStackSize", CC"()J",          (void*)&WB_GetThreadRemainingStackSize },
  {CC"DefineModule",       CC"(Ljava/lang/Object;ZLjava/lang/String;Ljava/lang/String;[Ljava/lang/Object;)V",
                                                      (void*)&WB_DefineModule },
  {CC"AddModuleExports",   CC"(Ljava/lang/Object;Ljava/lang/String;Ljava/lang/Object;)V",
                                                      (void*)&WB_AddModuleExports },
  {CC"AddReadsModule",     CC"(Ljava/lang/Object;Ljava/lang/Object;)V",
                                                      (void*)&WB_AddReadsModule },
  {CC"AddModuleExportsToAllUnnamed", CC"(Ljava/lang/Object;Ljava/lang/String;)V",
                                                      (void*)&WB_AddModuleExportsToAllUnnamed },
  {CC"AddModuleExportsToAll", CC"(Ljava/lang/Object;Ljava/lang/String;)V",
                                                      (void*)&WB_AddModuleExportsToAll },
  {CC"deflateIdleMonitors", CC"()Z",                  (void*)&WB_DeflateIdleMonitors },
  {CC"isMonitorInflated0", CC"(Ljava/lang/Object;)Z", (void*)&WB_IsMonitorInflated  },
  {CC"getInUseMonitorCount", CC"()J", (void*)&WB_getInUseMonitorCount  },
  {CC"getLockStackCapacity", CC"()I",                 (void*)&WB_getLockStackCapacity },
  {CC"supportsRecursiveLightweightLocking", CC"()Z",  (void*)&WB_supportsRecursiveLightweightLocking },
  {CC"forceSafepoint",     CC"()V",                   (void*)&WB_ForceSafepoint     },
  {CC"forceClassLoaderStatsSafepoint", CC"()V",       (void*)&WB_ForceClassLoaderStatsSafepoint },
  {CC"getConstantPool0",   CC"(Ljava/lang/Class;)J",  (void*)&WB_GetConstantPool    },
  {CC"getResolvedReferences0", CC"(Ljava/lang/Class;)[Ljava/lang/Object;", (void*)&WB_GetResolvedReferences},
  {CC"getFieldEntriesLength0", CC"(Ljava/lang/Class;)I",  (void*)&WB_getFieldEntriesLength},
  {CC"getFieldCPIndex0",    CC"(Ljava/lang/Class;I)I", (void*)&WB_getFieldCPIndex},
  {CC"getMethodEntriesLength0", CC"(Ljava/lang/Class;)I",  (void*)&WB_getMethodEntriesLength},
  {CC"getMethodCPIndex0",    CC"(Ljava/lang/Class;I)I", (void*)&WB_getMethodCPIndex},
  {CC"getIndyInfoLength0", CC"(Ljava/lang/Class;)I",  (void*)&WB_getIndyInfoLength},
  {CC"getIndyCPIndex0",    CC"(Ljava/lang/Class;I)I", (void*)&WB_getIndyCPIndex},
  {CC"printClasses0",      CC"(Ljava/lang/String;I)Ljava/lang/String;", (void*)&WB_printClasses},
  {CC"printMethods0",      CC"(Ljava/lang/String;Ljava/lang/String;I)Ljava/lang/String;", (void*)&WB_printMethods},
  {CC"getMethodBooleanOption",
      CC"(Ljava/lang/reflect/Executable;Ljava/lang/String;)Ljava/lang/Boolean;",
                                                      (void*)&WB_GetMethodBooleaneOption},
  {CC"getMethodIntxOption",
      CC"(Ljava/lang/reflect/Executable;Ljava/lang/String;)Ljava/lang/Long;",
                                                      (void*)&WB_GetMethodIntxOption},
  {CC"getMethodUintxOption",
      CC"(Ljava/lang/reflect/Executable;Ljava/lang/String;)Ljava/lang/Long;",
                                                      (void*)&WB_GetMethodUintxOption},
  {CC"getMethodDoubleOption",
      CC"(Ljava/lang/reflect/Executable;Ljava/lang/String;)Ljava/lang/Double;",
                                                      (void*)&WB_GetMethodDoubleOption},
  {CC"getMethodStringOption",
      CC"(Ljava/lang/reflect/Executable;Ljava/lang/String;)Ljava/lang/String;",
                                                      (void*)&WB_GetMethodStringOption},
  {CC"getDefaultArchivePath",             CC"()Ljava/lang/String;",
                                                      (void*)&WB_GetDefaultArchivePath},
  {CC"getCDSGenericHeaderMinVersion",     CC"()I",    (void*)&WB_GetCDSGenericHeaderMinVersion},
  {CC"getCurrentCDSVersion",              CC"()I",    (void*)&WB_GetCDSCurrentVersion},
  {CC"isSharingEnabled",   CC"()Z",                   (void*)&WB_IsSharingEnabled},
  {CC"isSharedInternedString", CC"(Ljava/lang/String;)Z", (void*)&WB_IsSharedInternedString },
  {CC"isSharedClass",      CC"(Ljava/lang/Class;)Z",  (void*)&WB_IsSharedClass },
  {CC"areSharedStringsMapped",            CC"()Z",    (void*)&WB_AreSharedStringsMapped },
  {CC"linkClass",          CC"(Ljava/lang/Class;)V",  (void*)&WB_LinkClass},
  {CC"areOpenArchiveHeapObjectsMapped",   CC"()Z",    (void*)&WB_AreOpenArchiveHeapObjectsMapped},
  {CC"isCDSIncluded",                     CC"()Z",    (void*)&WB_IsCDSIncluded },
  {CC"isJFRIncluded",                     CC"()Z",    (void*)&WB_IsJFRIncluded },
  {CC"isDTraceIncluded",                  CC"()Z",    (void*)&WB_IsDTraceIncluded },
  {CC"hasLibgraal",                       CC"()Z",    (void*)&WB_HasLibgraal },
  {CC"isC2OrJVMCIIncluded",               CC"()Z",    (void*)&WB_isC2OrJVMCIIncluded },
  {CC"isJVMCISupportedByGC",              CC"()Z",    (void*)&WB_IsJVMCISupportedByGC},
  {CC"canWriteJavaHeapArchive",           CC"()Z",    (void*)&WB_CanWriteJavaHeapArchive },
  {CC"cdsMemoryMappingFailed",            CC"()Z",    (void*)&WB_CDSMemoryMappingFailed },

  {CC"clearInlineCaches0",  CC"(Z)V",                 (void*)&WB_ClearInlineCaches },
  {CC"handshakeReadMonitors", CC"(Ljava/lang/Thread;)Z", (void*)&WB_HandshakeReadMonitors },
  {CC"handshakeWalkStack", CC"(Ljava/lang/Thread;Z)I", (void*)&WB_HandshakeWalkStack },
  {CC"asyncHandshakeWalkStack", CC"(Ljava/lang/Thread;)V", (void*)&WB_AsyncHandshakeWalkStack },
  {CC"lockAndBlock", CC"(Z)V",                        (void*)&WB_LockAndBlock},
  {CC"checkThreadObjOfTerminatingThread", CC"(Ljava/lang/Thread;)V", (void*)&WB_CheckThreadObjOfTerminatingThread },
  {CC"verifyFrames",                CC"(ZZ)V",            (void*)&WB_VerifyFrames },
  {CC"addCompilerDirective",    CC"(Ljava/lang/String;)I",
                                                      (void*)&WB_AddCompilerDirective },
  {CC"removeCompilerDirective",   CC"(I)V",           (void*)&WB_RemoveCompilerDirective },
  {CC"isGCSupported",             CC"(I)Z",           (void*)&WB_IsGCSupported},
  {CC"isGCSupportedByJVMCICompiler", CC"(I)Z",        (void*)&WB_IsGCSupportedByJVMCICompiler},
  {CC"isGCSelected",              CC"(I)Z",           (void*)&WB_IsGCSelected},
  {CC"isGCSelectedErgonomically", CC"()Z",            (void*)&WB_IsGCSelectedErgonomically},
  {CC"supportsConcurrentGCBreakpoints", CC"()Z",      (void*)&WB_SupportsConcurrentGCBreakpoints},
  {CC"concurrentGCAcquireControl0", CC"()V",          (void*)&WB_ConcurrentGCAcquireControl},
  {CC"concurrentGCReleaseControl0", CC"()V",          (void*)&WB_ConcurrentGCReleaseControl},
  {CC"concurrentGCRunToIdle0",    CC"()V",            (void*)&WB_ConcurrentGCRunToIdle},
  {CC"concurrentGCRunTo0",        CC"(Ljava/lang/String;)Z",
                                                      (void*)&WB_ConcurrentGCRunTo},
  {CC"checkLibSpecifiesNoexecstack", CC"(Ljava/lang/String;)Z",
                                                      (void*)&WB_CheckLibSpecifiesNoexecstack},
  {CC"isContainerized",           CC"()Z",            (void*)&WB_IsContainerized },
  {CC"validateCgroup",
      CC"(ZLjava/lang/String;Ljava/lang/String;Ljava/lang/String;)I",
                                                      (void*)&WB_ValidateCgroup },
  {CC"hostPhysicalMemory",        CC"()J",            (void*)&WB_HostPhysicalMemory },
  {CC"hostPhysicalSwap",          CC"()J",            (void*)&WB_HostPhysicalSwap },
  {CC"hostCPUs",                  CC"()I",            (void*)&WB_HostCPUs },
  {CC"printOsInfo",               CC"()V",            (void*)&WB_PrintOsInfo },
  {CC"disableElfSectionCache",    CC"()V",            (void*)&WB_DisableElfSectionCache },
  {CC"resolvedMethodItemsCount",  CC"()J",            (void*)&WB_ResolvedMethodItemsCount },
  {CC"getKlassMetadataSize", CC"(Ljava/lang/Class;)I",(void*)&WB_GetKlassMetadataSize},

  {CC"createMetaspaceTestContext", CC"(JJ)J",         (void*)&WB_CreateMetaspaceTestContext},
  {CC"destroyMetaspaceTestContext", CC"(J)V",         (void*)&WB_DestroyMetaspaceTestContext},
  {CC"purgeMetaspaceTestContext", CC"(J)V",           (void*)&WB_PurgeMetaspaceTestContext},
  {CC"printMetaspaceTestContext", CC"(J)V",           (void*)&WB_PrintMetaspaceTestContext},
  {CC"getTotalCommittedBytesInMetaspaceTestContext", CC"(J)J",(void*)&WB_GetTotalCommittedBytesInMetaspaceTestContext},
  {CC"getTotalUsedBytesInMetaspaceTestContext", CC"(J)J", (void*)&WB_GetTotalUsedBytesInMetaspaceTestContext},
  {CC"createArenaInTestContext", CC"(JZ)J",           (void*)&WB_CreateArenaInTestContext},
  {CC"destroyMetaspaceTestArena", CC"(J)V",           (void*)&WB_DestroyMetaspaceTestArena},
  {CC"allocateFromMetaspaceTestArena", CC"(JJ)J",     (void*)&WB_AllocateFromMetaspaceTestArena},
  {CC"deallocateToMetaspaceTestArena", CC"(JJJ)V",    (void*)&WB_DeallocateToMetaspaceTestArena},
  {CC"maxMetaspaceAllocationSize", CC"()J",           (void*)&WB_GetMaxMetaspaceAllocationSize},

  {CC"isJVMTIIncluded", CC"()Z",                      (void*)&WB_IsJVMTIIncluded},
  {CC"waitUnsafe", CC"(I)V",                          (void*)&WB_WaitUnsafe},
  {CC"getLibcName",     CC"()Ljava/lang/String;",     (void*)&WB_GetLibcName},

  {CC"pinObject",       CC"(Ljava/lang/Object;)V",    (void*)&WB_PinObject},
  {CC"unpinObject",     CC"(Ljava/lang/Object;)V",    (void*)&WB_UnpinObject},
  {CC"setVirtualThreadsNotifyJvmtiMode", CC"(Z)Z",    (void*)&WB_SetVirtualThreadsNotifyJvmtiMode},
  {CC"preTouchMemory",  CC"(JJ)V",                    (void*)&WB_PreTouchMemory},
  {CC"cleanMetaspaces", CC"()V",                      (void*)&WB_CleanMetaspaces},
  {CC"rss", CC"()J",                                  (void*)&WB_Rss},
  {CC"printString", CC"(Ljava/lang/String;I)Ljava/lang/String;", (void*)&WB_PrintString},
  {CC"lockAndStuckInSafepoint", CC"()V", (void*)&WB_TakeLockAndHangInSafepoint},
  {CC"wordSize", CC"()J",                             (void*)&WB_WordSize},
  {CC"rootChunkWordSize", CC"()J",                    (void*)&WB_RootChunkWordSize},
  {CC"isStatic", CC"()Z",                             (void*)&WB_IsStaticallyLinked}
};


#undef CC

JVM_ENTRY(void, JVM_RegisterWhiteBoxMethods(JNIEnv* env, jclass wbclass))
  {
    if (WhiteBoxAPI) {
      // Make sure that wbclass is loaded by the null classloader
      InstanceKlass* ik = InstanceKlass::cast(java_lang_Class::as_Klass(JNIHandles::resolve(wbclass)));
      Handle loader(THREAD, ik->class_loader());
      if (loader.is_null()) {
        WhiteBox::register_methods(env, wbclass, thread, methods, sizeof(methods) / sizeof(methods[0]));
        WhiteBox::set_used();
      }
    }
  }
JVM_END<|MERGE_RESOLUTION|>--- conflicted
+++ resolved
@@ -1124,11 +1124,7 @@
   DirectivesStack::release(directive);
 
   // Compile method and check result
-<<<<<<< HEAD
-  nmethod* nm = CompileBroker::compile_method(mh, bci, comp_level, mh, mh->invocation_count(), false, CompileTask::Reason_Whitebox, CHECK_false);
-=======
-  nmethod* nm = CompileBroker::compile_method(mh, bci, comp_level, mh->invocation_count(), CompileTask::Reason_Whitebox, CHECK_false);
->>>>>>> 39d8d109
+  nmethod* nm = CompileBroker::compile_method(mh, bci, comp_level, mh->invocation_count(), false, CompileTask::Reason_Whitebox, CHECK_false);
   MutexLocker mu(THREAD, Compile_lock);
   bool is_queued = mh->queued_for_compilation();
   if ((!is_blocking && is_queued) || nm != nullptr) {
