/*
 * Copyright (c) 1997, 2025, Oracle and/or its affiliates. All rights reserved.
 * DO NOT ALTER OR REMOVE COPYRIGHT NOTICES OR THIS FILE HEADER.
 *
 * This code is free software; you can redistribute it and/or modify it
 * under the terms of the GNU General Public License version 2 only, as
 * published by the Free Software Foundation.
 *
 * This code is distributed in the hope that it will be useful, but WITHOUT
 * ANY WARRANTY; without even the implied warranty of MERCHANTABILITY or
 * FITNESS FOR A PARTICULAR PURPOSE.  See the GNU General Public License
 * version 2 for more details (a copy is included in the LICENSE file that
 * accompanied this code).
 *
 * You should have received a copy of the GNU General Public License version
 * 2 along with this work; if not, write to the Free Software Foundation,
 * Inc., 51 Franklin St, Fifth Floor, Boston, MA 02110-1301 USA.
 *
 * Please contact Oracle, 500 Oracle Parkway, Redwood Shores, CA 94065 USA
 * or visit www.oracle.com if you need additional information or have any
 * questions.
 *
 */

#include "cds/aotClassLocation.hpp"
#include "cds/cds_globals.hpp"
#include "cds/cdsConfig.hpp"
#include "cds/heapShared.hpp"
#include "classfile/classFileStream.hpp"
#include "classfile/classLoader.inline.hpp"
#include "classfile/classLoaderData.inline.hpp"
#include "classfile/classLoaderExt.hpp"
#include "classfile/classLoadInfo.hpp"
#include "classfile/javaClasses.hpp"
#include "classfile/klassFactory.hpp"
#include "classfile/moduleEntry.hpp"
#include "classfile/modules.hpp"
#include "classfile/packageEntry.hpp"
#include "classfile/symbolTable.hpp"
#include "classfile/systemDictionary.hpp"
#include "classfile/systemDictionaryShared.hpp"
#include "classfile/vmClasses.hpp"
#include "classfile/vmSymbols.hpp"
#include "compiler/compileBroker.hpp"
#include "interpreter/bytecodeStream.hpp"
#include "interpreter/oopMapCache.hpp"
#include "jimage.hpp"
#include "jvm.h"
#include "logging/log.hpp"
#include "logging/logStream.hpp"
#include "logging/logTag.hpp"
#include "memory/allocation.inline.hpp"
#include "memory/oopFactory.hpp"
#include "memory/resourceArea.hpp"
#include "memory/universe.hpp"
#include "oops/instanceKlass.hpp"
#include "oops/instanceRefKlass.hpp"
#include "oops/klass.inline.hpp"
#include "oops/method.inline.hpp"
#include "oops/objArrayOop.inline.hpp"
#include "oops/oop.inline.hpp"
#include "oops/symbol.hpp"
#include "prims/jvm_misc.hpp"
#include "runtime/arguments.hpp"
#include "runtime/handles.inline.hpp"
#include "runtime/init.hpp"
#include "runtime/interfaceSupport.inline.hpp"
#include "runtime/java.hpp"
#include "runtime/javaCalls.hpp"
#include "runtime/os.hpp"
#include "runtime/perfData.inline.hpp"
#include "runtime/threadCritical.hpp"
#include "runtime/timer.hpp"
#include "runtime/vm_version.hpp"
#include "services/management.hpp"
#include "services/threadService.hpp"
#include "utilities/checkedCast.hpp"
#include "utilities/classpathStream.hpp"
#include "utilities/events.hpp"
#include "utilities/macros.hpp"
#include "utilities/ostream.hpp"
#include "utilities/utf8.hpp"

#include <stdlib.h>
#include <ctype.h>

// Entry point in java.dll for path canonicalization

typedef int (*canonicalize_fn_t)(const char *orig, char *out, int len);

static canonicalize_fn_t CanonicalizeEntry  = nullptr;

// Entry points for jimage.dll for loading jimage file entries

static JImageOpen_t                    JImageOpen             = nullptr;
static JImageClose_t                   JImageClose            = nullptr;
static JImageFindResource_t            JImageFindResource     = nullptr;
static JImageGetResource_t             JImageGetResource      = nullptr;

// JimageFile pointer, or null if exploded JDK build.
static JImageFile*                     JImage_file            = nullptr;

// Globals

PerfCounter*    ClassLoader::_perf_accumulated_time = nullptr;
PerfCounter*    ClassLoader::_perf_classes_inited = nullptr;
PerfCounter*    ClassLoader::_perf_class_init_time = nullptr;
PerfCounter*    ClassLoader::_perf_class_init_selftime = nullptr;
PerfCounter*    ClassLoader::_perf_class_init_bytecodes_count = nullptr;
PerfCounter*    ClassLoader::_perf_classes_verified = nullptr;
PerfCounter*    ClassLoader::_perf_class_verify_time = nullptr;
PerfCounter*    ClassLoader::_perf_class_verify_selftime = nullptr;
PerfCounter*    ClassLoader::_perf_classes_linked = nullptr;
PerfCounter*    ClassLoader::_perf_class_link_time = nullptr;
PerfCounter*    ClassLoader::_perf_class_link_selftime = nullptr;
PerfCounter*    ClassLoader::_perf_shared_classload_time = nullptr;
PerfCounter*    ClassLoader::_perf_sys_classload_time = nullptr;
PerfCounter*    ClassLoader::_perf_app_classload_time = nullptr;
PerfCounter*    ClassLoader::_perf_app_classload_selftime = nullptr;
PerfCounter*    ClassLoader::_perf_app_classload_count = nullptr;
PerfCounter*    ClassLoader::_perf_define_appclasses = nullptr;
PerfCounter*    ClassLoader::_perf_define_appclass_time = nullptr;
PerfCounter*    ClassLoader::_perf_define_appclass_selftime = nullptr;
PerfCounter*    ClassLoader::_perf_app_classfile_bytes_read = nullptr;
PerfCounter*    ClassLoader::_perf_sys_classfile_bytes_read = nullptr;
PerfCounter*    ClassLoader::_perf_preload_total_time = nullptr;
PerfCounter*    ClassLoader::_perf_preload_time = nullptr;
PerfCounter*    ClassLoader::_perf_prelink_time = nullptr;
PerfCounter*    ClassLoader::_perf_preinit_time = nullptr;
PerfCounter*    ClassLoader::_perf_preresolve_time = nullptr;
PerfCounter*    ClassLoader::_perf_ik_link_methods_time = nullptr;
PerfCounter*    ClassLoader::_perf_method_adapters_time = nullptr;
PerfCounter*    ClassLoader::_perf_ik_link_methods_count = nullptr;
PerfCounter*    ClassLoader::_perf_method_adapters_count = nullptr;
PerfCounter*    ClassLoader::_unsafe_defineClassCallCounter = nullptr;
PerfCounter*    ClassLoader::_perf_secondary_hash_time = nullptr;

PerfTickCounters*    ClassLoader::_perf_resolve_indy_time = nullptr;
PerfTickCounters*    ClassLoader::_perf_resolve_invokehandle_time = nullptr;
PerfTickCounters*    ClassLoader::_perf_resolve_mh_time = nullptr;
PerfTickCounters*    ClassLoader::_perf_resolve_mt_time = nullptr;

PerfCounter*    ClassLoader::_perf_resolve_indy_count = nullptr;
PerfCounter*    ClassLoader::_perf_resolve_invokehandle_count = nullptr;
PerfCounter*    ClassLoader::_perf_resolve_mh_count = nullptr;
PerfCounter*    ClassLoader::_perf_resolve_mt_count = nullptr;

void ClassLoader::print_counters(outputStream *st) {
  st->print_cr("ClassLoader:");
  st->print_cr(   "  clinit:               " JLONG_FORMAT_W(6) "us / " JLONG_FORMAT " events",
               ClassLoader::class_init_time_ms(), ClassLoader::class_init_count());
  st->print_cr("  link methods:         " JLONG_FORMAT_W(6) "us / " JLONG_FORMAT " events",
               Management::ticks_to_us(_perf_ik_link_methods_time->get_value())   , _perf_ik_link_methods_count->get_value());
  st->print_cr("  method adapters:      " JLONG_FORMAT_W(6) "us / " JLONG_FORMAT " events",
               Management::ticks_to_us(_perf_method_adapters_time->get_value())   , _perf_method_adapters_count->get_value());
  if (CountBytecodes || CountBytecodesPerThread) {
    st->print_cr("; executed " JLONG_FORMAT " bytecodes", ClassLoader::class_init_bytecodes_count());
  }
  st->print_cr("  resolve...");
  st->print_cr("    invokedynamic:   " JLONG_FORMAT_W(6) "us (elapsed) " JLONG_FORMAT_W(6) "us (thread) / " JLONG_FORMAT_W(5) " events",
               _perf_resolve_indy_time->elapsed_counter_value_us(),
               _perf_resolve_indy_time->thread_counter_value_us(),
               _perf_resolve_indy_count->get_value());
  st->print_cr("    invokehandle:    " JLONG_FORMAT_W(6) "us (elapsed) " JLONG_FORMAT_W(6) "us (thread) / " JLONG_FORMAT_W(5) " events",
               _perf_resolve_invokehandle_time->elapsed_counter_value_us(),
               _perf_resolve_invokehandle_time->thread_counter_value_us(),
               _perf_resolve_invokehandle_count->get_value());
  st->print_cr("    CP_MethodHandle: " JLONG_FORMAT_W(6) "us (elapsed) " JLONG_FORMAT_W(6) "us (thread) / " JLONG_FORMAT_W(5) " events",
               _perf_resolve_mh_time->elapsed_counter_value_us(),
               _perf_resolve_mh_time->thread_counter_value_us(),
               _perf_resolve_mh_count->get_value());
  st->print_cr("    CP_MethodType:   " JLONG_FORMAT_W(6) "us (elapsed) " JLONG_FORMAT_W(6) "us (thread) / " JLONG_FORMAT_W(5) " events",
               _perf_resolve_mt_time->elapsed_counter_value_us(),
               _perf_resolve_mt_time->thread_counter_value_us(),
               _perf_resolve_mt_count->get_value());
}

GrowableArray<ModuleClassPathList*>* ClassLoader::_patch_mod_entries = nullptr;
GrowableArray<ModuleClassPathList*>* ClassLoader::_exploded_entries = nullptr;
ClassPathEntry* ClassLoader::_jrt_entry = nullptr;

ClassPathEntry* volatile ClassLoader::_first_append_entry_list = nullptr;
ClassPathEntry* volatile ClassLoader::_last_append_entry  = nullptr;

// helper routines
#if INCLUDE_CDS
static bool string_starts_with(const char* str, const char* str_to_find) {
  size_t str_len = strlen(str);
  size_t str_to_find_len = strlen(str_to_find);
  if (str_to_find_len > str_len) {
    return false;
  }
  return (strncmp(str, str_to_find, str_to_find_len) == 0);
}
#endif

static const char* get_jimage_version_string() {
  static char version_string[10] = "";
  if (version_string[0] == '\0') {
    jio_snprintf(version_string, sizeof(version_string), "%d.%d",
                 VM_Version::vm_major_version(), VM_Version::vm_minor_version());
  }
  return (const char*)version_string;
}

bool ClassLoader::string_ends_with(const char* str, const char* str_to_find) {
  size_t str_len = strlen(str);
  size_t str_to_find_len = strlen(str_to_find);
  if (str_to_find_len > str_len) {
    return false;
  }
  return (strncmp(str + (str_len - str_to_find_len), str_to_find, str_to_find_len) == 0);
}

// Used to obtain the package name from a fully qualified class name.
Symbol* ClassLoader::package_from_class_name(const Symbol* name, bool* bad_class_name) {
  if (name == nullptr) {
    if (bad_class_name != nullptr) {
      *bad_class_name = true;
    }
    return nullptr;
  }

  int utf_len = name->utf8_length();
  const jbyte* base = (const jbyte*)name->base();
  const jbyte* start = base;
  const jbyte* end = UTF8::strrchr(start, utf_len, JVM_SIGNATURE_SLASH);
  if (end == nullptr) {
    return nullptr;
  }
  // Skip over '['s
  if (*start == JVM_SIGNATURE_ARRAY) {
    do {
      start++;
    } while (start < end && *start == JVM_SIGNATURE_ARRAY);

    // Fully qualified class names should not contain a 'L'.
    // Set bad_class_name to true to indicate that the package name
    // could not be obtained due to an error condition.
    // In this situation, is_same_class_package returns false.
    if (*start == JVM_SIGNATURE_CLASS) {
      if (bad_class_name != nullptr) {
        *bad_class_name = true;
      }
      return nullptr;
    }
  }
  // A class name could have just the slash character in the name,
  // in which case start > end
  if (start >= end) {
    // No package name
    if (bad_class_name != nullptr) {
      *bad_class_name = true;
    }
    return nullptr;
  }
  return SymbolTable::new_symbol(name, pointer_delta_as_int(start, base), pointer_delta_as_int(end, base));
}

// Given a fully qualified package name, find its defining package in the class loader's
// package entry table.
PackageEntry* ClassLoader::get_package_entry(Symbol* pkg_name, ClassLoaderData* loader_data) {
  if (pkg_name == nullptr) {
    return nullptr;
  }
  PackageEntryTable* pkgEntryTable = loader_data->packages();
  return pkgEntryTable->lookup_only(pkg_name);
}

const char* ClassPathEntry::copy_path(const char* path) {
  char* copy = NEW_C_HEAP_ARRAY(char, strlen(path)+1, mtClass);
  strcpy(copy, path);
  return copy;
}

ClassPathDirEntry::~ClassPathDirEntry() {
  FREE_C_HEAP_ARRAY(char, _dir);
}

ClassFileStream* ClassPathDirEntry::open_stream(JavaThread* current, const char* name) {
  // construct full path name
  assert((_dir != nullptr) && (name != nullptr), "sanity");
  size_t path_len = strlen(_dir) + strlen(name) + strlen(os::file_separator()) + 1;
  char* path = NEW_RESOURCE_ARRAY_IN_THREAD(current, char, path_len);
  int len = jio_snprintf(path, path_len, "%s%s%s", _dir, os::file_separator(), name);
  assert(len == (int)(path_len - 1), "sanity");
  // check if file exists
  struct stat st;
  if (os::stat(path, &st) == 0) {
    // found file, open it
    int file_handle = os::open(path, 0, 0);
    if (file_handle != -1) {
      // read contents into resource array
      u1* buffer = NEW_RESOURCE_ARRAY_IN_THREAD(current, u1, st.st_size);
      size_t num_read = ::read(file_handle, (char*) buffer, st.st_size);
      // close file
      ::close(file_handle);
      // construct ClassFileStream
      if (num_read == (size_t)st.st_size) {
        if (UsePerfData) {
          ClassLoader::perf_sys_classfile_bytes_read()->inc(num_read);
        }
#ifdef ASSERT
        // Freeing path is a no-op here as buffer prevents it from being reclaimed. But we keep it for
        // debug builds so that we guard against use-after-free bugs.
        FREE_RESOURCE_ARRAY_IN_THREAD(current, char, path, path_len);
#endif
        // We don't verify the length of the classfile stream fits in an int, but this is the
        // bootloader so we have control of this.
        // Resource allocated
        return new ClassFileStream(buffer,
                                   checked_cast<int>(st.st_size),
                                   _dir);
      }
    }
  }
  FREE_RESOURCE_ARRAY_IN_THREAD(current, char, path, path_len);
  return nullptr;
}

<<<<<<< HEAD
ClassPathZipEntry::ClassPathZipEntry(jzfile* zip, const char* zip_name,
                                     bool from_class_path_attr, bool multi_release) : ClassPathEntry() {
=======
ClassPathZipEntry::ClassPathZipEntry(jzfile* zip, const char* zip_name) : ClassPathEntry() {
>>>>>>> 990d40e9
  _zip = zip;
  _zip_name = copy_path(zip_name);
}

ClassPathZipEntry::~ClassPathZipEntry() {
  ZipLibrary::close(_zip);
  FREE_C_HEAP_ARRAY(char, _zip_name);
}

bool ClassPathZipEntry::has_entry(JavaThread* current, const char* name) {
  ThreadToNativeFromVM ttn(current);
  // check whether zip archive contains name
  jint name_len;
  jint filesize;
  jzentry* entry = ZipLibrary::find_entry(_zip, name, &filesize, &name_len);
  if (entry == nullptr) {
    return false;
  } else {
     ZipLibrary::free_entry(_zip, entry);
    return true;
  }
}

u1* ClassPathZipEntry::open_entry(JavaThread* current, const char* name, jint* filesize, bool nul_terminate) {
  // enable call to C land
  ThreadToNativeFromVM ttn(current);
  // check whether zip archive contains name
  jint name_len;
  jzentry* entry = ZipLibrary::find_entry(_zip, name, filesize, &name_len);
  if (entry == nullptr) return nullptr;
  u1* buffer;
  char name_buf[128];
  char* filename;
  if (name_len < 128) {
    filename = name_buf;
  } else {
    filename = NEW_RESOURCE_ARRAY(char, name_len + 1);
  }

  // read contents into resource array
  size_t size = (uint32_t)(*filesize);
  if (nul_terminate) {
    if (sizeof(size) == sizeof(uint32_t) && size == UINT_MAX) {
      return nullptr; // 32-bit integer overflow will occur.
    }
    size++;
  }

  // ZIP_ReadEntry also frees zentry
  buffer = NEW_RESOURCE_ARRAY(u1, size);
  if (!ZipLibrary::read_entry(_zip, entry, buffer, filename)) {
    return nullptr;
  }

  // return result
  if (nul_terminate) {
    buffer[size - 1] = 0;
  }
  return buffer;
}

ClassFileStream* ClassPathZipEntry::open_stream(JavaThread* current, const char* name) {
  jint filesize;
  u1* buffer = open_entry(current, name, &filesize, false);
  if (buffer == nullptr) {
    return nullptr;
  }
  if (UsePerfData) {
    ClassLoader::perf_sys_classfile_bytes_read()->inc(filesize);
  }
  // Resource allocated
  return new ClassFileStream(buffer,
                             filesize,
                             _zip_name);
}

DEBUG_ONLY(ClassPathImageEntry* ClassPathImageEntry::_singleton = nullptr;)

JImageFile* ClassPathImageEntry::jimage() const {
  return JImage_file;
}

JImageFile* ClassPathImageEntry::jimage_non_null() const {
  assert(ClassLoader::has_jrt_entry(), "must be");
  assert(jimage() != nullptr, "should have been opened by ClassLoader::lookup_vm_options "
                           "and remained throughout normal JVM lifetime");
  return jimage();
}

void ClassPathImageEntry::close_jimage() {
  if (jimage() != nullptr) {
    (*JImageClose)(jimage());
    JImage_file = nullptr;
  }
}

ClassPathImageEntry::ClassPathImageEntry(JImageFile* jimage, const char* name) :
  ClassPathEntry() {
  guarantee(jimage != nullptr, "jimage file is null");
  guarantee(name != nullptr, "jimage file name is null");
  assert(_singleton == nullptr, "VM supports only one jimage");
  DEBUG_ONLY(_singleton = this);
  size_t len = strlen(name) + 1;
  _name = copy_path(name);
}

ClassFileStream* ClassPathImageEntry::open_stream(JavaThread* current, const char* name) {
  return open_stream_for_loader(current, name, ClassLoaderData::the_null_class_loader_data());
}

// For a class in a named module, look it up in the jimage file using this syntax:
//    /<module-name>/<package-name>/<base-class>
//
// Assumptions:
//     1. There are no unnamed modules in the jimage file.
//     2. A package is in at most one module in the jimage file.
//
ClassFileStream* ClassPathImageEntry::open_stream_for_loader(JavaThread* current, const char* name, ClassLoaderData* loader_data) {
  jlong size;
  JImageLocationRef location = (*JImageFindResource)(jimage_non_null(), "", get_jimage_version_string(), name, &size);

  if (location == 0) {
    TempNewSymbol class_name = SymbolTable::new_symbol(name);
    TempNewSymbol pkg_name = ClassLoader::package_from_class_name(class_name);

    if (pkg_name != nullptr) {
      if (!Universe::is_module_initialized()) {
        location = (*JImageFindResource)(jimage_non_null(), JAVA_BASE_NAME, get_jimage_version_string(), name, &size);
      } else {
        PackageEntry* package_entry = ClassLoader::get_package_entry(pkg_name, loader_data);
        if (package_entry != nullptr) {
          ResourceMark rm(current);
          // Get the module name
          ModuleEntry* module = package_entry->module();
          assert(module != nullptr, "Boot classLoader package missing module");
          assert(module->is_named(), "Boot classLoader package is in unnamed module");
          const char* module_name = module->name()->as_C_string();
          if (module_name != nullptr) {
            location = (*JImageFindResource)(jimage_non_null(), module_name, get_jimage_version_string(), name, &size);
          }
        }
      }
    }
  }
  if (location != 0) {
    if (UsePerfData) {
      ClassLoader::perf_sys_classfile_bytes_read()->inc(size);
    }
    char* data = NEW_RESOURCE_ARRAY(char, size);
    (*JImageGetResource)(jimage_non_null(), location, data, size);
    // Resource allocated
    assert(this == (ClassPathImageEntry*)ClassLoader::get_jrt_entry(), "must be");
    return new ClassFileStream((u1*)data,
                               checked_cast<int>(size),
                               _name,
                               true); // from_boot_loader_modules_image
  }

  return nullptr;
}

JImageLocationRef ClassLoader::jimage_find_resource(JImageFile* jf,
                                                    const char* module_name,
                                                    const char* file_name,
                                                    jlong &size) {
  return ((*JImageFindResource)(jf, module_name, get_jimage_version_string(), file_name, &size));
}

bool ClassPathImageEntry::is_modules_image() const {
  assert(this == _singleton, "VM supports a single jimage");
  assert(this == (ClassPathImageEntry*)ClassLoader::get_jrt_entry(), "must be used for jrt entry");
  return true;
}

ModuleClassPathList::ModuleClassPathList(Symbol* module_name) {
  _module_name = module_name;
  _module_first_entry = nullptr;
  _module_last_entry = nullptr;
}

ModuleClassPathList::~ModuleClassPathList() {
  // Clean out each ClassPathEntry on list
  ClassPathEntry* e = _module_first_entry;
  while (e != nullptr) {
    ClassPathEntry* next_entry = e->next();
    delete e;
    e = next_entry;
  }
}

void ModuleClassPathList::add_to_list(ClassPathEntry* new_entry) {
  if (new_entry != nullptr) {
    if (_module_last_entry == nullptr) {
      _module_first_entry = _module_last_entry = new_entry;
    } else {
      _module_last_entry->set_next(new_entry);
      _module_last_entry = new_entry;
    }
  }
}

void ClassLoader::trace_class_path(const char* msg, const char* name) {
  LogTarget(Info, class, path) lt;
  if (lt.is_enabled()) {
    LogStream ls(lt);
    if (msg) {
      ls.print("%s", msg);
    }
    if (name) {
      if (strlen(name) < 256) {
        ls.print("%s", name);
      } else {
        // For very long paths, we need to print each character separately,
        // as print_cr() has a length limit
        while (name[0] != '\0') {
          ls.print("%c", name[0]);
          name++;
        }
      }
    }
    ls.cr();
  }
}

void ClassLoader::setup_bootstrap_search_path(JavaThread* current) {
  const char* bootcp = Arguments::get_boot_class_path();
  assert(bootcp != nullptr, "Boot class path must not be nullptr");
  if (PrintSharedArchiveAndExit) {
    // Don't print bootcp - this is the bootcp of this current VM process, not necessarily
    // the same as the boot classpath of the shared archive.
  } else {
    trace_class_path("bootstrap loader class path=", bootcp);
  }
  setup_bootstrap_search_path_impl(current, bootcp);
}

<<<<<<< HEAD
#if INCLUDE_CDS
void ClassLoader::setup_app_search_path(JavaThread* current, const char *class_path) {
  assert(CDSConfig::is_dumping_archive(), "sanity");

  ResourceMark rm(current);
  ClasspathStream cp_stream(class_path);

  int exclusion_start_index = INT_MAX;
  size_t limit = SIZE_MAX;
  if (CacheOnlyClassesIn != nullptr) {
    char* appclasspath = Arguments::get_appclasspath();
    bool bad = false;
    if (strstr(appclasspath, CacheOnlyClassesIn) != appclasspath) {
      bad = true;
    } else {
      limit = strlen(CacheOnlyClassesIn);
      if (limit > 0 && limit < strlen(appclasspath)
          && CacheOnlyClassesIn[limit-1] != os::path_separator()[0]
          && appclasspath[limit] != os::path_separator()[0]) {
        bad = true;
      }
    }
    if (bad) {
      vm_exit_during_initialization(err_msg("CacheOnlyClassesIn \"%s\" must be a proper prefix of the CLASSPATH \"%s\"",
                                            CacheOnlyClassesIn, appclasspath));
    }
  }

  while (cp_stream.has_next()) {
    if (cp_stream.num_chars_consumed() >= limit && exclusion_start_index == INT_MAX) {
      exclusion_start_index = num_boot_classpath_entries() + num_app_classpath_entries();
    }
    const char* path = cp_stream.get_next();
    update_class_path_entry_list(current, path, /* check_for_duplicates */ true,
                                 /* is_boot_append */ false, /* from_class_path_attr */ false);
  }

  ClassLoaderExt::set_app_class_exclusion_start_path_index(exclusion_start_index);
  if (exclusion_start_index != INT_MAX) {
    log_info(cds)("Exclude all app classes whose shared_classpath_index is greater than %d", exclusion_start_index);
  }
}

void ClassLoader::add_to_module_path_entries(const char* path,
                                             ClassPathEntry* entry) {
  assert(entry != nullptr, "ClassPathEntry should not be nullptr");
  assert(CDSConfig::is_dumping_archive(), "sanity");

  // The entry does not exist, add to the list
  if (_module_path_entries == nullptr) {
    assert(_last_module_path_entry == nullptr, "Sanity");
    _module_path_entries = _last_module_path_entry = entry;
  } else {
    _last_module_path_entry->set_next(entry);
    _last_module_path_entry = entry;
  }
}

// Add a module path to the _module_path_entries list.
void ClassLoader::setup_module_search_path(JavaThread* current, const char* path) {
  assert(CDSConfig::is_dumping_archive(), "sanity");
  struct stat st;
  if (os::stat(path, &st) != 0) {
    tty->print_cr("os::stat error %d (%s). CDS dump aborted (path was \"%s\").",
      errno, os::errno_name(errno), path);
    vm_exit_during_initialization();
  }
  // File or directory found
  ClassPathEntry* new_entry = nullptr;
  new_entry = create_class_path_entry(current, path, &st,
                                      false /*is_boot_append */, false /* from_class_path_attr */);
  if (new_entry != nullptr) {
    // ClassLoaderExt::process_module_table() filters out non-jar entries before calling this function.
    assert(new_entry->is_jar_file(), "module path entry %s is not a jar file", new_entry->name());
    add_to_module_path_entries(path, new_entry);
  }
}

#endif // INCLUDE_CDS

=======
>>>>>>> 990d40e9
void ClassLoader::close_jrt_image() {
  // Not applicable for exploded builds
  if (!ClassLoader::has_jrt_entry()) return;
  _jrt_entry->close_jimage();
}

// Construct the array of module/path pairs as specified to --patch-module
// for the boot loader to search ahead of the jimage, if the class being
// loaded is defined to a module that has been specified to --patch-module.
void ClassLoader::setup_patch_mod_entries() {
  JavaThread* current = JavaThread::current();
  GrowableArray<ModulePatchPath*>* patch_mod_args = Arguments::get_patch_mod_prefix();
  int num_of_entries = patch_mod_args->length();

  // Set up the boot loader's _patch_mod_entries list
  _patch_mod_entries = new (mtModule) GrowableArray<ModuleClassPathList*>(num_of_entries, mtModule);

  for (int i = 0; i < num_of_entries; i++) {
    const char* module_name = (patch_mod_args->at(i))->module_name();
    Symbol* const module_sym = SymbolTable::new_symbol(module_name);
    assert(module_sym != nullptr, "Failed to obtain Symbol for module name");
    ModuleClassPathList* module_cpl = new ModuleClassPathList(module_sym);

    char* class_path = (patch_mod_args->at(i))->path_string();
    ResourceMark rm(current);
    ClasspathStream cp_stream(class_path);

    while (cp_stream.has_next()) {
      const char* path = cp_stream.get_next();
      struct stat st;
      if (os::stat(path, &st) == 0) {
        // File or directory found
        ClassPathEntry* new_entry = create_class_path_entry(current, path, &st);
        // If the path specification is valid, enter it into this module's list
        if (new_entry != nullptr) {
          module_cpl->add_to_list(new_entry);
        }
      }
    }

    // Record the module into the list of --patch-module entries only if
    // valid ClassPathEntrys have been created
    if (module_cpl->module_first_entry() != nullptr) {
      _patch_mod_entries->push(module_cpl);
    }
  }
}

// Determine whether the module has been patched via the command-line
// option --patch-module
bool ClassLoader::is_in_patch_mod_entries(Symbol* module_name) {
  if (_patch_mod_entries != nullptr && _patch_mod_entries->is_nonempty()) {
    int table_len = _patch_mod_entries->length();
    for (int i = 0; i < table_len; i++) {
      ModuleClassPathList* patch_mod = _patch_mod_entries->at(i);
      if (module_name->fast_compare(patch_mod->module_name()) == 0) {
        return true;
      }
    }
  }
  return false;
}

// Set up the _jrt_entry if present and boot append path
void ClassLoader::setup_bootstrap_search_path_impl(JavaThread* current, const char *class_path) {
  ResourceMark rm(current);
  ClasspathStream cp_stream(class_path);
  bool set_base_piece = true;

#if INCLUDE_CDS
  if (CDSConfig::is_dumping_archive()) {
    if (!Arguments::has_jimage()) {
      vm_exit_during_initialization("CDS is not supported in exploded JDK build", nullptr);
    }
  }
#endif

  while (cp_stream.has_next()) {
    const char* path = cp_stream.get_next();

    if (set_base_piece) {
      // The first time through the bootstrap_search setup, it must be determined
      // what the base or core piece of the boot loader search is.  Either a java runtime
      // image is present or this is an exploded module build situation.
      assert(string_ends_with(path, MODULES_IMAGE_NAME) || string_ends_with(path, JAVA_BASE_NAME),
             "Incorrect boot loader search path, no java runtime image or " JAVA_BASE_NAME " exploded build");
      struct stat st;
      if (os::stat(path, &st) == 0) {
        // Directory found
        if (JImage_file != nullptr) {
          assert(Arguments::has_jimage(), "sanity check");
          const char* canonical_path = get_canonical_path(path, current);
          assert(canonical_path != nullptr, "canonical_path issue");

          _jrt_entry = new ClassPathImageEntry(JImage_file, canonical_path);
          assert(_jrt_entry != nullptr && _jrt_entry->is_modules_image(), "No java runtime image present");
          assert(_jrt_entry->jimage() != nullptr, "No java runtime image");
        } // else it's an exploded build.
      } else {
        // If path does not exist, exit
        vm_exit_during_initialization("Unable to establish the boot loader search path", path);
      }
      set_base_piece = false;
    } else {
      // Every entry on the boot class path after the initial base piece,
      // which is set by os::set_boot_path(), is considered an appended entry.
      update_class_path_entry_list(current, path);
    }
  }
}

// Gets the exploded path for the named module. The memory for the path
// is allocated on the C heap if `c_heap` is true otherwise in the resource area.
static const char* get_exploded_module_path(const char* module_name, bool c_heap) {
  const char *home = Arguments::get_java_home();
  const char file_sep = os::file_separator()[0];
  // 10 represents the length of "modules" + 2 file separators + \0
  size_t len = strlen(home) + strlen(module_name) + 10;
  char *path = c_heap ? NEW_C_HEAP_ARRAY(char, len, mtModule) : NEW_RESOURCE_ARRAY(char, len);
  jio_snprintf(path, len, "%s%cmodules%c%s", home, file_sep, file_sep, module_name);
  return path;
}

// During an exploded modules build, each module defined to the boot loader
// will be added to the ClassLoader::_exploded_entries array.
void ClassLoader::add_to_exploded_build_list(JavaThread* current, Symbol* module_sym) {
  assert(!ClassLoader::has_jrt_entry(), "Exploded build not applicable");
  assert(_exploded_entries != nullptr, "_exploded_entries was not initialized");

  // Find the module's symbol
  ResourceMark rm(current);
  const char *module_name = module_sym->as_C_string();
  const char *path = get_exploded_module_path(module_name, false);

  struct stat st;
  if (os::stat(path, &st) == 0) {
    // Directory found
    ClassPathEntry* new_entry = create_class_path_entry(current, path, &st);

    // If the path specification is valid, enter it into this module's list.
    // There is no need to check for duplicate modules in the exploded entry list,
    // since no two modules with the same name can be defined to the boot loader.
    // This is checked at module definition time in Modules::define_module.
    if (new_entry != nullptr) {
      ModuleClassPathList* module_cpl = new ModuleClassPathList(module_sym);
      module_cpl->add_to_list(new_entry);
      {
        MutexLocker ml(current, Module_lock);
        _exploded_entries->push(module_cpl);
      }
      log_info(class, load)("path: %s", path);
    }
  }
}

jzfile* ClassLoader::open_zip_file(const char* canonical_path, char** error_msg, JavaThread* thread) {
  // enable call to C land
  ThreadToNativeFromVM ttn(thread);
  HandleMark hm(thread);
  return ZipLibrary::open(canonical_path, error_msg);
}

ClassPathEntry* ClassLoader::create_class_path_entry(JavaThread* current,
                                                     const char *path, const struct stat* st) {
  ClassPathEntry* new_entry = nullptr;
  if ((st->st_mode & S_IFMT) == S_IFREG) {
    ResourceMark rm(current);
    // Regular file, should be a zip file
    // Canonicalized filename
    const char* canonical_path = get_canonical_path(path, current);
    if (canonical_path == nullptr) {
      return nullptr;
    }
    char* error_msg = nullptr;
    jzfile* zip = open_zip_file(canonical_path, &error_msg, current);
    if (zip != nullptr && error_msg == nullptr) {
<<<<<<< HEAD
      new_entry = new ClassPathZipEntry(zip, path, from_class_path_attr, is_multi_release);
=======
      new_entry = new ClassPathZipEntry(zip, path);
>>>>>>> 990d40e9
    } else {
      return nullptr;
    }
    log_info(class, path)("opened: %s", path);
    log_info(class, load)("opened: %s", path);
  } else {
    // Directory
    new_entry = new ClassPathDirEntry(path);
    log_info(class, load)("path: %s", path);
  }
  return new_entry;
}


// Create a class path zip entry for a given path (return null if not found
// or zip/JAR file cannot be opened)
ClassPathZipEntry* ClassLoader::create_class_path_zip_entry(const char *path) {
  // check for a regular file
  struct stat st;
  if (os::stat(path, &st) == 0) {
    if ((st.st_mode & S_IFMT) == S_IFREG) {
      JavaThread* thread = JavaThread::current();
      ResourceMark rm(thread);
      const char* canonical_path = get_canonical_path(path, thread);
      if (canonical_path != nullptr) {
        char* error_msg = nullptr;
        jzfile* zip = open_zip_file(canonical_path, &error_msg, thread);
        if (zip != nullptr && error_msg == nullptr) {
          // create using canonical path
<<<<<<< HEAD
          return new ClassPathZipEntry(zip, canonical_path, false, false);
=======
          return new ClassPathZipEntry(zip, canonical_path);
>>>>>>> 990d40e9
        }
      }
    }
  }
  return nullptr;
}

// The boot append entries are added with a lock, and read lock free.
void ClassLoader::add_to_boot_append_entries(ClassPathEntry *new_entry) {
  if (new_entry != nullptr) {
    MutexLocker ml(Bootclasspath_lock, Mutex::_no_safepoint_check_flag);
    if (_last_append_entry == nullptr) {
      _last_append_entry = new_entry;
      assert(first_append_entry() == nullptr, "boot loader's append class path entry list not empty");
      Atomic::release_store(&_first_append_entry_list, new_entry);
    } else {
      _last_append_entry->set_next(new_entry);
      _last_append_entry = new_entry;
    }
  }
}

// Returns true IFF the file/dir exists and the entry was successfully created.
bool ClassLoader::update_class_path_entry_list(JavaThread* current, const char *path) {
  struct stat st;
  if (os::stat(path, &st) == 0) {
    // File or directory found
    ClassPathEntry* new_entry = nullptr;
    new_entry = create_class_path_entry(current, path, &st);
    if (new_entry == nullptr) {
      return false;
    }

    // Do not reorder the bootclasspath which would break get_system_package().
    // Add new entry to linked list
    add_to_boot_append_entries(new_entry);
    return true;
  } else {
    return false;
  }
}

static void print_module_entry_table(const GrowableArray<ModuleClassPathList*>* const module_list) {
  ResourceMark rm;
  int num_of_entries = module_list->length();
  for (int i = 0; i < num_of_entries; i++) {
    ClassPathEntry* e;
    ModuleClassPathList* mpl = module_list->at(i);
    tty->print("%s=", mpl->module_name()->as_C_string());
    e = mpl->module_first_entry();
    while (e != nullptr) {
      tty->print("%s", e->name());
      e = e->next();
      if (e != nullptr) {
        tty->print("%s", os::path_separator());
      }
    }
    tty->print(" ;");
  }
}

void ClassLoader::print_bootclasspath() {
  ClassPathEntry* e;
  tty->print("[bootclasspath= ");

  // Print --patch-module module/path specifications first
  if (_patch_mod_entries != nullptr) {
    print_module_entry_table(_patch_mod_entries);
  }

  // [jimage | exploded modules build]
  if (has_jrt_entry()) {
    // Print the location of the java runtime image
    tty->print("%s ;", _jrt_entry->name());
  } else {
    // Print exploded module build path specifications
    if (_exploded_entries != nullptr) {
      print_module_entry_table(_exploded_entries);
    }
  }

  // appended entries
  e = first_append_entry();
  while (e != nullptr) {
    tty->print("%s ;", e->name());
    e = e->next();
  }
  tty->print_cr("]");
}

void* ClassLoader::dll_lookup(void* lib, const char* name, const char* path) {
  void* func = os::dll_lookup(lib, name);
  if (func == nullptr) {
    char msg[256] = "";
    jio_snprintf(msg, sizeof(msg), "Could not resolve \"%s\"", name);
    vm_exit_during_initialization(msg, path);
  }
  return func;
}

void ClassLoader::load_java_library() {
  assert(CanonicalizeEntry == nullptr, "should not load java library twice");
  if (is_vm_statically_linked()) {
    CanonicalizeEntry = CAST_TO_FN_PTR(canonicalize_fn_t, os::lookup_function("JDK_Canonicalize"));
    assert(CanonicalizeEntry != nullptr, "could not lookup JDK_Canonicalize");
    return;
  }

  void *javalib_handle = os::native_java_library();
  if (javalib_handle == nullptr) {
    vm_exit_during_initialization("Unable to load java library", nullptr);
  }

  CanonicalizeEntry = CAST_TO_FN_PTR(canonicalize_fn_t, dll_lookup(javalib_handle, "JDK_Canonicalize", nullptr));
  assert(CanonicalizeEntry != nullptr, "could not lookup JDK_Canonicalize in java library");
}

void ClassLoader::load_jimage_library() {
  assert(JImageOpen == nullptr, "should not load jimage library twice");

  if (is_vm_statically_linked()) {
      JImageOpen = CAST_TO_FN_PTR(JImageOpen_t, os::lookup_function("JIMAGE_Open"));
      JImageClose = CAST_TO_FN_PTR(JImageClose_t, os::lookup_function("JIMAGE_Close"));
      JImageFindResource = CAST_TO_FN_PTR(JImageFindResource_t, os::lookup_function("JIMAGE_FindResource"));
      JImageGetResource = CAST_TO_FN_PTR(JImageGetResource_t, os::lookup_function("JIMAGE_GetResource"));
      assert(JImageOpen != nullptr && JImageClose != nullptr &&
            JImageFindResource != nullptr && JImageGetResource != nullptr,
            "could not lookup all jimage library functions");
      return;
    }

  char path[JVM_MAXPATHLEN];
  char ebuf[1024];
  void* handle = nullptr;
  if (os::dll_locate_lib(path, sizeof(path), Arguments::get_dll_dir(), "jimage")) {
    handle = os::dll_load(path, ebuf, sizeof ebuf);
  }
  if (handle == nullptr) {
    vm_exit_during_initialization("Unable to load jimage library", path);
  }

  JImageOpen = CAST_TO_FN_PTR(JImageOpen_t, dll_lookup(handle, "JIMAGE_Open", path));
  JImageClose = CAST_TO_FN_PTR(JImageClose_t, dll_lookup(handle, "JIMAGE_Close", path));
  JImageFindResource = CAST_TO_FN_PTR(JImageFindResource_t, dll_lookup(handle, "JIMAGE_FindResource", path));
  JImageGetResource = CAST_TO_FN_PTR(JImageGetResource_t, dll_lookup(handle, "JIMAGE_GetResource", path));
  assert(JImageOpen != nullptr && JImageClose != nullptr &&
        JImageFindResource != nullptr && JImageGetResource != nullptr,
        "could not lookup all jimage library functions in jimage library");
}

int ClassLoader::crc32(int crc, const char* buf, int len) {
  return ZipLibrary::crc32(crc, (const jbyte*)buf, len);
}

oop ClassLoader::get_system_package(const char* name, TRAPS) {
  // Look up the name in the boot loader's package entry table.
  if (name != nullptr) {
    TempNewSymbol package_sym = SymbolTable::new_symbol(name);
    // Look for the package entry in the boot loader's package entry table.
    PackageEntry* package =
      ClassLoaderData::the_null_class_loader_data()->packages()->lookup_only(package_sym);

    // Return null if package does not exist or if no classes in that package
    // have been loaded.
    if (package != nullptr && package->has_loaded_class()) {
      ModuleEntry* module = package->module();
      if (module->location() != nullptr) {
        ResourceMark rm(THREAD);
        Handle ml = java_lang_String::create_from_str(
          module->location()->as_C_string(), THREAD);
        return ml();
      }
      // Return entry on boot loader class path.
      Handle cph = java_lang_String::create_from_str(
        ClassLoader::classpath_entry(package->classpath_index())->name(), THREAD);
      return cph();
    }
  }
  return nullptr;
}

objArrayOop ClassLoader::get_system_packages(TRAPS) {
  ResourceMark rm(THREAD);
  // List of pointers to PackageEntrys that have loaded classes.
  PackageEntryTable* pe_table =
      ClassLoaderData::the_null_class_loader_data()->packages();
  GrowableArray<PackageEntry*>* loaded_class_pkgs = pe_table->get_system_packages();

  // Allocate objArray and fill with java.lang.String
  objArrayOop r = oopFactory::new_objArray(vmClasses::String_klass(),
                                           loaded_class_pkgs->length(), CHECK_NULL);
  objArrayHandle result(THREAD, r);
  for (int x = 0; x < loaded_class_pkgs->length(); x++) {
    PackageEntry* package_entry = loaded_class_pkgs->at(x);
    Handle str = java_lang_String::create_from_symbol(package_entry->name(), CHECK_NULL);
    result->obj_at_put(x, str());
  }
  return result();
}

// caller needs ResourceMark
const char* ClassLoader::file_name_for_class_name(const char* class_name,
                                                  int class_name_len) {
  assert(class_name != nullptr, "invariant");
  assert((int)strlen(class_name) == class_name_len, "invariant");

  static const char class_suffix[] = ".class";
  size_t class_suffix_len = sizeof(class_suffix);

  char* const file_name = NEW_RESOURCE_ARRAY(char,
                                             class_name_len +
                                             class_suffix_len); // includes term null

  strncpy(file_name, class_name, class_name_len);
  strncpy(&file_name[class_name_len], class_suffix, class_suffix_len);

  return file_name;
}

static ClassPathEntry* find_first_module_cpe(ModuleEntry* mod_entry,
                                             const GrowableArray<ModuleClassPathList*>* const module_list) {
  int num_of_entries = module_list->length();
  const Symbol* class_module_name = mod_entry->name();

  // Loop through all the modules in either the patch-module or exploded entries looking for module
  for (int i = 0; i < num_of_entries; i++) {
    ModuleClassPathList* module_cpl = module_list->at(i);
    Symbol* module_cpl_name = module_cpl->module_name();

    if (module_cpl_name->fast_compare(class_module_name) == 0) {
      // Class' module has been located.
      return module_cpl->module_first_entry();
    }
  }
  return nullptr;
}


// Search the module list for the class file stream based on the file name and java package
ClassFileStream* ClassLoader::search_module_entries(JavaThread* current,
                                                    const GrowableArray<ModuleClassPathList*>* const module_list,
                                                    PackageEntry* pkg_entry, // Java package entry derived from the class name
                                                    const char* const file_name) {
  ClassFileStream* stream = nullptr;

  // Find the defining module in the boot loader's module entry table
  ModuleEntry* mod_entry = (pkg_entry != nullptr) ? pkg_entry->module() : nullptr;

  // If the module system has not defined java.base yet, then
  // classes loaded are assumed to be defined to java.base.
  // When java.base is eventually defined by the module system,
  // all packages of classes that have been previously loaded
  // are verified in ModuleEntryTable::verify_javabase_packages().
  if (!Universe::is_module_initialized() &&
      !ModuleEntryTable::javabase_defined() &&
      mod_entry == nullptr) {
    mod_entry = ModuleEntryTable::javabase_moduleEntry();
  }

  // The module must be a named module
  ClassPathEntry* e = nullptr;
  if (mod_entry != nullptr && mod_entry->is_named()) {
    if (module_list == _exploded_entries) {
      // The exploded build entries can be added to at any time so a lock is
      // needed when searching them.
      assert(!ClassLoader::has_jrt_entry(), "Must be exploded build");
      MutexLocker ml(current, Module_lock);
      e = find_first_module_cpe(mod_entry, module_list);
    } else {
      e = find_first_module_cpe(mod_entry, module_list);
    }
  }

  // Try to load the class from the module's ClassPathEntry list.
  while (e != nullptr) {
    stream = e->open_stream(current, file_name);
    // No context.check is required since CDS is not supported
    // for an exploded modules build or if --patch-module is specified.
    if (nullptr != stream) {
      return stream;
    }
    e = e->next();
  }
  // If the module was located, break out even if the class was not
  // located successfully from that module's ClassPathEntry list.
  // There will not be another valid entry for that module.
  return nullptr;
}

// Called by the boot classloader to load classes
InstanceKlass* ClassLoader::load_class(Symbol* name, PackageEntry* pkg_entry, bool search_append_only, TRAPS) {
  assert(name != nullptr, "invariant");

  ResourceMark rm(THREAD);
  HandleMark hm(THREAD);

  const char* const class_name = name->as_C_string();

  EventMarkClassLoading m("Loading class %s", class_name);

  const char* const file_name = file_name_for_class_name(class_name,
                                                         name->utf8_length());
  assert(file_name != nullptr, "invariant");

  // Lookup stream for parsing .class file
  ClassFileStream* stream = nullptr;
  s2 classpath_index = 0;
  ClassPathEntry* e = nullptr;

  // If search_append_only is true, boot loader visibility boundaries are
  // set to be _first_append_entry to the end. This includes:
  //   [-Xbootclasspath/a]; [jvmti appended entries]
  //
  // If search_append_only is false, boot loader visibility boundaries are
  // set to be the --patch-module entries plus the base piece. This includes:
  //   [--patch-module=<module>=<file>(<pathsep><file>)*]; [jimage | exploded module build]
  //

  // Load Attempt #1: --patch-module
  // Determine the class' defining module.  If it appears in the _patch_mod_entries,
  // attempt to load the class from those locations specific to the module.
  // Specifications to --patch-module can contain a partial number of classes
  // that are part of the overall module definition.  So if a particular class is not
  // found within its module specification, the search should continue to Load Attempt #2.
  // Note: The --patch-module entries are never searched if the boot loader's
  //       visibility boundary is limited to only searching the append entries.
  if (_patch_mod_entries != nullptr && !search_append_only) {
    assert(!CDSConfig::is_dumping_archive(), "CDS doesn't support --patch-module during dumping");
    stream = search_module_entries(THREAD, _patch_mod_entries, pkg_entry, file_name);
  }

  // Load Attempt #2: [jimage | exploded build]
  if (!search_append_only && (nullptr == stream)) {
    if (has_jrt_entry()) {
      e = _jrt_entry;
      stream = _jrt_entry->open_stream(THREAD, file_name);
    } else {
      // Exploded build - attempt to locate class in its defining module's location.
      assert(_exploded_entries != nullptr, "No exploded build entries present");
      assert(!CDSConfig::is_dumping_archive(), "CDS dumping doesn't support exploded build");
      stream = search_module_entries(THREAD, _exploded_entries, pkg_entry, file_name);
    }
  }

  // Load Attempt #3: [-Xbootclasspath/a]; [jvmti appended entries]
  if (search_append_only && (nullptr == stream)) {
    // For the boot loader append path search, the starting classpath_index
    // for the appended piece is always 1 to account for either the
    // _jrt_entry or the _exploded_entries.
    assert(classpath_index == 0, "The classpath_index has been incremented incorrectly");
    classpath_index = 1;

    e = first_append_entry();
    while (e != nullptr) {
      stream = e->open_stream(THREAD, file_name);
      if (nullptr != stream) {
        break;
      }
      e = e->next();
      ++classpath_index;
    }
  }

  if (nullptr == stream) {
    return nullptr;
  }

  ClassLoaderData* loader_data = ClassLoaderData::the_null_class_loader_data();
  Handle protection_domain;
  ClassLoadInfo cl_info(protection_domain);

  InstanceKlass* result = KlassFactory::create_from_stream(stream,
                                                           name,
                                                           loader_data,
                                                           cl_info,
                                                           CHECK_NULL);
  result->set_classpath_index(classpath_index);
  return result;
}

#if INCLUDE_CDS
static const char* skip_uri_protocol(const char* source) {
  if (strncmp(source, "file:", 5) == 0) {
    // file: protocol path could start with file:/ or file:///
    // locate the char after all the forward slashes
    int offset = 5;
    while (*(source + offset) == '/') {
        offset++;
    }
    source += offset;
  // for non-windows platforms, move back one char as the path begins with a '/'
#ifndef _WINDOWS
    source -= 1;
#endif
  } else if (strncmp(source, "jrt:/", 5) == 0) {
    source += 5;
  }
  return source;
}

static char decode_percent_encoded(const char *str, size_t& index) {
  if (str[index] == '%'
      && isxdigit(str[index + 1])
      && isxdigit(str[index + 2])) {
    char hex[3];
    hex[0] = str[index + 1];
    hex[1] = str[index + 2];
    hex[2] = '\0';
    index += 2;
    return (char) strtol(hex, nullptr, 16);
  }
  return str[index];
}

char* ClassLoader::uri_to_path(const char* uri) {
  const size_t len = strlen(uri) + 1;
  char* path = NEW_RESOURCE_ARRAY(char, len);

  uri = skip_uri_protocol(uri);

  if (strncmp(uri, "//", 2) == 0) {
    // Skip the empty "authority" part
    uri += 2;
  }

#ifdef _WINDOWS
  if (uri[0] == '/') {
    // Absolute path name on Windows does not begin with a slash
    uri += 1;
  }
#endif

  size_t path_index = 0;
  for (size_t i = 0; i < strlen(uri); ++i) {
    char decoded = decode_percent_encoded(uri, i);
    path[path_index++] = decoded;
  }
  path[path_index] = '\0';
  return path;
}

// Record the shared classpath index and loader type for classes loaded
// by the builtin loaders at dump time.
void ClassLoader::record_result(JavaThread* current, InstanceKlass* ik,
                                const ClassFileStream* stream, bool redefined) {
  assert(CDSConfig::is_dumping_archive(), "sanity");
  assert(stream != nullptr, "sanity");

  if (ik->is_hidden()) {
    record_hidden_class(ik);
    return;
  }

  oop loader = ik->class_loader();
  char* src = (char*)stream->source();
  if (src == nullptr) {
    if (loader == nullptr) {
      // JFR classes
      ik->set_shared_classpath_index(0);
      ik->set_shared_class_loader_type(ClassLoader::BOOT_LOADER);
    }
    return;
  }

  assert(has_jrt_entry(), "CDS dumping does not support exploded JDK build");

  ResourceMark rm(current);
  int classpath_index = -1;
  PackageEntry* pkg_entry = ik->package();

  if (!AOTClassLocationConfig::dumptime_is_ready()) {
    // The shared path table is set up after module system initialization.
    // The path table contains no entry before that. Any classes loaded prior
    // to the setup of the shared path table must be from the modules image.
    assert(stream->from_boot_loader_modules_image(), "stream must be loaded by boot loader from modules image");
    classpath_index = 0;
  } else {
    // Save the path from the file: protocol or the module name from the jrt: protocol
    // if no protocol prefix is found, path is the same as stream->source(). This path
    // must be valid since the class has been successfully parsed.
    const char* path = ClassLoader::uri_to_path(src);
    assert(path != nullptr, "sanity");
    AOTClassLocationConfig::dumptime_iterate([&] (AOTClassLocation* cl) {
      int i = cl->index();
      // for index 0 and the stream->source() is the modules image or has the jrt: protocol.
      // The class must be from the runtime modules image.
      if (cl->is_modules_image() && (stream->from_boot_loader_modules_image() || string_starts_with(src, "jrt:"))) {
        classpath_index = i;
      } else if (os::same_files(cl->path(), path)) {
        // If the path (from the class stream source) is the same as the shared
        // class or module path, then we have a match.
        // src may come from the App/Platform class loaders, which would canonicalize
        // the file name. We cannot use strcmp to check for equality against cs->path().
        // We must use os::same_files (which is faster than canonicalizing cs->path()).

        // null pkg_entry and pkg_entry in an unnamed module implies the class
        // is from the -cp or boot loader append path which consists of -Xbootclasspath/a
        // and jvmti appended entries.
        if ((pkg_entry == nullptr) || (pkg_entry->in_unnamed_module())) {
          // Ensure the index is within the -cp range before assigning
          // to the classpath_index.
          if (SystemDictionary::is_system_class_loader(loader) && cl->from_app_classpath()) {
            classpath_index = i;
          } else {
            if (cl->from_boot_classpath()) {
              // The class must be from boot loader append path which consists of
              // -Xbootclasspath/a and jvmti appended entries.
              assert(loader == nullptr, "sanity");
              classpath_index = i;
            }
          }
        } else {
          // A class from a named module from the --module-path. Ensure the index is
          // within the --module-path range before assigning to the classpath_index.
          if ((pkg_entry != nullptr) && !(pkg_entry->in_unnamed_module()) && cl->from_module_path()) {
            classpath_index = i;
          }
        }
      }
      if (classpath_index >= 0) {
        return false; // quit iterating
      } else {
        return true; // Keep iterating
      }
    });

    // No path entry found for this class: most likely a shared class loaded by the
    // user defined classloader.
    if (classpath_index < 0 && !SystemDictionaryShared::is_builtin_loader(ik->class_loader_data())) {
      assert(ik->shared_classpath_index() < 0, "not assigned yet");
      ik->set_shared_classpath_index(UNREGISTERED_INDEX);
      SystemDictionaryShared::set_shared_class_misc_info(ik, (ClassFileStream*)stream);
      return;
    }
  }

  const char* const class_name = ik->name()->as_C_string();
  const char* const file_name = file_name_for_class_name(class_name,
                                                         ik->name()->utf8_length());
  assert(file_name != nullptr, "invariant");
  ClassLoaderExt::record_result(checked_cast<s2>(classpath_index), ik, redefined);
}

void ClassLoader::record_hidden_class(InstanceKlass* ik) {
  assert(ik->is_hidden(), "must be");

  s2 classloader_type;
  if (HeapShared::is_lambda_form_klass(ik)) {
    classloader_type = ClassLoader::BOOT_LOADER;
  } else {
    oop loader = ik->class_loader();

    if (loader == nullptr) {
      classloader_type = ClassLoader::BOOT_LOADER;
    } else if (SystemDictionary::is_platform_class_loader(loader)) {
      classloader_type = ClassLoader::PLATFORM_LOADER;
    } else if (SystemDictionary::is_system_class_loader(loader)) {
      classloader_type = ClassLoader::APP_LOADER;
    } else {
      // This class won't be archived, so no need to update its
      // classloader_type/classpath_index.
      return;
    }
  }
  ik->set_shared_class_loader_type(classloader_type);

  if (HeapShared::is_lambda_proxy_klass(ik)) {
    InstanceKlass* nest_host = ik->nest_host_not_null();
    ik->set_shared_classpath_index(nest_host->shared_classpath_index());
  } else if (HeapShared::is_lambda_form_klass(ik)) {
    ik->set_shared_classpath_index(0);
  } else {
    // Generated invoker classes.
    if (classloader_type == ClassLoader::APP_LOADER) {
      ik->set_shared_classpath_index(AOTClassLocationConfig::dumptime()->app_cp_start_index());
    } else {
      ik->set_shared_classpath_index(0);
    }
  }
}
#endif // INCLUDE_CDS

// Initialize the class loader's access to methods in libzip.  Parse and
// process the boot classpath into a list ClassPathEntry objects.  Once
// this list has been created, it must not change order (see class PackageInfo)
// it can be appended to and is by jvmti.

void ClassLoader::initialize(TRAPS) {
  if (UsePerfData) {
    // jvmstat performance counters
    NEWPERFTICKCOUNTER(_perf_accumulated_time, SUN_CLS, "time");
    NEWPERFTICKCOUNTER(_perf_class_init_time, SUN_CLS, "classInitTime");
    NEWPERFTICKCOUNTER(_perf_class_init_selftime, SUN_CLS, "classInitTime.self");
    NEWPERFTICKCOUNTER(_perf_class_verify_time, SUN_CLS, "classVerifyTime");
    NEWPERFTICKCOUNTER(_perf_class_verify_selftime, SUN_CLS, "classVerifyTime.self");
    NEWPERFTICKCOUNTER(_perf_class_link_time, SUN_CLS, "classLinkedTime");
    NEWPERFTICKCOUNTER(_perf_class_link_selftime, SUN_CLS, "classLinkedTime.self");
    NEWPERFEVENTCOUNTER(_perf_classes_inited, SUN_CLS, "initializedClasses");
    NEWPERFEVENTCOUNTER(_perf_classes_linked, SUN_CLS, "linkedClasses");
    NEWPERFEVENTCOUNTER(_perf_classes_verified, SUN_CLS, "verifiedClasses");
    NEWPERFEVENTCOUNTER(_perf_class_init_bytecodes_count, SUN_CLS, "clinitBytecodesCount");

    NEWPERFTICKCOUNTER(_perf_shared_classload_time, SUN_CLS, "sharedClassLoadTime");
    NEWPERFTICKCOUNTER(_perf_sys_classload_time, SUN_CLS, "sysClassLoadTime");
    NEWPERFTICKCOUNTER(_perf_app_classload_time, SUN_CLS, "appClassLoadTime");
    NEWPERFTICKCOUNTER(_perf_app_classload_selftime, SUN_CLS, "appClassLoadTime.self");
    NEWPERFEVENTCOUNTER(_perf_app_classload_count, SUN_CLS, "appClassLoadCount");
    NEWPERFTICKCOUNTER(_perf_define_appclasses, SUN_CLS, "defineAppClasses");
    NEWPERFTICKCOUNTER(_perf_define_appclass_time, SUN_CLS, "defineAppClassTime");
    NEWPERFTICKCOUNTER(_perf_define_appclass_selftime, SUN_CLS, "defineAppClassTime.self");
    NEWPERFBYTECOUNTER(_perf_app_classfile_bytes_read, SUN_CLS, "appClassBytes");
    NEWPERFBYTECOUNTER(_perf_sys_classfile_bytes_read, SUN_CLS, "sysClassBytes");
    NEWPERFEVENTCOUNTER(_unsafe_defineClassCallCounter, SUN_CLS, "unsafeDefineClassCalls");
    NEWPERFTICKCOUNTER(_perf_secondary_hash_time, SUN_CLS, "secondarySuperHashTime");

    if (log_is_enabled(Info, perf, class, link) || log_is_enabled(Info, init)) {
      NEWPERFTICKCOUNTER(_perf_preload_total_time, SUN_CLS, "preloadTotalTime");
      NEWPERFTICKCOUNTER(_perf_preload_time, SUN_CLS, "preloadTime");
      NEWPERFTICKCOUNTER(_perf_prelink_time, SUN_CLS, "prelinkTime");
      NEWPERFTICKCOUNTER(_perf_preinit_time, SUN_CLS, "preinitTime");
      NEWPERFTICKCOUNTER(_perf_preresolve_time, SUN_CLS, "preresolveTime");

      NEWPERFTICKCOUNTER(_perf_ik_link_methods_time, SUN_CLS, "linkMethodsTime");
      NEWPERFTICKCOUNTER(_perf_method_adapters_time, SUN_CLS, "makeAdaptersTime");
      NEWPERFEVENTCOUNTER(_perf_ik_link_methods_count, SUN_CLS, "linkMethodsCount");
      NEWPERFEVENTCOUNTER(_perf_method_adapters_count, SUN_CLS, "makeAdaptersCount");

      NEWPERFTICKCOUNTERS(_perf_resolve_indy_time, SUN_CLS, "resolve_invokedynamic_time");
      NEWPERFTICKCOUNTERS(_perf_resolve_invokehandle_time, SUN_CLS, "resolve_invokehandle_time");
      NEWPERFTICKCOUNTERS(_perf_resolve_mh_time, SUN_CLS, "resolve_MethodHandle_time");
      NEWPERFTICKCOUNTERS(_perf_resolve_mt_time, SUN_CLS, "resolve_MethodType_time");

      NEWPERFEVENTCOUNTER(_perf_resolve_indy_count, SUN_CLS, "resolve_invokedynamic_count");
      NEWPERFEVENTCOUNTER(_perf_resolve_invokehandle_count, SUN_CLS, "resolve_invokehandle_count");
      NEWPERFEVENTCOUNTER(_perf_resolve_mh_count, SUN_CLS, "resolve_MethodHandle_count");
      NEWPERFEVENTCOUNTER(_perf_resolve_mt_count, SUN_CLS, "resolve_MethodType_count");
    }
  }

  // lookup java library entry points
  load_java_library();
  // jimage library entry points are loaded below, in lookup_vm_options
  setup_bootstrap_search_path(THREAD);
}

static char* lookup_vm_resource(JImageFile *jimage, const char *jimage_version, const char *path) {
  jlong size;
  JImageLocationRef location = (*JImageFindResource)(jimage, "java.base", jimage_version, path, &size);
  if (location == 0)
    return nullptr;
  char *val = NEW_C_HEAP_ARRAY(char, size+1, mtClass);
  (*JImageGetResource)(jimage, location, val, size);
  val[size] = '\0';
  return val;
}

// Lookup VM options embedded in the modules jimage file
char* ClassLoader::lookup_vm_options() {
  jint error;
  char modules_path[JVM_MAXPATHLEN];
  const char* fileSep = os::file_separator();

  // Initialize jimage library entry points
  load_jimage_library();

  jio_snprintf(modules_path, JVM_MAXPATHLEN, "%s%slib%smodules", Arguments::get_java_home(), fileSep, fileSep);
  JImage_file =(*JImageOpen)(modules_path, &error);
  if (JImage_file == nullptr) {
    return nullptr;
  }

  const char *jimage_version = get_jimage_version_string();
  char *options = lookup_vm_resource(JImage_file, jimage_version, "jdk/internal/vm/options");
  return options;
}

bool ClassLoader::is_module_observable(const char* module_name) {
  assert(JImageOpen != nullptr, "jimage library should have been opened");
  if (JImage_file == nullptr) {
    struct stat st;
    const char *path = get_exploded_module_path(module_name, true);
    bool res = os::stat(path, &st) == 0;
    FREE_C_HEAP_ARRAY(char, path);
    return res;
  }
  jlong size;
  const char *jimage_version = get_jimage_version_string();
  return (*JImageFindResource)(JImage_file, module_name, jimage_version, "module-info.class", &size) != 0;
}

jlong ClassLoader::classloader_time_ms() {
  return UsePerfData ?
    Management::ticks_to_ms(_perf_accumulated_time->get_value()) : -1;
}

jlong ClassLoader::class_init_bytecodes_count() {
  return UsePerfData ? _perf_class_init_bytecodes_count->get_value() : -1;
}

jlong ClassLoader::class_init_count() {
  return UsePerfData ? _perf_classes_inited->get_value() : -1;
}

jlong ClassLoader::class_init_time_ms() {
  return UsePerfData ?
    Management::ticks_to_ms(_perf_class_init_time->get_value()) : -1;
}

jlong ClassLoader::class_verify_time_ms() {
  return UsePerfData ?
    Management::ticks_to_ms(_perf_class_verify_time->get_value()) : -1;
}

jlong ClassLoader::class_link_count() {
  return UsePerfData ? _perf_classes_linked->get_value() : -1;
}

jlong ClassLoader::class_link_time_ms() {
  return UsePerfData ?
    Management::ticks_to_ms(_perf_class_link_time->get_value()) : -1;
}

int ClassLoader::compute_Object_vtable() {
  // hardwired for JDK1.2 -- would need to duplicate class file parsing
  // code to determine actual value from file
  // Would be value '11' if finals were in vtable
  int JDK_1_2_Object_vtable_size = 5;
  return JDK_1_2_Object_vtable_size * vtableEntry::size();
}


void classLoader_init1() {
  EXCEPTION_MARK;
  ClassLoader::initialize(THREAD);
  if (HAS_PENDING_EXCEPTION) {
    vm_exit_during_initialization("ClassLoader::initialize() failed unexpectedly");
  }
}

// Complete the ClassPathEntry setup for the boot loader
void ClassLoader::classLoader_init2(JavaThread* current) {
  // Setup the list of module/path pairs for --patch-module processing
  // This must be done after the SymbolTable is created in order
  // to use fast_compare on module names instead of a string compare.
  if (Arguments::get_patch_mod_prefix() != nullptr) {
    setup_patch_mod_entries();
  }

  // Create the ModuleEntry for java.base (must occur after setup_patch_mod_entries
  // to successfully determine if java.base has been patched)
  create_javabase();

  // Setup the initial java.base/path pair for the exploded build entries.
  // As more modules are defined during module system initialization, more
  // entries will be added to the exploded build array.
  if (!has_jrt_entry()) {
    assert(!CDSConfig::is_dumping_archive(), "not supported with exploded module builds");
    assert(!CDSConfig::is_using_archive(), "UsedSharedSpaces not supported with exploded module builds");
    // Set up the boot loader's _exploded_entries list.  Note that this gets
    // done before loading any classes, by the same thread that will
    // subsequently do the first class load. So, no lock is needed for this.
    assert(_exploded_entries == nullptr, "Should only get initialized once");
    _exploded_entries = new (mtModule)
      GrowableArray<ModuleClassPathList*>(EXPLODED_ENTRY_SIZE, mtModule);
    add_to_exploded_build_list(current, vmSymbols::java_base());
  }
}

char* ClassLoader::get_canonical_path(const char* orig, Thread* thread) {
  assert(orig != nullptr, "bad arguments");
  // caller needs to allocate ResourceMark for the following output buffer
  char* canonical_path = NEW_RESOURCE_ARRAY_IN_THREAD(thread, char, JVM_MAXPATHLEN);
  ResourceMark rm(thread);
  // os::native_path writes into orig_copy
  char* orig_copy = NEW_RESOURCE_ARRAY_IN_THREAD(thread, char, strlen(orig)+1);
  strcpy(orig_copy, orig);
  if ((CanonicalizeEntry)(os::native_path(orig_copy), canonical_path, JVM_MAXPATHLEN) < 0) {
    return nullptr;
  }
  return canonical_path;
}

void ClassLoader::create_javabase() {
  JavaThread* current = JavaThread::current();

  // Create java.base's module entry for the boot
  // class loader prior to loading j.l.Object.
  ClassLoaderData* null_cld = ClassLoaderData::the_null_class_loader_data();

  // Get module entry table
  ModuleEntryTable* null_cld_modules = null_cld->modules();
  if (null_cld_modules == nullptr) {
    vm_exit_during_initialization("No ModuleEntryTable for the boot class loader");
  }

  {
    MutexLocker ml(current, Module_lock);
    if (ModuleEntryTable::javabase_moduleEntry() == nullptr) {  // may have been inited by CDS.
      ModuleEntry* jb_module = null_cld_modules->locked_create_entry(Handle(),
                               false, vmSymbols::java_base(), nullptr, nullptr, null_cld);
      if (jb_module == nullptr) {
        vm_exit_during_initialization("Unable to create ModuleEntry for " JAVA_BASE_NAME);
      }
      ModuleEntryTable::set_javabase_moduleEntry(jb_module);
    }
  }
}

// Please keep following two functions at end of this file. With them placed at top or in middle of the file,
// they could get inlined by aggressive compiler, an unknown trick, see bug 6966589.
void PerfClassTraceTime::initialize() {
  if (!UsePerfData) return;

  if (_eventp != nullptr) {
    // increment the event counter
    _eventp->inc();
  }

  // stop the current active thread-local timer to measure inclusive time
  _prev_active_event = -1;
  for (int i=0; i < EVENT_TYPE_COUNT; i++) {
     if (_timers[i].is_active()) {
       assert(_prev_active_event == -1, "should have only one active timer");
       _prev_active_event = i;
       _timers[i].stop();
     }
  }

  if (_recursion_counters == nullptr || (_recursion_counters[_event_type])++ == 0) {
    // start the inclusive timer if not recursively called
    _t.start();
  }

  // start thread-local timer of the given event type
   if (!_timers[_event_type].is_active()) {
    _timers[_event_type].start();
  }
}

PerfClassTraceTime::~PerfClassTraceTime() {
  if (!UsePerfData) return;

  // stop the thread-local timer as the event completes
  // and resume the thread-local timer of the event next on the stack
  _timers[_event_type].stop();
  jlong selftime = _timers[_event_type].ticks();

  if (_prev_active_event >= 0) {
    _timers[_prev_active_event].start();
  }

  if (_recursion_counters != nullptr && --(_recursion_counters[_event_type]) > 0) return;

  // increment the counters only on the leaf call
  _t.stop();
  _timep->inc(_t.ticks());
  if (_selftimep != nullptr) {
    _selftimep->inc(selftime);
  }
  // add all class loading related event selftime to the accumulated time counter
  ClassLoader::perf_accumulated_time()->inc(selftime);

  // reset the timer
  _timers[_event_type].reset();
}<|MERGE_RESOLUTION|>--- conflicted
+++ resolved
@@ -318,12 +318,7 @@
   return nullptr;
 }
 
-<<<<<<< HEAD
-ClassPathZipEntry::ClassPathZipEntry(jzfile* zip, const char* zip_name,
-                                     bool from_class_path_attr, bool multi_release) : ClassPathEntry() {
-=======
 ClassPathZipEntry::ClassPathZipEntry(jzfile* zip, const char* zip_name) : ClassPathEntry() {
->>>>>>> 990d40e9
   _zip = zip;
   _zip_name = copy_path(zip_name);
 }
@@ -560,89 +555,6 @@
   setup_bootstrap_search_path_impl(current, bootcp);
 }
 
-<<<<<<< HEAD
-#if INCLUDE_CDS
-void ClassLoader::setup_app_search_path(JavaThread* current, const char *class_path) {
-  assert(CDSConfig::is_dumping_archive(), "sanity");
-
-  ResourceMark rm(current);
-  ClasspathStream cp_stream(class_path);
-
-  int exclusion_start_index = INT_MAX;
-  size_t limit = SIZE_MAX;
-  if (CacheOnlyClassesIn != nullptr) {
-    char* appclasspath = Arguments::get_appclasspath();
-    bool bad = false;
-    if (strstr(appclasspath, CacheOnlyClassesIn) != appclasspath) {
-      bad = true;
-    } else {
-      limit = strlen(CacheOnlyClassesIn);
-      if (limit > 0 && limit < strlen(appclasspath)
-          && CacheOnlyClassesIn[limit-1] != os::path_separator()[0]
-          && appclasspath[limit] != os::path_separator()[0]) {
-        bad = true;
-      }
-    }
-    if (bad) {
-      vm_exit_during_initialization(err_msg("CacheOnlyClassesIn \"%s\" must be a proper prefix of the CLASSPATH \"%s\"",
-                                            CacheOnlyClassesIn, appclasspath));
-    }
-  }
-
-  while (cp_stream.has_next()) {
-    if (cp_stream.num_chars_consumed() >= limit && exclusion_start_index == INT_MAX) {
-      exclusion_start_index = num_boot_classpath_entries() + num_app_classpath_entries();
-    }
-    const char* path = cp_stream.get_next();
-    update_class_path_entry_list(current, path, /* check_for_duplicates */ true,
-                                 /* is_boot_append */ false, /* from_class_path_attr */ false);
-  }
-
-  ClassLoaderExt::set_app_class_exclusion_start_path_index(exclusion_start_index);
-  if (exclusion_start_index != INT_MAX) {
-    log_info(cds)("Exclude all app classes whose shared_classpath_index is greater than %d", exclusion_start_index);
-  }
-}
-
-void ClassLoader::add_to_module_path_entries(const char* path,
-                                             ClassPathEntry* entry) {
-  assert(entry != nullptr, "ClassPathEntry should not be nullptr");
-  assert(CDSConfig::is_dumping_archive(), "sanity");
-
-  // The entry does not exist, add to the list
-  if (_module_path_entries == nullptr) {
-    assert(_last_module_path_entry == nullptr, "Sanity");
-    _module_path_entries = _last_module_path_entry = entry;
-  } else {
-    _last_module_path_entry->set_next(entry);
-    _last_module_path_entry = entry;
-  }
-}
-
-// Add a module path to the _module_path_entries list.
-void ClassLoader::setup_module_search_path(JavaThread* current, const char* path) {
-  assert(CDSConfig::is_dumping_archive(), "sanity");
-  struct stat st;
-  if (os::stat(path, &st) != 0) {
-    tty->print_cr("os::stat error %d (%s). CDS dump aborted (path was \"%s\").",
-      errno, os::errno_name(errno), path);
-    vm_exit_during_initialization();
-  }
-  // File or directory found
-  ClassPathEntry* new_entry = nullptr;
-  new_entry = create_class_path_entry(current, path, &st,
-                                      false /*is_boot_append */, false /* from_class_path_attr */);
-  if (new_entry != nullptr) {
-    // ClassLoaderExt::process_module_table() filters out non-jar entries before calling this function.
-    assert(new_entry->is_jar_file(), "module path entry %s is not a jar file", new_entry->name());
-    add_to_module_path_entries(path, new_entry);
-  }
-}
-
-#endif // INCLUDE_CDS
-
-=======
->>>>>>> 990d40e9
 void ClassLoader::close_jrt_image() {
   // Not applicable for exploded builds
   if (!ClassLoader::has_jrt_entry()) return;
@@ -819,11 +731,7 @@
     char* error_msg = nullptr;
     jzfile* zip = open_zip_file(canonical_path, &error_msg, current);
     if (zip != nullptr && error_msg == nullptr) {
-<<<<<<< HEAD
-      new_entry = new ClassPathZipEntry(zip, path, from_class_path_attr, is_multi_release);
-=======
       new_entry = new ClassPathZipEntry(zip, path);
->>>>>>> 990d40e9
     } else {
       return nullptr;
     }
@@ -853,11 +761,7 @@
         jzfile* zip = open_zip_file(canonical_path, &error_msg, thread);
         if (zip != nullptr && error_msg == nullptr) {
           // create using canonical path
-<<<<<<< HEAD
-          return new ClassPathZipEntry(zip, canonical_path, false, false);
-=======
           return new ClassPathZipEntry(zip, canonical_path);
->>>>>>> 990d40e9
         }
       }
     }
