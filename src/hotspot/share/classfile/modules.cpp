--- conflicted
+++ resolved
@@ -23,11 +23,8 @@
 */
 
 #include "precompiled.hpp"
-<<<<<<< HEAD
+#include "cds/archiveBuilder.hpp"
 #include "cds/cdsConfig.hpp"
-=======
-#include "cds/archiveBuilder.hpp"
->>>>>>> 03db8281
 #include "cds/metaspaceShared.hpp"
 #include "classfile/classFileParser.hpp"
 #include "classfile/classLoader.hpp"
@@ -602,7 +599,7 @@
       MetaspaceShared::disable_optimized_module_handling();
     }
     log_info(cds)("optimized module handling: %s", MetaspaceShared::use_optimized_module_handling() ? "enabled" : "disabled");
-    log_info(cds)("full module graph: %s", MetaspaceShared::use_full_module_graph() ? "enabled" : "disabled");
+    log_info(cds)("full module graph: %s", CDSConfig::is_loading_full_module_graph() ? "enabled" : "disabled");
   }
 }
 
