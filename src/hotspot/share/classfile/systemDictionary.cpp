--- conflicted
+++ resolved
@@ -1301,13 +1301,8 @@
 
     if (k == nullptr) {
       // Use VM class loader
-<<<<<<< HEAD
       PerfTraceElapsedTime vmtimer(ClassLoader::perf_sys_classload_time());
-      k = ClassLoader::load_class(class_name, search_only_bootloader_append, CHECK_NULL);
-=======
-      PerfTraceTime vmtimer(ClassLoader::perf_sys_classload_time());
       k = ClassLoader::load_class(class_name, pkg_entry, search_only_bootloader_append, CHECK_NULL);
->>>>>>> 9029bf64
     }
 
     // find_or_define_instance_class may return a different InstanceKlass
