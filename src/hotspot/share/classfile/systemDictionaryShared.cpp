/*
 * Copyright (c) 2014, 2025, Oracle and/or its affiliates. All rights reserved.
 * DO NOT ALTER OR REMOVE COPYRIGHT NOTICES OR THIS FILE HEADER.
 *
 * This code is free software; you can redistribute it and/or modify it
 * under the terms of the GNU General Public License version 2 only, as
 * published by the Free Software Foundation.
 *
 * This code is distributed in the hope that it will be useful, but WITHOUT
 * ANY WARRANTY; without even the implied warranty of MERCHANTABILITY or
 * FITNESS FOR A PARTICULAR PURPOSE.  See the GNU General Public License
 * version 2 for more details (a copy is included in the LICENSE file that
 * accompanied this code).
 *
 * You should have received a copy of the GNU General Public License version
 * 2 along with this work; if not, write to the Free Software Foundation,
 * Inc., 51 Franklin St, Fifth Floor, Boston, MA 02110-1301 USA.
 *
 * Please contact Oracle, 500 Oracle Parkway, Redwood Shores, CA 94065 USA
 * or visit www.oracle.com if you need additional information or have any
 * questions.
 *
 */

#include "cds/aotClassFilter.hpp"
#include "cds/aotClassLocation.hpp"
#include "cds/archiveBuilder.hpp"
#include "cds/archiveUtils.hpp"
#include "cds/cdsConfig.hpp"
#include "cds/cdsProtectionDomain.hpp"
#include "cds/classListParser.hpp"
#include "cds/classListWriter.hpp"
#include "cds/dumpTimeClassInfo.inline.hpp"
#include "cds/dynamicArchive.hpp"
#include "cds/filemap.hpp"
#include "cds/heapShared.hpp"
#include "cds/lambdaFormInvokers.inline.hpp"
#include "cds/lambdaProxyClassDictionary.hpp"
#include "cds/lambdaFormInvokers.inline.hpp"
#include "cds/metaspaceShared.hpp"
#include "cds/runTimeClassInfo.hpp"
#include "cds/unregisteredClasses.hpp"
#include "classfile/classFileStream.hpp"
#include "classfile/classLoader.hpp"
#include "classfile/classLoaderData.inline.hpp"
#include "classfile/classLoaderDataGraph.hpp"
#include "classfile/classLoaderExt.hpp"
#include "classfile/dictionary.hpp"
#include "classfile/javaClasses.hpp"
#include "classfile/javaClasses.inline.hpp"
#include "classfile/symbolTable.hpp"
#include "classfile/systemDictionary.hpp"
#include "classfile/systemDictionaryShared.hpp"
#include "classfile/verificationType.hpp"
#include "classfile/vmClasses.hpp"
#include "classfile/vmSymbols.hpp"
#include "jfr/jfrEvents.hpp"
#include "logging/log.hpp"
#include "logging/logStream.hpp"
#include "memory/allocation.hpp"
#include "memory/metadataFactory.hpp"
#include "memory/metaspaceClosure.hpp"
#include "memory/oopFactory.hpp"
#include "memory/resourceArea.hpp"
#include "memory/universe.hpp"
#include "oops/compressedKlass.inline.hpp"
#include "oops/instanceKlass.hpp"
#include "oops/klass.inline.hpp"
#include "oops/methodData.hpp"
#include "oops/objArrayKlass.hpp"
#include "oops/objArrayOop.inline.hpp"
#include "oops/oop.inline.hpp"
#include "oops/oopHandle.inline.hpp"
#include "oops/typeArrayOop.inline.hpp"
#include "runtime/arguments.hpp"
#include "runtime/handles.inline.hpp"
#include "runtime/java.hpp"
#include "runtime/javaCalls.hpp"
#include "runtime/mutexLocker.hpp"
#include "utilities/resourceHash.hpp"
#include "utilities/stringUtils.hpp"

SystemDictionaryShared::ArchiveInfo SystemDictionaryShared::_static_archive;
SystemDictionaryShared::ArchiveInfo SystemDictionaryShared::_dynamic_archive;

DumpTimeSharedClassTable* SystemDictionaryShared::_dumptime_table = nullptr;

// Used by NoClassLoadingMark
DEBUG_ONLY(bool SystemDictionaryShared::_class_loading_may_happen = true;)

#ifdef ASSERT
static void check_klass_after_loading(const Klass* k) {
#ifdef _LP64
  if (k != nullptr && UseCompressedClassPointers && k->needs_narrow_id()) {
    CompressedKlassPointers::check_encodable(k);
  }
#endif
}
#endif

InstanceKlass* SystemDictionaryShared::load_shared_class_for_builtin_loader(
                 Symbol* class_name, Handle class_loader, TRAPS) {
  assert(CDSConfig::is_using_archive(), "must be");
  InstanceKlass* ik = find_builtin_class(class_name);

  if (ik != nullptr && !ik->shared_loading_failed()) {
    if ((SystemDictionary::is_system_class_loader(class_loader()) && ik->is_shared_app_class())  ||
        (SystemDictionary::is_platform_class_loader(class_loader()) && ik->is_shared_platform_class())) {
      SharedClassLoadingMark slm(THREAD, ik);
      PackageEntry* pkg_entry = CDSProtectionDomain::get_package_entry_from_class(ik, class_loader);
      Handle protection_domain;
      if (!class_name->starts_with("jdk/proxy")) // java/lang/reflect/Proxy$ProxyBuilder defines the proxy classes with a null protection domain.
      {
        protection_domain = CDSProtectionDomain::init_security_info(class_loader, ik, pkg_entry, CHECK_NULL);
      }
      return load_shared_class(ik, class_loader, protection_domain, nullptr, pkg_entry, THREAD);
    }
  }
  return nullptr;
}

// This function is called for loading only UNREGISTERED classes
InstanceKlass* SystemDictionaryShared::lookup_from_stream(Symbol* class_name,
                                                          Handle class_loader,
                                                          Handle protection_domain,
                                                          const ClassFileStream* cfs,
                                                          TRAPS) {
  if (!CDSConfig::is_using_archive()) {
    return nullptr;
  }
  if (class_name == nullptr) {  // don't do this for hidden classes
    return nullptr;
  }
  if (class_loader.is_null() ||
      SystemDictionary::is_system_class_loader(class_loader()) ||
      SystemDictionary::is_platform_class_loader(class_loader())) {
    // Do nothing for the BUILTIN loaders.
    return nullptr;
  }

  const RunTimeClassInfo* record = find_record(&_static_archive._unregistered_dictionary,
                                               &_dynamic_archive._unregistered_dictionary,
                                               class_name);
  if (record == nullptr) {
    return nullptr;
  }

  int clsfile_size  = cfs->length();
  int clsfile_crc32 = ClassLoader::crc32(0, (const char*)cfs->buffer(), cfs->length());

  if (!record->matches(clsfile_size, clsfile_crc32)) {
    return nullptr;
  }

  return acquire_class_for_current_thread(record->klass(), class_loader,
                                          protection_domain, cfs,
                                          THREAD);
}

InstanceKlass* SystemDictionaryShared::acquire_class_for_current_thread(
                   InstanceKlass *ik,
                   Handle class_loader,
                   Handle protection_domain,
                   const ClassFileStream *cfs,
                   TRAPS) {
  ClassLoaderData* loader_data = ClassLoaderData::class_loader_data(class_loader());

  {
    MutexLocker mu(THREAD, SharedDictionary_lock);
    if (ik->class_loader_data() != nullptr) {
      //    ik is already loaded (by this loader or by a different loader)
      // or ik is being loaded by a different thread (by this loader or by a different loader)
      return nullptr;
    }

    // No other thread has acquired this yet, so give it to *this thread*
    ik->set_class_loader_data(loader_data);
  }

  // No longer holding SharedDictionary_lock
  // No need to lock, as <ik> can be held only by a single thread.
  loader_data->add_class(ik);

  // Get the package entry.
  PackageEntry* pkg_entry = CDSProtectionDomain::get_package_entry_from_class(ik, class_loader);

  // Load and check super/interfaces, restore unshareable info
  InstanceKlass* shared_klass = load_shared_class(ik, class_loader, protection_domain,
                                                  cfs, pkg_entry, THREAD);
  if (shared_klass == nullptr || HAS_PENDING_EXCEPTION) {
    // TODO: clean up <ik> so it can be used again
    return nullptr;
  }

  return shared_klass;
}

// Guaranteed to return non-null value for non-shared classes.
// k must not be a shared class.
DumpTimeClassInfo* SystemDictionaryShared::get_info(InstanceKlass* k) {
  MutexLocker ml(DumpTimeTable_lock, Mutex::_no_safepoint_check_flag);
  return get_info_locked(k);
}

DumpTimeClassInfo* SystemDictionaryShared::get_info_locked(InstanceKlass* k) {
  assert_lock_strong(DumpTimeTable_lock);
  DumpTimeClassInfo* info = _dumptime_table->get_info(k);
  assert(info != nullptr, "must be");
  return info;
}

bool SystemDictionaryShared::check_for_exclusion(InstanceKlass* k, DumpTimeClassInfo* info) {
  if (CDSConfig::is_dumping_dynamic_archive() && MetaspaceShared::is_in_shared_metaspace(k)) {
    // We have reached a super type that's already in the base archive. Treat it
    // as "not excluded".
    return false;
  }

  if (info == nullptr) {
    info = _dumptime_table->get(k);
    assert(info != nullptr, "supertypes of any classes in _dumptime_table must either be shared, or must also be in _dumptime_table");
  }

  if (!info->has_checked_exclusion()) {
    if (check_for_exclusion_impl(k)) {
      info->set_excluded();
    }
    info->set_has_checked_exclusion();
  }

  return info->is_excluded();
}

// Returns true so the caller can do:    return warn_excluded(".....");
bool SystemDictionaryShared::warn_excluded(InstanceKlass* k, const char* reason) {
  ResourceMark rm;
  log_warning(cds)("Skipping %s: %s", k->name()->as_C_string(), reason);
  return true;
}

bool SystemDictionaryShared::is_jfr_event_class(InstanceKlass *k) {
  while (k) {
    if (k->name()->equals("jdk/internal/event/Event")) {
      return true;
    }
    k = k->java_super();
  }
  return false;
}

bool SystemDictionaryShared::is_early_klass(InstanceKlass* ik) {
  DumpTimeClassInfo* info = _dumptime_table->get(ik);
  return (info != nullptr) ? info->is_early_klass() : false;
}

bool SystemDictionaryShared::check_for_exclusion_impl(InstanceKlass* k) {
  if (CDSConfig::is_dumping_final_static_archive() && k->is_shared_unregistered_class()
      && k->is_shared()) {
    return false; // Do not exclude: unregistered classes are passed from preimage to final image.
  }

  if (k->is_in_error_state()) {
    return warn_excluded(k, "In error state");
  }
  if (k->is_scratch_class()) {
    return warn_excluded(k, "A scratch class");
  }
  if (!k->is_loaded()) {
    return warn_excluded(k, "Not in loaded state");
  }
  if (has_been_redefined(k)) {
    return warn_excluded(k, "Has been redefined");
  }
  if (!k->is_hidden() && k->shared_classpath_index() < 0 && is_builtin(k)) {
    if (k->name()->starts_with("java/lang/invoke/BoundMethodHandle$Species_")) {
      // This class is dynamically generated by the JDK
      if (CDSConfig::is_dumping_method_handles()) {
        k->set_shared_classpath_index(0);
      } else {
        ResourceMark rm;
        log_info(cds)("Skipping %s because it is dynamically generated", k->name()->as_C_string());
        return true; // exclude without warning
      }
    } else {
      // These are classes loaded from unsupported locations (such as those loaded by JVMTI native
      // agent during dump time).
      return warn_excluded(k, "Unsupported location");
    }
  }
  if (k->signers() != nullptr) {
    // We cannot include signed classes in the archive because the certificates
    // used during dump time may be different than those used during
    // runtime (due to expiration, etc).
    return warn_excluded(k, "Signed JAR");
  }
  if (is_jfr_event_class(k)) {
    // We cannot include JFR event classes because they need runtime-specific
    // instrumentation in order to work with -XX:FlightRecorderOptions:retransform=false.
    // There are only a small number of these classes, so it's not worthwhile to
    // support them and make CDS more complicated.
    if (!CDSConfig::is_dumping_reflection_data()) { // FIXME: !!! HACK !!!
      return warn_excluded(k, "JFR event class");
    }
  }

  if (!k->is_linked()) {
    if (has_class_failed_verification(k)) {
      return warn_excluded(k, "Failed verification");
    } else if (CDSConfig::is_dumping_aot_linked_classes()) {
      // Most loaded classes should have been speculatively linked by MetaspaceShared::link_class_for_cds().
      // However, we do not speculatively link old classes, as they are not recorded by
      // SystemDictionaryShared::record_linking_constraint(). As a result, such an unlinked
      // class may fail to verify in AOTLinkedClassBulkLoader::init_required_classes_for_loader(),
      // causing the JVM to fail at bootstrap.
      return warn_excluded(k, "Unlinked class not supported by AOTClassLinking");
    } else if (CDSConfig::is_dumping_preimage_static_archive()) {
      // When dumping the final static archive, we will unconditionally load and link all
      // classes from tje preimage. We don't want to get a VerifyError when linking this class.
      return warn_excluded(k, "Unlinked class not supported by AOTConfiguration");
    }
  } else {
    if (!k->can_be_verified_at_dumptime() && !CDSConfig::preserve_all_dumptime_verification_states(k)) {
      // We have an old class that has been linked (e.g., it's been executed during
      // dump time). This class has been verified using the old verifier, which
      // doesn't save the verification constraints, so check_verification_constraints()
      // won't work at runtime.
      // As a result, we cannot store this class. It must be loaded and fully verified
      // at runtime.
      return warn_excluded(k, "Old class has been linked");
    }
  }

  if (UnregisteredClasses::check_for_exclusion(k)) {
    ResourceMark rm;
    log_info(cds)("Skipping %s: used only when dumping CDS archive", k->name()->as_C_string());
    return true;
  }

  InstanceKlass* super = k->java_super();
  if (super != nullptr && check_for_exclusion(super, nullptr)) {
    ResourceMark rm;
    log_warning(cds)("Skipping %s: super class %s is excluded", k->name()->as_C_string(), super->name()->as_C_string());
    return true;
  }

  Array<InstanceKlass*>* interfaces = k->local_interfaces();
  int len = interfaces->length();
  for (int i = 0; i < len; i++) {
    InstanceKlass* intf = interfaces->at(i);
    if (check_for_exclusion(intf, nullptr)) {
      ResourceMark rm;
      log_warning(cds)("Skipping %s: interface %s is excluded", k->name()->as_C_string(), intf->name()->as_C_string());
      return true;
    }
  }

<<<<<<< HEAD
  if (k == UnregisteredClasses::UnregisteredClassLoader_klass()) {
    ResourceMark rm;
    log_debug(cds)("Skipping %s: used only when dumping CDS archive", k->name()->as_C_string());
    return true;
  }

  if (k->name()->equals("jdk/internal/misc/CDS$DummyForDynamicArchive") && !CDSConfig::is_dumping_dynamic_archive()) {
    ResourceMark rm;
    log_debug(cds)("Skipping %s: used only when dumping dynamic CDS archive", k->name()->as_C_string());
    return true;
  }


=======
>>>>>>> 39d8d109
  return false; // false == k should NOT be excluded
}

bool SystemDictionaryShared::is_builtin_loader(ClassLoaderData* loader_data) {
  oop class_loader = loader_data->class_loader();
  return (class_loader == nullptr ||
          SystemDictionary::is_system_class_loader(class_loader) ||
          SystemDictionary::is_platform_class_loader(class_loader));
}

bool SystemDictionaryShared::has_platform_or_app_classes() {
  if (FileMapInfo::current_info()->has_platform_or_app_classes()) {
    return true;
  }
  if (DynamicArchive::is_mapped() &&
      FileMapInfo::dynamic_info()->has_platform_or_app_classes()) {
    return true;
  }
  return false;
}

// The following stack shows how this code is reached:
//
//   [0] SystemDictionaryShared::find_or_load_shared_class()
//   [1] JVM_FindLoadedClass
//   [2] java.lang.ClassLoader.findLoadedClass0()
//   [3] java.lang.ClassLoader.findLoadedClass()
//   [4] jdk.internal.loader.BuiltinClassLoader.loadClassOrNull()
//   [5] jdk.internal.loader.BuiltinClassLoader.loadClass()
//   [6] jdk.internal.loader.ClassLoaders$AppClassLoader.loadClass(), or
//       jdk.internal.loader.ClassLoaders$PlatformClassLoader.loadClass()
//
// AppCDS supports fast class loading for these 2 built-in class loaders:
//    jdk.internal.loader.ClassLoaders$PlatformClassLoader
//    jdk.internal.loader.ClassLoaders$AppClassLoader
// with the following assumptions (based on the JDK core library source code):
//
// [a] these two loaders use the BuiltinClassLoader.loadClassOrNull() to
//     load the named class.
// [b] BuiltinClassLoader.loadClassOrNull() first calls findLoadedClass(name).
// [c] At this point, if we can find the named class inside the
//     shared_dictionary, we can perform further checks (see
//     SystemDictionary::is_shared_class_visible) to ensure that this class
//     was loaded by the same class loader during dump time.
//
// Given these assumptions, we intercept the findLoadedClass() call to invoke
// SystemDictionaryShared::find_or_load_shared_class() to load the shared class from
// the archive for the 2 built-in class loaders. This way,
// we can improve start-up because we avoid decoding the classfile,
// and avoid delegating to the parent loader.
//
// NOTE: there's a lot of assumption about the Java code. If any of that change, this
// needs to be redesigned.

InstanceKlass* SystemDictionaryShared::find_or_load_shared_class(
                 Symbol* name, Handle class_loader, TRAPS) {
  InstanceKlass* k = nullptr;
  if (CDSConfig::is_using_archive()) {
    if (!has_platform_or_app_classes()) {
      return nullptr;
    }

    if (SystemDictionary::is_system_class_loader(class_loader()) ||
        SystemDictionary::is_platform_class_loader(class_loader())) {
      ClassLoaderData *loader_data = register_loader(class_loader);
      Dictionary* dictionary = loader_data->dictionary();

      // Note: currently, find_or_load_shared_class is called only from
      // JVM_FindLoadedClass and used for PlatformClassLoader and AppClassLoader,
      // which are parallel-capable loaders, so a lock here is NOT taken.
      assert(get_loader_lock_or_null(class_loader) == nullptr, "ObjectLocker not required");
      {
        MutexLocker mu(THREAD, SystemDictionary_lock);
        InstanceKlass* check = dictionary->find_class(THREAD, name);
        if (check != nullptr) {
          return check;
        }
      }

      k = load_shared_class_for_builtin_loader(name, class_loader, THREAD);
      if (k != nullptr) {
        SharedClassLoadingMark slm(THREAD, k);
        k = find_or_define_instance_class(name, class_loader, k, CHECK_NULL);
      }
    }
  }

  DEBUG_ONLY(check_klass_after_loading(k);)

  return k;
}

class UnregisteredClassesTable : public ResourceHashtable<
  Symbol*, InstanceKlass*,
  15889, // prime number
  AnyObj::C_HEAP> {};

static UnregisteredClassesTable* _unregistered_classes_table = nullptr;

// true == class was successfully added; false == a duplicated class (with the same name) already exists.
bool SystemDictionaryShared::add_unregistered_class(Thread* current, InstanceKlass* klass) {
  // We don't allow duplicated unregistered classes with the same name.
  // We only archive the first class with that name that succeeds putting
  // itself into the table.
  assert(CDSConfig::is_dumping_archive() || ClassListWriter::is_enabled(), "sanity");
  MutexLocker ml(current, UnregisteredClassesTable_lock, Mutex::_no_safepoint_check_flag);
  Symbol* name = klass->name();
  if (_unregistered_classes_table == nullptr) {
    _unregistered_classes_table = new (mtClass)UnregisteredClassesTable();
  }
  bool created;
  InstanceKlass** v = _unregistered_classes_table->put_if_absent(name, klass, &created);
  if (created) {
    name->increment_refcount();
  }
  return (klass == *v);
}

InstanceKlass* SystemDictionaryShared::get_unregistered_class(Symbol* name) {
  assert(CDSConfig::is_dumping_archive() || ClassListWriter::is_enabled(), "sanity");
  if (_unregistered_classes_table == nullptr) {
    return nullptr;
  }
  InstanceKlass** k = _unregistered_classes_table->get(name);
  return k != nullptr ? *k : nullptr;
}

void SystemDictionaryShared::copy_unregistered_class_size_and_crc32(InstanceKlass* klass) {
  precond(CDSConfig::is_dumping_final_static_archive());
  precond(klass->is_shared());

  // A shared class must have a RunTimeClassInfo record
  const RunTimeClassInfo* record = find_record(&_static_archive._unregistered_dictionary,
                                               nullptr, klass->name());
  precond(record != nullptr);
  precond(record->klass() == klass);

  DumpTimeClassInfo* info = get_info(klass);
  info->_clsfile_size = record->crc()->_clsfile_size;
  info->_clsfile_crc32 = record->crc()->_clsfile_crc32;
}

void SystemDictionaryShared::set_shared_class_misc_info(InstanceKlass* k, ClassFileStream* cfs) {
  assert(CDSConfig::is_dumping_archive(), "sanity");
  assert(!is_builtin(k), "must be unregistered class");
  DumpTimeClassInfo* info = get_info(k);
  info->_clsfile_size  = cfs->length();
  info->_clsfile_crc32 = ClassLoader::crc32(0, (const char*)cfs->buffer(), cfs->length());
}

void SystemDictionaryShared::initialize() {
  if (CDSConfig::is_dumping_archive()) {
    _dumptime_table = new (mtClass) DumpTimeSharedClassTable;
    LambdaProxyClassDictionary::dumptime_init();
    if (CDSConfig::is_dumping_heap()) {
      HeapShared::init_dumping();
    }
  }
}

void SystemDictionaryShared::init_dumptime_info(InstanceKlass* k) {
  MutexLocker ml(DumpTimeTable_lock, Mutex::_no_safepoint_check_flag);
  assert(SystemDictionaryShared::class_loading_may_happen(), "sanity");
  DumpTimeClassInfo* info = _dumptime_table->allocate_info(k);
  if (AOTClassFilter::is_aot_tooling_class(k)) {
    info->set_is_aot_tooling_class();
  }
}

void SystemDictionaryShared::remove_dumptime_info(InstanceKlass* k) {
  MutexLocker ml(DumpTimeTable_lock, Mutex::_no_safepoint_check_flag);
  _dumptime_table->remove(k);
}

void SystemDictionaryShared::handle_class_unloading(InstanceKlass* klass) {
  if (CDSConfig::is_dumping_archive()) {
    remove_dumptime_info(klass);
  }

  if (CDSConfig::is_dumping_archive() || ClassListWriter::is_enabled()) {
    MutexLocker ml(Thread::current(), UnregisteredClassesTable_lock, Mutex::_no_safepoint_check_flag);
    if (_unregistered_classes_table != nullptr) {
      // Remove the class from _unregistered_classes_table: keep the entry but
      // set it to null. This ensure no classes with the same name can be
      // added again.
      InstanceKlass** v = _unregistered_classes_table->get(klass->name());
      if (v != nullptr) {
        *v = nullptr;
      }
    }
  } else {
    assert(_unregistered_classes_table == nullptr, "must not be used");
  }

  if (ClassListWriter::is_enabled()) {
    ClassListWriter cw;
    cw.handle_class_unloading((const InstanceKlass*)klass);
  }
}

void SystemDictionaryShared::init_dumptime_info_from_preimage(InstanceKlass* k) {
  init_dumptime_info(k);
  copy_verification_constraints_from_preimage(k);
  copy_linking_constraints_from_preimage(k);

  if (SystemDictionary::is_platform_class_loader(k->class_loader())) {
    AOTClassLocationConfig::dumptime_set_has_platform_classes();
  } else if (SystemDictionary::is_system_class_loader(k->class_loader())) {
    AOTClassLocationConfig::dumptime_set_has_app_classes();
  }
}

// Check if a class or any of its supertypes has been redefined.
bool SystemDictionaryShared::has_been_redefined(InstanceKlass* k) {
  if (k->has_been_redefined()) {
    return true;
  }
  if (k->java_super() != nullptr && has_been_redefined(k->java_super())) {
    return true;
  }
  Array<InstanceKlass*>* interfaces = k->local_interfaces();
  int len = interfaces->length();
  for (int i = 0; i < len; i++) {
    if (has_been_redefined(interfaces->at(i))) {
      return true;
    }
  }
  return false;
}

// k is a class before relocating by ArchiveBuilder
void SystemDictionaryShared::validate_before_archiving(InstanceKlass* k) {
  ResourceMark rm;
  const char* name = k->name()->as_C_string();
  DumpTimeClassInfo* info = _dumptime_table->get(k);
  assert(!class_loading_may_happen(), "class loading must be disabled");
  guarantee(info != nullptr, "Class %s must be entered into _dumptime_table", name);
  guarantee(!info->is_excluded(), "Should not attempt to archive excluded class %s", name);
  if (is_builtin(k)) {
    if (k->is_hidden()) {
      if (CDSConfig::is_dumping_lambdas_in_legacy_mode()) {
        assert(LambdaProxyClassDictionary::is_registered_lambda_proxy_class(k), "unexpected hidden class %s", name);
      }
    }
    guarantee(!k->is_shared_unregistered_class(),
              "Class loader type must be set for BUILTIN class %s", name);

  } else {
    guarantee(k->is_shared_unregistered_class(),
              "Class loader type must not be set for UNREGISTERED class %s", name);
  }
}

class UnregisteredClassesDuplicationChecker : StackObj {
  GrowableArray<InstanceKlass*> _list;
  Thread* _thread;
public:
  UnregisteredClassesDuplicationChecker() : _thread(Thread::current()) {}

  void do_entry(InstanceKlass* k, DumpTimeClassInfo& info) {
    if (!SystemDictionaryShared::is_builtin(k)) {
      _list.append(k);
    }
  }

  static int compare_by_loader(InstanceKlass** a, InstanceKlass** b) {
    ClassLoaderData* loader_a = a[0]->class_loader_data();
    ClassLoaderData* loader_b = b[0]->class_loader_data();

    if (loader_a != loader_b) {
      return primitive_compare(loader_a, loader_b);
    } else {
      return primitive_compare(a[0], b[0]);
    }
  }

  void mark_duplicated_classes() {
    // Two loaders may load two identical or similar hierarchies of classes. If we
    // check for duplication in random order, we may end up excluding important base classes
    // in both hierarchies, causing most of the classes to be excluded.
    // We sort the classes by their loaders. This way we're likely to archive
    // all classes in the one of the two hierarchies.
    _list.sort(compare_by_loader);
    for (int i = 0; i < _list.length(); i++) {
      InstanceKlass* k = _list.at(i);
      bool i_am_first = SystemDictionaryShared::add_unregistered_class(_thread, k);
      if (!i_am_first) {
        SystemDictionaryShared::warn_excluded(k, "Duplicated unregistered class");
        SystemDictionaryShared::set_excluded_locked(k);
      }
    }
  }
};

// Returns true if the class should be excluded. This can be called by
// AOTConstantPoolResolver before or after we enter the CDS safepoint.
// When called before the safepoint, we need to link the class so that
// it can be checked by check_for_exclusion().
bool SystemDictionaryShared::should_be_excluded(Klass* k) {
  assert(CDSConfig::is_dumping_archive(), "sanity");
  assert(CDSConfig::current_thread_is_vm_or_dumper(), "sanity");

  if (k->is_objArray_klass()) {
    return should_be_excluded(ObjArrayKlass::cast(k)->bottom_klass());
  }

  if (!k->is_instance_klass()) {
    return false;
  } else {
    InstanceKlass* ik = InstanceKlass::cast(k);

    if (CDSConfig::is_dumping_dynamic_archive() && ik->is_shared()) {
      // ik is already part of the static archive, so it will never be considered as excluded.
      return false;
    }

    if (!SafepointSynchronize::is_at_safepoint()) {
      if (!ik->is_linked()) {
        // check_for_exclusion() below doesn't link unlinked classes. We come
        // here only when we are trying to aot-link constant pool entries, so
        // we'd better link the class.
        JavaThread* THREAD = JavaThread::current();
        ik->link_class(THREAD);
        if (HAS_PENDING_EXCEPTION) {
          CLEAR_PENDING_EXCEPTION;
          return true; // linking failed -- let's exclude it
        }
      }

      MutexLocker ml(DumpTimeTable_lock, Mutex::_no_safepoint_check_flag);
      DumpTimeClassInfo* p = get_info_locked(ik);
      if (p->is_excluded()) {
        return true;
      }
      return check_for_exclusion(ik, p);
    } else {
      // No need to check for is_linked() as all eligible classes should have
      // already been linked in MetaspaceShared::link_class_for_cds().
      // Can't take the lock as we are in safepoint.
      DumpTimeClassInfo* p = _dumptime_table->get(ik);
      if (p->is_excluded()) {
        return true;
      }
      return check_for_exclusion(ik, p);
    }
  }
}

void SystemDictionaryShared::finish_exclusion_checks() {
  if (CDSConfig::is_dumping_dynamic_archive() || CDSConfig::is_dumping_preimage_static_archive()) {
    // Do this first -- if a base class is excluded due to duplication,
    // all of its subclasses will also be excluded.
    ResourceMark rm;
    UnregisteredClassesDuplicationChecker dup_checker;
    _dumptime_table->iterate_all_live_classes(&dup_checker);
    dup_checker.mark_duplicated_classes();
  }

  _dumptime_table->iterate_all_live_classes([&] (InstanceKlass* k, DumpTimeClassInfo& info) {
    SystemDictionaryShared::check_for_exclusion(k, &info);
  });

  _dumptime_table->update_counts();
  if (CDSConfig::is_dumping_lambdas_in_legacy_mode()) {
    LambdaProxyClassDictionary::cleanup_dumptime_table();
  }
}

bool SystemDictionaryShared::is_excluded_class(InstanceKlass* k) {
  assert(!class_loading_may_happen(), "class loading must be disabled");
  assert_lock_strong(DumpTimeTable_lock);
  assert(CDSConfig::is_dumping_archive(), "sanity");
  DumpTimeClassInfo* p = get_info_locked(k);
  return p->is_excluded();
}

void SystemDictionaryShared::set_excluded_locked(InstanceKlass* k) {
  assert_lock_strong(DumpTimeTable_lock);
  assert(CDSConfig::is_dumping_archive(), "sanity");
  DumpTimeClassInfo* info = get_info_locked(k);
  info->set_excluded();
}

void SystemDictionaryShared::set_excluded(InstanceKlass* k) {
  assert(CDSConfig::is_dumping_archive(), "sanity");
  DumpTimeClassInfo* info = get_info(k);
  info->set_excluded();
}

void SystemDictionaryShared::set_class_has_failed_verification(InstanceKlass* ik) {
  assert(CDSConfig::is_dumping_archive(), "sanity");
  DumpTimeClassInfo* p = get_info(ik);
  p->set_failed_verification();
}

bool SystemDictionaryShared::has_class_failed_verification(InstanceKlass* ik) {
  assert(CDSConfig::is_dumping_archive(), "sanity");
  DumpTimeClassInfo* p = _dumptime_table->get(ik);
  return (p == nullptr) ? false : p->failed_verification();
}

void SystemDictionaryShared::set_from_class_file_load_hook(InstanceKlass* ik) {
  warn_excluded(ik, "From ClassFileLoadHook");
  set_excluded(ik);
}

void SystemDictionaryShared::dumptime_classes_do(MetaspaceClosure* it) {
  assert_lock_strong(DumpTimeTable_lock);

  auto do_klass = [&] (InstanceKlass* k, DumpTimeClassInfo& info) {
    if (CDSConfig::is_dumping_final_static_archive() && !k->is_loaded()) {
      assert(k->is_shared_unregistered_class(), "must be");
      info.metaspace_pointers_do(it);
    } else if (k->is_loader_alive() && !info.is_excluded()) {
      info.metaspace_pointers_do(it);
    }
  };
  _dumptime_table->iterate_all_live_classes(do_klass);

  if (CDSConfig::is_dumping_lambdas_in_legacy_mode()) {
    LambdaProxyClassDictionary::dumptime_classes_do(it);
  }
}

// Called from VerificationType::is_reference_assignable_from() before performing the assignability check of
//     T1 must be assignable from T2
// Where:
//     L is the class loader of <k>
//     T1 is the type resolved by L using the name <name>
//     T2 is the type resolved by L using the name <from_name>
//
// The meaning of (*skip_assignability_check):
//     true:  is_reference_assignable_from() should SKIP the assignability check
//     false: is_reference_assignable_from() should COMPLETE the assignability check
void SystemDictionaryShared::add_verification_constraint(InstanceKlass* k, Symbol* name,
         Symbol* from_name, bool from_field_is_protected, bool from_is_array, bool from_is_object,
         bool* skip_assignability_check) {
  assert(CDSConfig::is_dumping_archive(), "sanity");
  if (CDSConfig::is_dumping_dynamic_archive() && k->is_shared()) {
    // k is a new class in the static archive, but one of its supertypes is an old class, so k wasn't
    // verified during dump time. No need to record constraints as k won't be included in the dynamic archive.
    return;
  }
  if (CDSConfig::is_dumping_aot_linked_classes() && is_builtin(k)) {
    // There's no need to save verification constraints
    // TODO -- double check the logic before integrating into mainline!!
    return;
  }

  DumpTimeClassInfo* info = get_info(k);
  info->add_verification_constraint(k, name, from_name, from_field_is_protected,
                                    from_is_array, from_is_object);

  if (CDSConfig::is_dumping_classic_static_archive() && !is_builtin(k)) {
    // This applies ONLY to the "classic" CDS static dump, which reads the list of
    // unregistered classes (those intended for custom class loaders) from the classlist
    // and loads them using jdk.internal.misc.CDS$UnregisteredClassLoader.
    //
    // When the classlist contains an unregistered class k, the supertypes of k are also
    // recorded in the classlist. However, the classlist does not contain information about
    // any class X that's not a supertype of k but is needed in the verification of k.
    // As a result, CDS$UnregisteredClassLoader will not know how to resolve X.
    //
    // Therefore, we tell the verifier to refrain from resolving X. Instead, X is recorded
    // (symbolically) in the verification constraints of k. In the production run,
    // when k is loaded, we will go through its verification constraints and resolve X to complete
    // the is_reference_assignable_from() checks.
    *skip_assignability_check = true;
  } else {
    // In all other cases, we are using an *actual* class loader to load k, so it should be able
    // to resolve any types that are needed for the verification of k.
    *skip_assignability_check = false;
  }
}

void SystemDictionaryShared::add_enum_klass_static_field(InstanceKlass* ik, int root_index) {
  assert(CDSConfig::is_dumping_heap(), "sanity");
  DumpTimeClassInfo* info = get_info_locked(ik);
  info->add_enum_klass_static_field(root_index);
}

void SystemDictionaryShared::check_verification_constraints(InstanceKlass* klass,
                                                            TRAPS) {
  assert(CDSConfig::is_using_archive(), "called at run time with CDS enabled only");
  RunTimeClassInfo* record = RunTimeClassInfo::get_for(klass);

  int length = record->num_verifier_constraints();
  if (length > 0) {
    for (int i = 0; i < length; i++) {
      RunTimeClassInfo::RTVerifierConstraint* vc = record->verifier_constraint_at(i);
      Symbol* name      = vc->name();
      Symbol* from_name = vc->from_name();

      if (log_is_enabled(Trace, cds, verification)) {
        ResourceMark rm(THREAD);
        log_trace(cds, verification)("check_verification_constraint: %s: %s must be subclass of %s [0x%x]",
                                     klass->external_name(), from_name->as_klass_external_name(),
                                     name->as_klass_external_name(), record->verifier_constraint_flag(i));
      }

      bool ok = VerificationType::resolve_and_check_assignability(klass, name, from_name,
         record->from_field_is_protected(i), record->from_is_array(i), record->from_is_object(i), CHECK);
      if (!ok) {
        ResourceMark rm(THREAD);
        stringStream ss;

        ss.print_cr("Bad type on operand stack");
        ss.print_cr("Exception Details:");
        ss.print_cr("  Location:\n    %s", klass->name()->as_C_string());
        ss.print_cr("  Reason:\n    Type '%s' is not assignable to '%s'",
                    from_name->as_quoted_ascii(), name->as_quoted_ascii());
        THROW_MSG(vmSymbols::java_lang_VerifyError(), ss.as_string());
      }
    }
  }
}

void SystemDictionaryShared::copy_verification_constraints_from_preimage(InstanceKlass* klass) {
  assert(CDSConfig::is_using_archive(), "called at run time with CDS enabled only");
  DumpTimeClassInfo* dt_info = get_info(klass);
  RunTimeClassInfo* rt_info = RunTimeClassInfo::get_for(klass); // from preimage

  int length = rt_info->num_verifier_constraints();
  if (length > 0) {
    for (int i = 0; i < length; i++) {
      RunTimeClassInfo::RTVerifierConstraint* vc = rt_info->verifier_constraint_at(i);
      Symbol* name      = vc->name();
      Symbol* from_name = vc->from_name();

      dt_info->add_verification_constraint(klass, name, from_name,
         rt_info->from_field_is_protected(i), rt_info->from_is_array(i), rt_info->from_is_object(i));
    }
  }
}

static oop get_class_loader_by(char type) {
  if (type == (char)ClassLoader::BOOT_LOADER) {
    return (oop)nullptr;
  } else if (type == (char)ClassLoader::PLATFORM_LOADER) {
    return SystemDictionary::java_platform_loader();
  } else {
    assert (type == (char)ClassLoader::APP_LOADER, "Sanity");
    return SystemDictionary::java_system_loader();
  }
}

// Record class loader constraints that are checked inside
// InstanceKlass::link_class(), so that these can be checked quickly
// at runtime without laying out the vtable/itables.
void SystemDictionaryShared::record_linking_constraint(Symbol* name, InstanceKlass* klass,
                                                    Handle loader1, Handle loader2) {
  // A linking constraint check is executed when:
  //   - klass extends or implements type S
  //   - klass overrides method S.M(...) with X.M
  //     - If klass defines the method M, X is
  //       the same as klass.
  //     - If klass does not define the method M,
  //       X must be a supertype of klass and X.M is
  //       a default method defined by X.
  //   - loader1 = X->class_loader()
  //   - loader2 = S->class_loader()
  //   - loader1 != loader2
  //   - M's parameter(s) include an object type T
  // We require that
  //   - whenever loader1 and loader2 try to
  //     resolve the type T, they must always resolve to
  //     the same InstanceKlass.
  // NOTE: type T may or may not be currently resolved in
  // either of these two loaders. The check itself does not
  // try to resolve T.
  oop klass_loader = klass->class_loader();

  if (!is_system_class_loader(klass_loader) &&
      !is_platform_class_loader(klass_loader)) {
    // If klass is loaded by system/platform loaders, we can
    // guarantee that klass and S must be loaded by the same
    // respective loader between dump time and run time, and
    // the exact same check on (name, loader1, loader2) will
    // be executed. Hence, we can cache this check and execute
    // it at runtime without walking the vtable/itables.
    //
    // This cannot be guaranteed for classes loaded by other
    // loaders, so we bail.
    return;
  }

  assert(is_builtin(klass), "must be");
  assert(klass_loader != nullptr, "should not be called for boot loader");
  assert(loader1 != loader2, "must be");

  if (CDSConfig::is_dumping_dynamic_archive() && Thread::current()->is_VM_thread()) {
    // We are re-laying out the vtable/itables of the *copy* of
    // a class during the final stage of dynamic dumping. The
    // linking constraints for this class has already been recorded.
    return;
  }
  assert(!Thread::current()->is_VM_thread(), "must be");

  assert(CDSConfig::is_dumping_archive(), "sanity");
  DumpTimeClassInfo* info = get_info(klass);
  info->record_linking_constraint(name, loader1, loader2);
}

// returns true IFF there's no need to re-initialize the i/v-tables for klass for
// the purpose of checking class loader constraints.
bool SystemDictionaryShared::check_linking_constraints(Thread* current, InstanceKlass* klass) {
  assert(CDSConfig::is_using_archive(), "called at run time with CDS enabled only");
  LogTarget(Info, class, loader, constraints) log;
  if (klass->is_shared_boot_class()) {
    // No class loader constraint check performed for boot classes.
    return true;
  }
  if (klass->is_shared_platform_class() || klass->is_shared_app_class()) {
    RunTimeClassInfo* info = RunTimeClassInfo::get_for(klass);
    assert(info != nullptr, "Sanity");
    if (info->num_loader_constraints() > 0) {
      HandleMark hm(current);
      for (int i = 0; i < info->num_loader_constraints(); i++) {
        RunTimeClassInfo::RTLoaderConstraint* lc = info->loader_constraint_at(i);
        Symbol* name = lc->constraint_name();
        Handle loader1(current, get_class_loader_by(lc->_loader_type1));
        Handle loader2(current, get_class_loader_by(lc->_loader_type2));
        if (log.is_enabled()) {
          ResourceMark rm(current);
          log.print("[CDS add loader constraint for class %s symbol %s loader[0] %s loader[1] %s",
                    klass->external_name(), name->as_C_string(),
                    ClassLoaderData::class_loader_data(loader1())->loader_name_and_id(),
                    ClassLoaderData::class_loader_data(loader2())->loader_name_and_id());
        }
        if (!SystemDictionary::add_loader_constraint(name, klass, loader1, loader2)) {
          // Loader constraint violation has been found. The caller
          // will re-layout the vtable/itables to produce the correct
          // exception.
          if (log.is_enabled()) {
            log.print(" failed]");
          }
          return false;
        }
        if (log.is_enabled()) {
            log.print(" succeeded]");
        }
      }
      return true; // for all recorded constraints added successfully.
    }
  }
  if (log.is_enabled()) {
    ResourceMark rm(current);
    log.print("[CDS has not recorded loader constraint for class %s]", klass->external_name());
  }
  return false;
}

void SystemDictionaryShared::copy_linking_constraints_from_preimage(InstanceKlass* klass) {
  assert(CDSConfig::is_using_archive(), "called at run time with CDS enabled only");
  JavaThread* current = JavaThread::current();
  if (klass->is_shared_platform_class() || klass->is_shared_app_class()) {
    RunTimeClassInfo* rt_info = RunTimeClassInfo::get_for(klass); // from preimage

    if (rt_info->num_loader_constraints() > 0) {
      for (int i = 0; i < rt_info->num_loader_constraints(); i++) {
        RunTimeClassInfo::RTLoaderConstraint* lc = rt_info->loader_constraint_at(i);
        Symbol* name = lc->constraint_name();
        Handle loader1(current, get_class_loader_by(lc->_loader_type1));
        Handle loader2(current, get_class_loader_by(lc->_loader_type2));
        record_linking_constraint(name, klass, loader1, loader2);
      }
    }
  }
}

unsigned int SystemDictionaryShared::hash_for_shared_dictionary(address ptr) {
  if (ArchiveBuilder::is_active() && ArchiveBuilder::current()->is_in_buffer_space(ptr)) {
    uintx offset = ArchiveBuilder::current()->any_to_offset(ptr);
    unsigned int hash = primitive_hash<uintx>(offset);
    DEBUG_ONLY({
        if (MetaspaceObj::is_shared((const MetaspaceObj*)ptr)) {
          assert(hash == SystemDictionaryShared::hash_for_shared_dictionary_quick(ptr), "must be");
        }
      });
    return hash;
  } else {
    return SystemDictionaryShared::hash_for_shared_dictionary_quick(ptr);
  }
}

class CopySharedClassInfoToArchive : StackObj {
  CompactHashtableWriter* _writer;
  bool _is_builtin;
  ArchiveBuilder *_builder;
public:
  CopySharedClassInfoToArchive(CompactHashtableWriter* writer,
                               bool is_builtin)
    : _writer(writer), _is_builtin(is_builtin), _builder(ArchiveBuilder::current()) {}

  void do_entry(InstanceKlass* k, DumpTimeClassInfo& info) {
    if (!info.is_excluded() && info.is_builtin() == _is_builtin) {
      size_t byte_size = info.runtime_info_bytesize();
      RunTimeClassInfo* record;
      record = (RunTimeClassInfo*)ArchiveBuilder::ro_region_alloc(byte_size);
      record->init(info);

      unsigned int hash;
      Symbol* name = info._klass->name();
      name = ArchiveBuilder::current()->get_buffered_addr(name);
      hash = SystemDictionaryShared::hash_for_shared_dictionary((address)name);
      u4 delta = _builder->buffer_to_offset_u4((address)record);
      if (_is_builtin && info._klass->is_hidden()) {
        // skip
      } else {
        _writer->add(hash, delta);
      }
      if (log_is_enabled(Trace, cds, hashtables)) {
        ResourceMark rm;
        log_trace(cds,hashtables)("%s dictionary: %s", (_is_builtin ? "builtin" : "unregistered"), info._klass->external_name());
      }

      // Save this for quick runtime lookup of InstanceKlass* -> RunTimeClassInfo*
      InstanceKlass* buffered_klass = ArchiveBuilder::current()->get_buffered_addr(info._klass);
      RunTimeClassInfo::set_for(buffered_klass, record);
    }
  }
};

void SystemDictionaryShared::write_dictionary(RunTimeSharedDictionary* dictionary,
                                              bool is_builtin) {
  CompactHashtableStats stats;
  dictionary->reset();
  CompactHashtableWriter writer(_dumptime_table->count_of(is_builtin), &stats);
  CopySharedClassInfoToArchive copy(&writer, is_builtin);
  assert_lock_strong(DumpTimeTable_lock);
  _dumptime_table->iterate_all_live_classes(&copy);
  writer.dump(dictionary, is_builtin ? "builtin dictionary" : "unregistered dictionary");
}

void SystemDictionaryShared::write_to_archive(bool is_static_archive) {
  ArchiveInfo* archive = get_archive(is_static_archive);

  write_dictionary(&archive->_builtin_dictionary, true);
  write_dictionary(&archive->_unregistered_dictionary, false);
  if (CDSConfig::is_dumping_lambdas_in_legacy_mode()) {
    LambdaProxyClassDictionary::write_dictionary(is_static_archive);
  } else {
    LambdaProxyClassDictionary::reset_dictionary(is_static_archive);
  }
}

void SystemDictionaryShared::serialize_dictionary_headers(SerializeClosure* soc,
                                                          bool is_static_archive) {
  ArchiveInfo* archive = get_archive(is_static_archive);

  archive->_builtin_dictionary.serialize_header(soc);
  archive->_unregistered_dictionary.serialize_header(soc);
  LambdaProxyClassDictionary::serialize(soc, is_static_archive);
}

void SystemDictionaryShared::serialize_vm_classes(SerializeClosure* soc) {
  for (auto id : EnumRange<vmClassID>{}) {
    soc->do_ptr(vmClasses::klass_addr_at(id));
  }
}

const RunTimeClassInfo*
SystemDictionaryShared::find_record(RunTimeSharedDictionary* static_dict, RunTimeSharedDictionary* dynamic_dict, Symbol* name) {
  if (!CDSConfig::is_using_archive() || !name->is_shared()) {
    // The names of all shared classes must also be a shared Symbol.
    return nullptr;
  }

  unsigned int hash = SystemDictionaryShared::hash_for_shared_dictionary_quick(name);
  const RunTimeClassInfo* record = nullptr;
  if (DynamicArchive::is_mapped()) {
    // Use the regenerated holder classes in the dynamic archive as they
    // have more methods than those in the base archive.
    if (LambdaFormInvokers::may_be_regenerated_class(name)) {
      record = dynamic_dict->lookup(name, hash, 0);
      if (record != nullptr) {
        return record;
      }
    }
  }

  if (!MetaspaceShared::is_shared_dynamic(name)) {
    // The names of all shared classes in the static dict must also be in the
    // static archive
    record = static_dict->lookup(name, hash, 0);
  }

  if (record == nullptr && DynamicArchive::is_mapped()) {
    record = dynamic_dict->lookup(name, hash, 0);
  }

  return record;
}

InstanceKlass* SystemDictionaryShared::find_builtin_class(Symbol* name) {
  const RunTimeClassInfo* record = find_record(&_static_archive._builtin_dictionary,
                                               &_dynamic_archive._builtin_dictionary,
                                               name);
  if (record != nullptr) {
    assert(!record->klass()->is_hidden(), "hidden class cannot be looked up by name");
    DEBUG_ONLY(check_klass_after_loading(record->klass());)
    // We did not save the classfile data of the generated LambdaForm invoker classes,
    // so we cannot support CLFH for such classes.
    if (record->klass()->is_generated_shared_class() && JvmtiExport::should_post_class_file_load_hook()) {
       return nullptr;
    }
    return record->klass();
  } else {
    return nullptr;
  }
}

void SystemDictionaryShared::update_shared_entry(InstanceKlass* k, int id) {
  assert(CDSConfig::is_dumping_static_archive(), "class ID is used only for static dump (from classlist)");
  DumpTimeClassInfo* info = get_info(k);
  info->_id = id;
}

const char* SystemDictionaryShared::loader_type_for_shared_class(Klass* k) {
  assert(k != nullptr, "Sanity");
  assert(k->is_shared(), "Must be");
  assert(k->is_instance_klass(), "Must be");
  InstanceKlass* ik = InstanceKlass::cast(k);
  if (ik->is_shared_boot_class()) {
    return "boot_loader";
  } else if (ik->is_shared_platform_class()) {
    return "platform_loader";
  } else if (ik->is_shared_app_class()) {
    return "app_loader";
  } else if (ik->is_shared_unregistered_class()) {
    return "unregistered_loader";
  } else {
    return "unknown loader";
  }
}

class SharedDictionaryPrinter : StackObj {
  outputStream* _st;
  int _index;
public:
  SharedDictionaryPrinter(outputStream* st) : _st(st), _index(0) {}

  void do_value(const RunTimeClassInfo* record) {
    ResourceMark rm;
    _st->print_cr("%4d: %s %s", _index++, record->klass()->external_name(),
        SystemDictionaryShared::loader_type_for_shared_class(record->klass()));
    if (record->klass()->array_klasses() != nullptr) {
      record->klass()->array_klasses()->cds_print_value_on(_st);
      _st->cr();
    }
  }
  int index() const { return _index; }
};

void SystemDictionaryShared::ArchiveInfo::print_on(const char* prefix,
                                                   outputStream* st,
                                                   bool is_static_archive) {
  st->print_cr("%sShared Dictionary", prefix);
  SharedDictionaryPrinter p(st);
  st->print_cr("%sShared Builtin Dictionary", prefix);
  _builtin_dictionary.iterate(&p);
  st->print_cr("%sShared Unregistered Dictionary", prefix);
  _unregistered_dictionary.iterate(&p);
  LambdaProxyClassDictionary::print_on(prefix, st, p.index(), is_static_archive);
}

void SystemDictionaryShared::ArchiveInfo::print_table_statistics(const char* prefix,
                                                                 outputStream* st,
                                                                 bool is_static_archive) {
  st->print_cr("%sArchve Statistics", prefix);
  _builtin_dictionary.print_table_statistics(st, "Builtin Shared Dictionary");
  _unregistered_dictionary.print_table_statistics(st, "Unregistered Shared Dictionary");
  LambdaProxyClassDictionary::print_statistics(st, is_static_archive);
}

void SystemDictionaryShared::print_shared_archive(outputStream* st, bool is_static) {
  if (CDSConfig::is_using_archive()) {
    if (is_static) {
      _static_archive.print_on("", st, true);
    } else {
      if (DynamicArchive::is_mapped()) {
        _dynamic_archive.print_on("Dynamic ", st, false);
      }
    }
  }
}

void SystemDictionaryShared::print_on(outputStream* st) {
  print_shared_archive(st, true);
  print_shared_archive(st, false);
}

void SystemDictionaryShared::print_table_statistics(outputStream* st) {
  if (CDSConfig::is_using_archive()) {
    _static_archive.print_table_statistics("Static ", st, true);
    if (DynamicArchive::is_mapped()) {
      _dynamic_archive.print_table_statistics("Dynamic ", st, false);
    }
  }
}

bool SystemDictionaryShared::is_dumptime_table_empty() {
  assert_lock_strong(DumpTimeTable_lock);
  _dumptime_table->update_counts();
  if (_dumptime_table->count_of(true) == 0 && _dumptime_table->count_of(false) == 0){
    return true;
  }
  return false;
}

void SystemDictionaryShared::create_loader_positive_lookup_cache(TRAPS) {
  GrowableArray<InstanceKlass*> shared_classes_list;
  {
    // With static dumping, we have only a single Java thread (see JVM_StartThread) so
    // no no other threads should be loading classes. Otherwise, the code below may miss some
    // classes that are loaded concurrently.
    assert(CDSConfig::is_dumping_static_archive(), "no other threads should be loading classes");

    MutexLocker ml(DumpTimeTable_lock, Mutex::_no_safepoint_check_flag);
    _dumptime_table->iterate_all_classes_in_builtin_loaders([&](InstanceKlass* k, DumpTimeClassInfo& info) {
        if (!k->is_hidden() && !check_for_exclusion(k, &info)) {
          shared_classes_list.append(k);
        }
      }
    );
  }

  InstanceKlass* ik = vmClasses::Class_klass();
  objArrayOop r = oopFactory::new_objArray(ik, shared_classes_list.length(), CHECK);
  objArrayHandle array_h(THREAD, r);

  for (int i = 0; i < shared_classes_list.length(); i++) {
    oop mirror = shared_classes_list.at(i)->java_mirror();
    Handle mirror_h(THREAD, mirror);
    array_h->obj_at_put(i, mirror_h());
  }

  TempNewSymbol method = SymbolTable::new_symbol("generatePositiveLookupCache");
  TempNewSymbol signature = SymbolTable::new_symbol("([Ljava/lang/Class;)V");

  JavaCallArguments args(Handle(THREAD, SystemDictionary::java_system_loader()));
  args.push_oop(array_h);
  JavaValue result(T_VOID);
  JavaCalls::call_virtual(&result,
                          vmClasses::jdk_internal_loader_ClassLoaders_AppClassLoader_klass(),
                          method,
                          signature,
                          &args,
                          CHECK);

  if (HAS_PENDING_EXCEPTION) {
    Handle exc_handle(THREAD, PENDING_EXCEPTION);
    CLEAR_PENDING_EXCEPTION;
    ResourceMark rm(THREAD);

    log_warning(cds)("Exception during AppClassLoader::generatePositiveLookupCache() call");
    LogStreamHandle(Debug, cds) log;
    if (log.is_enabled()) {
      java_lang_Throwable::print_stack_trace(exc_handle, &log);
    }
    return;
  }
}<|MERGE_RESOLUTION|>--- conflicted
+++ resolved
@@ -354,22 +354,12 @@
     }
   }
 
-<<<<<<< HEAD
-  if (k == UnregisteredClasses::UnregisteredClassLoader_klass()) {
-    ResourceMark rm;
-    log_debug(cds)("Skipping %s: used only when dumping CDS archive", k->name()->as_C_string());
-    return true;
-  }
-
   if (k->name()->equals("jdk/internal/misc/CDS$DummyForDynamicArchive") && !CDSConfig::is_dumping_dynamic_archive()) {
     ResourceMark rm;
     log_debug(cds)("Skipping %s: used only when dumping dynamic CDS archive", k->name()->as_C_string());
     return true;
   }
 
-
-=======
->>>>>>> 39d8d109
   return false; // false == k should NOT be excluded
 }
 
