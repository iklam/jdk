/*
 * Copyright (c) 2014, 2024, Oracle and/or its affiliates. All rights reserved.
 * DO NOT ALTER OR REMOVE COPYRIGHT NOTICES OR THIS FILE HEADER.
 *
 * This code is free software; you can redistribute it and/or modify it
 * under the terms of the GNU General Public License version 2 only, as
 * published by the Free Software Foundation.
 *
 * This code is distributed in the hope that it will be useful, but WITHOUT
 * ANY WARRANTY; without even the implied warranty of MERCHANTABILITY or
 * FITNESS FOR A PARTICULAR PURPOSE.  See the GNU General Public License
 * version 2 for more details (a copy is included in the LICENSE file that
 * accompanied this code).
 *
 * You should have received a copy of the GNU General Public License version
 * 2 along with this work; if not, write to the Free Software Foundation,
 * Inc., 51 Franklin St, Fifth Floor, Boston, MA 02110-1301 USA.
 *
 * Please contact Oracle, 500 Oracle Parkway, Redwood Shores, CA 94065 USA
 * or visit www.oracle.com if you need additional information or have any
 * questions.
 *
 */

#include "precompiled.hpp"
#include "cds/archiveBuilder.hpp"
#include "cds/archiveHeapLoader.hpp"
#include "cds/archiveUtils.hpp"
#include "cds/cdsConfig.hpp"
#include "cds/classListParser.hpp"
#include "cds/classListWriter.hpp"
#include "cds/dynamicArchive.hpp"
#include "cds/filemap.hpp"
#include "cds/heapShared.hpp"
#include "cds/cdsProtectionDomain.hpp"
#include "cds/dumpTimeClassInfo.inline.hpp"
#include "cds/lambdaFormInvokers.inline.hpp"
#include "cds/metaspaceShared.hpp"
#include "cds/runTimeClassInfo.hpp"
#include "classfile/classFileStream.hpp"
#include "classfile/classLoader.hpp"
#include "classfile/classLoaderData.inline.hpp"
#include "classfile/classLoaderDataGraph.hpp"
#include "classfile/classLoaderExt.hpp"
#include "classfile/dictionary.hpp"
#include "classfile/javaClasses.hpp"
#include "classfile/javaClasses.inline.hpp"
#include "classfile/symbolTable.hpp"
#include "classfile/systemDictionary.hpp"
#include "classfile/systemDictionaryShared.hpp"
#include "classfile/verificationType.hpp"
#include "classfile/vmClasses.hpp"
#include "classfile/vmSymbols.hpp"
#include "interpreter/bootstrapInfo.hpp"
#include "jfr/jfrEvents.hpp"
#include "logging/log.hpp"
#include "logging/logStream.hpp"
#include "memory/allocation.hpp"
#include "memory/metadataFactory.hpp"
#include "memory/metaspaceClosure.hpp"
#include "memory/oopFactory.hpp"
#include "memory/resourceArea.hpp"
#include "memory/universe.hpp"
#include "oops/compressedKlass.inline.hpp"
#include "oops/instanceKlass.hpp"
#include "oops/klass.inline.hpp"
#include "oops/methodData.hpp"
#include "oops/trainingData.hpp"
#include "oops/objArrayKlass.hpp"
#include "oops/objArrayOop.inline.hpp"
#include "oops/oop.inline.hpp"
#include "oops/oopHandle.inline.hpp"
#include "oops/typeArrayOop.inline.hpp"
#include "runtime/arguments.hpp"
#include "runtime/handles.inline.hpp"
#include "runtime/java.hpp"
#include "runtime/javaCalls.hpp"
#include "runtime/mutexLocker.hpp"
#include "utilities/resourceHash.hpp"
#include "utilities/stringUtils.hpp"

SystemDictionaryShared::ArchiveInfo SystemDictionaryShared::_static_archive;
SystemDictionaryShared::ArchiveInfo SystemDictionaryShared::_dynamic_archive;

DumpTimeSharedClassTable* SystemDictionaryShared::_dumptime_table = nullptr;
DumpTimeLambdaProxyClassDictionary* SystemDictionaryShared::_dumptime_lambda_proxy_class_dictionary = nullptr;

static Array<InstanceKlass*>* _archived_lambda_form_classes = nullptr;
static Array<InstanceKlass*>* _archived_lambda_proxy_classes_boot = nullptr;
static Array<InstanceKlass*>* _archived_lambda_proxy_classes_boot2 = nullptr;
static Array<InstanceKlass*>* _archived_lambda_proxy_classes_platform = nullptr;
static Array<InstanceKlass*>* _archived_lambda_proxy_classes_app = nullptr;
static bool _ignore_new_classes = false;

// Used by NoClassLoadingMark
DEBUG_ONLY(bool SystemDictionaryShared::_class_loading_may_happen = true;)

#ifdef ASSERT
static void check_klass_after_loading(const Klass* k) {
#ifdef _LP64
  if (k != nullptr && UseCompressedClassPointers && k->needs_narrow_id()) {
    CompressedKlassPointers::check_encodable(k);
  }
#endif
}
#endif

InstanceKlass* SystemDictionaryShared::load_shared_class_for_builtin_loader(
                 Symbol* class_name, Handle class_loader, TRAPS) {
  assert(CDSConfig::is_using_archive(), "must be");
  InstanceKlass* ik = find_builtin_class(class_name);

  if (ik != nullptr && !ik->shared_loading_failed()) {
    if ((SystemDictionary::is_system_class_loader(class_loader()) && ik->is_shared_app_class())  ||
        (SystemDictionary::is_platform_class_loader(class_loader()) && ik->is_shared_platform_class())) {
      SharedClassLoadingMark slm(THREAD, ik);
      PackageEntry* pkg_entry = CDSProtectionDomain::get_package_entry_from_class(ik, class_loader);
      Handle protection_domain;
      if (!class_name->starts_with("jdk/proxy")) // java/lang/reflect/Proxy$ProxyBuilder defines the proxy classes with a null protection domain.
      {
        protection_domain = CDSProtectionDomain::init_security_info(class_loader, ik, pkg_entry, CHECK_NULL);
      }
      return load_shared_class(ik, class_loader, protection_domain, nullptr, pkg_entry, THREAD);
    }
  }
  return nullptr;
}

// This function is called for loading only UNREGISTERED classes
InstanceKlass* SystemDictionaryShared::lookup_from_stream(Symbol* class_name,
                                                          Handle class_loader,
                                                          Handle protection_domain,
                                                          const ClassFileStream* cfs,
                                                          TRAPS) {
  if (!CDSConfig::is_using_archive()) {
    return nullptr;
  }
  if (class_name == nullptr) {  // don't do this for hidden classes
    return nullptr;
  }
  if (class_loader.is_null() ||
      SystemDictionary::is_system_class_loader(class_loader()) ||
      SystemDictionary::is_platform_class_loader(class_loader())) {
    // Do nothing for the BUILTIN loaders.
    return nullptr;
  }

  const RunTimeClassInfo* record = find_record(&_static_archive._unregistered_dictionary,
                                               &_dynamic_archive._unregistered_dictionary,
                                               class_name);
  if (record == nullptr) {
    return nullptr;
  }

  int clsfile_size  = cfs->length();
  int clsfile_crc32 = ClassLoader::crc32(0, (const char*)cfs->buffer(), cfs->length());

  if (!record->matches(clsfile_size, clsfile_crc32)) {
    return nullptr;
  }

  return acquire_class_for_current_thread(record->klass(), class_loader,
                                          protection_domain, cfs,
                                          THREAD);
}

InstanceKlass* SystemDictionaryShared::acquire_class_for_current_thread(
                   InstanceKlass *ik,
                   Handle class_loader,
                   Handle protection_domain,
                   const ClassFileStream *cfs,
                   TRAPS) {
  ClassLoaderData* loader_data = ClassLoaderData::class_loader_data(class_loader());

  {
    MutexLocker mu(THREAD, SharedDictionary_lock);
    if (ik->class_loader_data() != nullptr) {
      //    ik is already loaded (by this loader or by a different loader)
      // or ik is being loaded by a different thread (by this loader or by a different loader)
      return nullptr;
    }

    // No other thread has acquired this yet, so give it to *this thread*
    ik->set_class_loader_data(loader_data);
  }

  // No longer holding SharedDictionary_lock
  // No need to lock, as <ik> can be held only by a single thread.
  loader_data->add_class(ik);

  // Get the package entry.
  PackageEntry* pkg_entry = CDSProtectionDomain::get_package_entry_from_class(ik, class_loader);

  // Load and check super/interfaces, restore unshareable info
  InstanceKlass* shared_klass = load_shared_class(ik, class_loader, protection_domain,
                                                  cfs, pkg_entry, THREAD);
  if (shared_klass == nullptr || HAS_PENDING_EXCEPTION) {
    // TODO: clean up <ik> so it can be used again
    return nullptr;
  }

  return shared_klass;
}

// Guaranteed to return non-null value for non-shared classes.
// k must not be a shared class.
DumpTimeClassInfo* SystemDictionaryShared::get_info(InstanceKlass* k) {
  MutexLocker ml(DumpTimeTable_lock, Mutex::_no_safepoint_check_flag);
//assert(!k->is_shared(), "sanity"); // FIXME new workflow
  return get_info_locked(k);
}

DumpTimeClassInfo* SystemDictionaryShared::get_info_locked(InstanceKlass* k) {
  assert_lock_strong(DumpTimeTable_lock);
//assert(!k->is_shared(), "sanity"); // FIXME new workflow
  DumpTimeClassInfo* info = _dumptime_table->get_info(k);
  assert(info != nullptr, "must be");
  return info;
}

void SystemDictionaryShared::mark_required_class(InstanceKlass* k) {
  DumpTimeClassInfo* info = _dumptime_table->get(k);
  ResourceMark rm;
  if (info != nullptr) {
    info->set_is_required();
  }
}

bool SystemDictionaryShared::check_for_exclusion(InstanceKlass* k, DumpTimeClassInfo* info) {
  if (!CDSConfig::is_dumping_final_static_archive() && MetaspaceShared::is_in_shared_metaspace(k)) {
    // We have reached a super type that's already in the base archive. Treat it
    // as "not excluded".
    assert(CDSConfig::is_dumping_dynamic_archive(), "must be");
    return false;
  }

  if (info == nullptr) {
    info = _dumptime_table->get(k);
    assert(info != nullptr, "supertypes of any classes in _dumptime_table must either be shared, or must also be in _dumptime_table");
  }

  if (!info->has_checked_exclusion()) {
    if (check_for_exclusion_impl(k)) {
      info->set_excluded();
    }
    info->set_has_checked_exclusion();
  }

  return info->is_excluded();
}

// Returns true so the caller can do:    return warn_excluded(".....");
bool SystemDictionaryShared::warn_excluded(InstanceKlass* k, const char* reason) {
  ResourceMark rm;
  log_warning(cds)("Skipping %s: %s", k->name()->as_C_string(), reason);
  return true;
}

bool SystemDictionaryShared::is_jfr_event_class(InstanceKlass *k) {
  while (k) {
    if (k->name()->equals("jdk/internal/event/Event")) {
      return true;
    }
    k = k->java_super();
  }
  return false;
}

bool SystemDictionaryShared::is_registered_lambda_proxy_class(InstanceKlass* ik) {
  DumpTimeClassInfo* info = _dumptime_table->get(ik);
  return (info != nullptr) ? info->_is_archived_lambda_proxy : false;
}

void SystemDictionaryShared::reset_registered_lambda_proxy_class(InstanceKlass* ik) {
  DumpTimeClassInfo* info = _dumptime_table->get(ik);
  if (info != nullptr) {
    info->_is_archived_lambda_proxy = false;
    info->set_excluded();
  }
}

bool SystemDictionaryShared::is_early_klass(InstanceKlass* ik) {
  DumpTimeClassInfo* info = _dumptime_table->get(ik);
  return (info != nullptr) ? info->is_early_klass() : false;
}

bool SystemDictionaryShared::is_hidden_lambda_proxy(InstanceKlass* ik) {
  assert(ik->is_shared(), "applicable to only a shared class");
  if (ik->is_hidden()) {
    return true;
  } else {
    return false;
  }
}

void SystemDictionaryShared::ignore_new_classes() {
  _ignore_new_classes = true;
}


bool SystemDictionaryShared::check_for_exclusion_impl(InstanceKlass* k) {
  if (CDSConfig::is_dumping_final_static_archive() && k->is_shared_unregistered_class()
      && k->is_shared()) {
    return false; // Do not exclude: unregistered classes are passed from preimage to final image.
  }

  if (k->is_in_error_state()) {
    return warn_excluded(k, "In error state");
  }
  if (k->is_scratch_class()) {
    return warn_excluded(k, "A scratch class");
  }
  if (!k->is_loaded()) {
    return warn_excluded(k, "Not in loaded state");
  }
  if (has_been_redefined(k)) {
    return warn_excluded(k, "Has been redefined");
  }
  if (!k->is_hidden() && k->shared_classpath_index() < 0 && is_builtin(k)) {
    if (k->name()->starts_with("java/lang/invoke/BoundMethodHandle$Species_")) {
      // This class is dynamically generated by the JDK
      if (CDSConfig::is_dumping_aot_linked_classes()) {
        k->set_shared_classpath_index(0);
      } else {
        ResourceMark rm;
        log_info(cds)("Skipping %s because it is dynamically generated", k->name()->as_C_string());
        return true; // exclude without warning
      }
    } else {
      // These are classes loaded from unsupported locations (such as those loaded by JVMTI native
      // agent during dump time).
      return warn_excluded(k, "Unsupported location");
    }
  }
  if (k->signers() != nullptr) {
    // We cannot include signed classes in the archive because the certificates
    // used during dump time may be different than those used during
    // runtime (due to expiration, etc).
    return warn_excluded(k, "Signed JAR");
  }
  if (is_jfr_event_class(k)) {
    // We cannot include JFR event classes because they need runtime-specific
    // instrumentation in order to work with -XX:FlightRecorderOptions:retransform=false.
    // There are only a small number of these classes, so it's not worthwhile to
    // support them and make CDS more complicated.
    if (!CDSConfig::is_dumping_reflection_data()) { // FIXME: !!! HACK !!!
      return warn_excluded(k, "JFR event class");
    }
  }

  if (!CDSConfig::preserve_all_dumptime_verification_states(k)) {
    if (!k->is_linked()) {
      if (has_class_failed_verification(k)) {
        return warn_excluded(k, "Failed verification");
      }
    } else {
      if (!k->can_be_verified_at_dumptime()) {
        // We have an old class that has been linked (e.g., it's been executed during
        // dump time). This class has been verified using the old verifier, which
        // doesn't save the verification constraints, so check_verification_constraints()
        // won't work at runtime.
        // As a result, we cannot store this class. It must be loaded and fully verified
        // at runtime.
        return warn_excluded(k, "Old class has been linked");
      }
    }
  }

  if (k->is_hidden() && !should_hidden_class_be_archived(k)) {
    log_info(cds)("Skipping %s: Hidden class", k->name()->as_C_string());
    return true;
  }

  InstanceKlass* super = k->java_super();
  if (super != nullptr && check_for_exclusion(super, nullptr)) {
    ResourceMark rm;
    log_warning(cds)("Skipping %s: super class %s is excluded", k->name()->as_C_string(), super->name()->as_C_string());
    return true;
  }

  Array<InstanceKlass*>* interfaces = k->local_interfaces();
  int len = interfaces->length();
  for (int i = 0; i < len; i++) {
    InstanceKlass* intf = interfaces->at(i);
    if (check_for_exclusion(intf, nullptr)) {
      ResourceMark rm;
      log_warning(cds)("Skipping %s: interface %s is excluded", k->name()->as_C_string(), intf->name()->as_C_string());
      return true;
    }
  }

  if (ClassLoaderExt::should_be_excluded(k)) {
    ResourceMark rm;
    log_info(cds)("Skipping %s: excluded via -XX:CacheOnlyClassesIn", k->name()->as_C_string());
    return true;
  }

  return false; // false == k should NOT be excluded
}

bool SystemDictionaryShared::is_builtin_loader(ClassLoaderData* loader_data) {
  oop class_loader = loader_data->class_loader();
  return (class_loader == nullptr ||
          SystemDictionary::is_system_class_loader(class_loader) ||
          SystemDictionary::is_platform_class_loader(class_loader));
}

bool SystemDictionaryShared::has_platform_or_app_classes() {
  if (FileMapInfo::current_info()->has_platform_or_app_classes()) {
    return true;
  }
  if (DynamicArchive::is_mapped() &&
      FileMapInfo::dynamic_info()->has_platform_or_app_classes()) {
    return true;
  }
  return false;
}

// The following stack shows how this code is reached:
//
//   [0] SystemDictionaryShared::find_or_load_shared_class()
//   [1] JVM_FindLoadedClass
//   [2] java.lang.ClassLoader.findLoadedClass0()
//   [3] java.lang.ClassLoader.findLoadedClass()
//   [4] jdk.internal.loader.BuiltinClassLoader.loadClassOrNull()
//   [5] jdk.internal.loader.BuiltinClassLoader.loadClass()
//   [6] jdk.internal.loader.ClassLoaders$AppClassLoader.loadClass(), or
//       jdk.internal.loader.ClassLoaders$PlatformClassLoader.loadClass()
//
// AppCDS supports fast class loading for these 2 built-in class loaders:
//    jdk.internal.loader.ClassLoaders$PlatformClassLoader
//    jdk.internal.loader.ClassLoaders$AppClassLoader
// with the following assumptions (based on the JDK core library source code):
//
// [a] these two loaders use the BuiltinClassLoader.loadClassOrNull() to
//     load the named class.
// [b] BuiltinClassLoader.loadClassOrNull() first calls findLoadedClass(name).
// [c] At this point, if we can find the named class inside the
//     shared_dictionary, we can perform further checks (see
//     SystemDictionary::is_shared_class_visible) to ensure that this class
//     was loaded by the same class loader during dump time.
//
// Given these assumptions, we intercept the findLoadedClass() call to invoke
// SystemDictionaryShared::find_or_load_shared_class() to load the shared class from
// the archive for the 2 built-in class loaders. This way,
// we can improve start-up because we avoid decoding the classfile,
// and avoid delegating to the parent loader.
//
// NOTE: there's a lot of assumption about the Java code. If any of that change, this
// needs to be redesigned.

InstanceKlass* SystemDictionaryShared::find_or_load_shared_class(
                 Symbol* name, Handle class_loader, TRAPS) {
  InstanceKlass* k = nullptr;
  if (CDSConfig::is_using_archive()) {
    if (!has_platform_or_app_classes()) {
      return nullptr;
    }

    if (SystemDictionary::is_system_class_loader(class_loader()) ||
        SystemDictionary::is_platform_class_loader(class_loader())) {
      ClassLoaderData *loader_data = register_loader(class_loader);
      Dictionary* dictionary = loader_data->dictionary();

      // Note: currently, find_or_load_shared_class is called only from
      // JVM_FindLoadedClass and used for PlatformClassLoader and AppClassLoader,
      // which are parallel-capable loaders, so a lock here is NOT taken.
      assert(get_loader_lock_or_null(class_loader) == nullptr, "ObjectLocker not required");
      {
        MutexLocker mu(THREAD, SystemDictionary_lock);
        InstanceKlass* check = dictionary->find_class(THREAD, name);
        if (check != nullptr) {
          return check;
        }
      }

      k = load_shared_class_for_builtin_loader(name, class_loader, THREAD);
      if (k != nullptr) {
        SharedClassLoadingMark slm(THREAD, k);
        k = find_or_define_instance_class(name, class_loader, k, CHECK_NULL);
      }
    }
  }

  DEBUG_ONLY(check_klass_after_loading(k);)

  return k;
}

class UnregisteredClassesTable : public ResourceHashtable<
  Symbol*, InstanceKlass*,
  15889, // prime number
  AnyObj::C_HEAP> {};

static UnregisteredClassesTable* _unregistered_classes_table = nullptr;

// true == class was successfully added; false == a duplicated class (with the same name) already exists.
bool SystemDictionaryShared::add_unregistered_class(Thread* current, InstanceKlass* klass) {
  // We don't allow duplicated unregistered classes with the same name.
  // We only archive the first class with that name that succeeds putting
  // itself into the table.
  assert(CDSConfig::is_dumping_archive() || ClassListWriter::is_enabled(), "sanity");
  MutexLocker ml(current, UnregisteredClassesTable_lock, Mutex::_no_safepoint_check_flag);
  Symbol* name = klass->name();
  if (_unregistered_classes_table == nullptr) {
    _unregistered_classes_table = new (mtClass)UnregisteredClassesTable();
  }
  bool created;
  InstanceKlass** v = _unregistered_classes_table->put_if_absent(name, klass, &created);
  if (created) {
    name->increment_refcount();
  }
  return (klass == *v);
}

// This function is called to lookup the super/interfaces of shared classes for
// unregistered loaders. E.g., SharedClass in the below example
// where "super:" (and optionally "interface:") have been specified.
//
// java/lang/Object id: 0
// Interface    id: 2 super: 0 source: cust.jar
// SharedClass  id: 4 super: 0 interfaces: 2 source: cust.jar
InstanceKlass* SystemDictionaryShared::lookup_super_for_unregistered_class(
    Symbol* class_name, Symbol* super_name, bool is_superclass) {

  assert(CDSConfig::is_dumping_static_archive(), "only when static dumping");

  if (!ClassListParser::is_parsing_thread()) {
    // Unregistered classes can be created only by ClassListParser::_parsing_thread.

    return nullptr;
  }

  ClassListParser* parser = ClassListParser::instance();
  if (parser == nullptr) {
    // We're still loading the well-known classes, before the ClassListParser is created.
    return nullptr;
  }
  if (class_name->equals(parser->current_class_name())) {
    // When this function is called, all the numbered super and interface types
    // must have already been loaded. Hence this function is never recursively called.
    if (is_superclass) {
      return parser->lookup_super_for_current_class(super_name);
    } else {
      return parser->lookup_interface_for_current_class(super_name);
    }
  } else {
    // The VM is not trying to resolve a super type of parser->current_class_name().
    // Instead, it's resolving an error class (because parser->current_class_name() has
    // failed parsing or verification). Don't do anything here.
    return nullptr;
  }
}

void SystemDictionaryShared::set_shared_class_misc_info(InstanceKlass* k, ClassFileStream* cfs) {
  assert(CDSConfig::is_dumping_archive(), "sanity");
  assert(!is_builtin(k), "must be unregistered class");
  DumpTimeClassInfo* info = get_info(k);
  info->_clsfile_size  = cfs->length();
  info->_clsfile_crc32 = ClassLoader::crc32(0, (const char*)cfs->buffer(), cfs->length());
}

void SystemDictionaryShared::initialize() {
  if (CDSConfig::is_dumping_archive()) {
    _dumptime_table = new (mtClass) DumpTimeSharedClassTable;
    _dumptime_lambda_proxy_class_dictionary =
                      new (mtClass) DumpTimeLambdaProxyClassDictionary;
  }
}

void SystemDictionaryShared::init_dumptime_info(InstanceKlass* k) {
  MutexLocker ml(DumpTimeTable_lock, Mutex::_no_safepoint_check_flag);
  assert(SystemDictionaryShared::class_loading_may_happen(), "sanity");
  DumpTimeClassInfo* info = _dumptime_table->allocate_info(k);
  if (_ignore_new_classes) {
    if (!LambdaFormInvokers::may_be_regenerated_class(k->name())) {
      ResourceMark rm;
      log_debug(cds)("Skipping %s: Class loaded for lambda form invoker regeneration", k->name()->as_C_string());
      info->set_excluded();
    }
  }
}

void SystemDictionaryShared::remove_dumptime_info(InstanceKlass* k) {
  MutexLocker ml(DumpTimeTable_lock, Mutex::_no_safepoint_check_flag);
  _dumptime_table->remove(k);
}

void SystemDictionaryShared::handle_class_unloading(InstanceKlass* klass) {
  if (CDSConfig::is_dumping_archive()) {
    remove_dumptime_info(klass);
  }

  if (CDSConfig::is_dumping_archive() || ClassListWriter::is_enabled()) {
    MutexLocker ml(Thread::current(), UnregisteredClassesTable_lock, Mutex::_no_safepoint_check_flag);
    if (_unregistered_classes_table != nullptr) {
      // Remove the class from _unregistered_classes_table: keep the entry but
      // set it to null. This ensure no classes with the same name can be
      // added again.
      InstanceKlass** v = _unregistered_classes_table->get(klass->name());
      if (v != nullptr) {
        *v = nullptr;
      }
    }
  } else {
    assert(_unregistered_classes_table == nullptr, "must not be used");
  }

  if (ClassListWriter::is_enabled()) {
    ClassListWriter cw;
    cw.handle_class_unloading((const InstanceKlass*)klass);
  }
}

// Check if a class or any of its supertypes has been redefined.
bool SystemDictionaryShared::has_been_redefined(InstanceKlass* k) {
  if (k->has_been_redefined()) {
    return true;
  }
  if (k->java_super() != nullptr && has_been_redefined(k->java_super())) {
    return true;
  }
  Array<InstanceKlass*>* interfaces = k->local_interfaces();
  int len = interfaces->length();
  for (int i = 0; i < len; i++) {
    if (has_been_redefined(interfaces->at(i))) {
      return true;
    }
  }
  return false;
}

// k is a class before relocating by ArchiveBuilder
void SystemDictionaryShared::validate_before_archiving(InstanceKlass* k) {
  ResourceMark rm;
  const char* name = k->name()->as_C_string();
  DumpTimeClassInfo* info = _dumptime_table->get(k);
  assert(!class_loading_may_happen(), "class loading must be disabled");
  guarantee(info != nullptr, "Class %s must be entered into _dumptime_table", name);
  guarantee(!info->is_excluded(), "Should not attempt to archive excluded class %s", name);
  if (is_builtin(k)) {
    if (k->is_hidden()) {
      if (CDSConfig::is_dumping_invokedynamic()) { // FIXME -- clean up
        return;
      }
      assert(should_hidden_class_be_archived(k), "unexpected hidden class %s", name);
    }
    guarantee(!k->is_shared_unregistered_class(),
              "Class loader type must be set for BUILTIN class %s", name);

  } else {
    guarantee(k->is_shared_unregistered_class(),
              "Class loader type must not be set for UNREGISTERED class %s", name);
  }
}

class UnregisteredClassesDuplicationChecker : StackObj {
  GrowableArray<InstanceKlass*> _list;
  Thread* _thread;
public:
  UnregisteredClassesDuplicationChecker() : _thread(Thread::current()) {}

  void do_entry(InstanceKlass* k, DumpTimeClassInfo& info) {
    if (!SystemDictionaryShared::is_builtin(k)) {
      _list.append(k);
    }
  }

  static int compare_by_loader(InstanceKlass** a, InstanceKlass** b) {
    ClassLoaderData* loader_a = a[0]->class_loader_data();
    ClassLoaderData* loader_b = b[0]->class_loader_data();

    if (loader_a != loader_b) {
      return primitive_compare(loader_a, loader_b);
    } else {
      return primitive_compare(a[0], b[0]);
    }
  }

  void mark_duplicated_classes() {
    // Two loaders may load two identical or similar hierarchies of classes. If we
    // check for duplication in random order, we may end up excluding important base classes
    // in both hierarchies, causing most of the classes to be excluded.
    // We sort the classes by their loaders. This way we're likely to archive
    // all classes in the one of the two hierarchies.
    _list.sort(compare_by_loader);
    for (int i = 0; i < _list.length(); i++) {
      InstanceKlass* k = _list.at(i);
      bool i_am_first = SystemDictionaryShared::add_unregistered_class(_thread, k);
      if (!i_am_first) {
        SystemDictionaryShared::warn_excluded(k, "Duplicated unregistered class");
        SystemDictionaryShared::set_excluded_locked(k);
      }
    }
  }
};

void SystemDictionaryShared::scan_constant_pool(InstanceKlass* k) {
  k->constants()->find_archivable_hidden_classes();
}

bool SystemDictionaryShared::should_hidden_class_be_archived(InstanceKlass* k) {
  assert(k->is_hidden(), "sanity");
  if (is_registered_lambda_proxy_class(k)) {
    return true;
  }

  if (CDSConfig::is_dumping_invokedynamic()) {
    if (HeapShared::is_archivable_hidden_klass(k)) {
      return true;
    }

    // TODO: merge the following with HeapShared::is_archivable_hidden_klass()
    DumpTimeClassInfo* info = _dumptime_table->get(k);
    if (info != nullptr && info->is_required()) {
      return true;
    }
  }

  return false;
}

// Returns true if the class should be excluded. This can be called before
// SystemDictionaryShared::find_all_archivable_classes().
bool SystemDictionaryShared::check_for_exclusion(Klass* k) {
  assert(CDSConfig::is_dumping_archive(), "sanity");

  if (k->is_objArray_klass()) {
    return check_for_exclusion(ObjArrayKlass::cast(k)->bottom_klass());
  }

  if (!k->is_instance_klass()) {
    return false;
  } else {
    InstanceKlass* ik = InstanceKlass::cast(k);

    if (SafepointSynchronize::is_at_safepoint()) {
      return is_excluded_class(ik);
    }

    if (!ik->is_linked()) {
      JavaThread* THREAD = JavaThread::current();
      ik->link_class(THREAD);
      if (HAS_PENDING_EXCEPTION) {
        CLEAR_PENDING_EXCEPTION;
        return true;
      }
    }

    MutexLocker ml(DumpTimeTable_lock, Mutex::_no_safepoint_check_flag);
    DumpTimeClassInfo* p = get_info_locked(ik);
    if (p->is_excluded()) {
      return true;
    }
    return check_for_exclusion(ik, p);
  }
}

void SystemDictionaryShared::find_all_archivable_classes() {
  HeapShared::start_finding_archivable_hidden_classes();
  find_all_archivable_classes_impl();
  HeapShared::end_finding_archivable_hidden_classes();
}

// Iterate over all the classes in _dumptime_table, marking the ones that must be
// excluded from the archive. Those that are not excluded will be archivable.
//
// (a) Non-hidden classes are easy. They are only check by the rules in
//     SystemDictionaryShared::check_for_exclusion().
// (b) For hidden classes, we only archive those that are required (i.e., they are
//     referenced by Java objects (such as CallSites) that are reachable from
//     ConstantPools.
void SystemDictionaryShared::find_all_archivable_classes_impl() {
  assert(!class_loading_may_happen(), "class loading must be disabled");
  assert_lock_strong(DumpTimeTable_lock);

  if (CDSConfig::is_dumping_dynamic_archive()) {
    // Do this first -- if a base class is excluded due to duplication,
    // all of its subclasses will also be excluded.
    ResourceMark rm;
    UnregisteredClassesDuplicationChecker dup_checker;
    _dumptime_table->iterate_all_live_classes(&dup_checker);
    dup_checker.mark_duplicated_classes();
  }

  ResourceMark rm;

  // First, scan all non-hidden classes
  auto check_non_hidden = [&] (InstanceKlass* k, DumpTimeClassInfo& info) {
    if (!k->is_hidden()) {
      SystemDictionaryShared::check_for_exclusion(k, &info);
      if (!info.is_excluded() && !info.has_scanned_constant_pool()) {
        scan_constant_pool(k);
        info.set_has_scanned_constant_pool();
      }
    }
  };
  _dumptime_table->iterate_all_live_classes(check_non_hidden);

  // Then, scan all the hidden classes that have been marked as required to
  // discover more hidden classes. Stop when we cannot make progress anymore.
  bool made_progress;
  do {
    made_progress = false;
    auto check_hidden = [&] (InstanceKlass* k, DumpTimeClassInfo& info) {
      if (k->is_hidden() && should_hidden_class_be_archived(k)) {
        SystemDictionaryShared::check_for_exclusion(k, &info);
        if (info.is_excluded()) {
          guarantee(!info.is_required(), "A required hidden class cannot be marked as excluded");
        } else if (!info.has_scanned_constant_pool()) {
          scan_constant_pool(k);
          info.set_has_scanned_constant_pool();
          // The CP entries in k *MAY* refer to other hidden classes, so scan
          // every hidden class again.
          made_progress = true;
        }
      }
    };
    _dumptime_table->iterate_all_live_classes(check_hidden);
  } while (made_progress);

  // Now, all hidden classes that have not yet been scanned must be marked as excluded
  auto exclude_remaining_hidden = [&] (InstanceKlass* k, DumpTimeClassInfo& info) {
    if (k->is_hidden() && !info.has_checked_exclusion()) {
      SystemDictionaryShared::check_for_exclusion(k, &info);
      guarantee(info.is_excluded(), "Must be");
    }
  };
  _dumptime_table->iterate_all_live_classes(exclude_remaining_hidden);
  _dumptime_table->update_counts();

  cleanup_lambda_proxy_class_dictionary();

  TrainingData::cleanup_training_data();
}

bool SystemDictionaryShared::is_excluded_class(InstanceKlass* k) {
  assert(!class_loading_may_happen(), "class loading must be disabled");
  assert_lock_strong(DumpTimeTable_lock);
  assert(CDSConfig::is_dumping_archive(), "sanity");
  DumpTimeClassInfo* p = get_info_locked(k);
  return p->is_excluded();
}

void SystemDictionaryShared::set_excluded_locked(InstanceKlass* k) {
  assert_lock_strong(DumpTimeTable_lock);
  assert(CDSConfig::is_dumping_archive(), "sanity");
  DumpTimeClassInfo* info = get_info_locked(k);
  info->set_excluded();
}

void SystemDictionaryShared::set_excluded(InstanceKlass* k) {
  assert(CDSConfig::is_dumping_archive(), "sanity");
  DumpTimeClassInfo* info = get_info(k);
  info->set_excluded();
}

void SystemDictionaryShared::set_class_has_failed_verification(InstanceKlass* ik) {
  assert(CDSConfig::is_dumping_archive(), "sanity");
  DumpTimeClassInfo* p = get_info(ik);
  p->set_failed_verification();
}

bool SystemDictionaryShared::has_class_failed_verification(InstanceKlass* ik) {
  assert(CDSConfig::is_dumping_archive(), "sanity");
  DumpTimeClassInfo* p = _dumptime_table->get(ik);
  return (p == nullptr) ? false : p->failed_verification();
}

void SystemDictionaryShared::dumptime_classes_do(class MetaspaceClosure* it) {
  assert_lock_strong(DumpTimeTable_lock);

  auto do_klass = [&] (InstanceKlass* k, DumpTimeClassInfo& info) {
    if (CDSConfig::is_dumping_final_static_archive() && !k->is_loaded()) {
      assert(k->is_shared_unregistered_class(), "must be");
      info.metaspace_pointers_do(it);
    } else if (k->is_loader_alive() && !info.is_excluded()) {
      info.metaspace_pointers_do(it);
    }
  };
  _dumptime_table->iterate_all_live_classes(do_klass);

  auto do_lambda = [&] (LambdaProxyClassKey& key, DumpTimeLambdaProxyClassInfo& info) {
    if (key.caller_ik()->is_loader_alive()) {
      info.metaspace_pointers_do(it);
      key.metaspace_pointers_do(it);
    }
  };
  _dumptime_lambda_proxy_class_dictionary->iterate_all(do_lambda);
}

bool SystemDictionaryShared::add_verification_constraint(InstanceKlass* k, Symbol* name,
         Symbol* from_name, bool from_field_is_protected, bool from_is_array, bool from_is_object) {
  assert(CDSConfig::is_dumping_archive(), "sanity");
  if (CDSConfig::is_dumping_dynamic_archive() && k->is_shared()) {
    // k is a new class in the static archive, but one of its supertypes is an old class, so k wasn't
    // verified during dump time. No need to record constraints as k won't be included in the dynamic archive.
    return false;
  }
  if (CDSConfig::is_dumping_aot_linked_classes() && is_builtin(k)) {
    // There's no need to save verification constraints
    // TODO -- double check the logic before integrating into mainline!!
    return false;
  }

  DumpTimeClassInfo* info = get_info(k);
  info->add_verification_constraint(k, name, from_name, from_field_is_protected,
                                    from_is_array, from_is_object);

  if (CDSConfig::is_dumping_dynamic_archive()) {
    // For dynamic dumping, we can resolve all the constraint classes for all class loaders during
    // the initial run prior to creating the archive before vm exit. We will also perform verification
    // check when running with the archive.
    return false;
  } else {
    if (is_builtin(k)) {
      // For builtin class loaders, we can try to complete the verification check at dump time,
      // because we can resolve all the constraint classes. We will also perform verification check
      // when running with the archive.
      return false;
    } else {
      // For non-builtin class loaders, we cannot complete the verification check at dump time,
      // because at dump time we don't know how to resolve classes for such loaders.
      return true;
    }
  }
}

void SystemDictionaryShared::add_enum_klass_static_field(InstanceKlass* ik, int root_index) {
  assert(CDSConfig::is_dumping_heap(), "sanity");
  DumpTimeClassInfo* info = get_info_locked(ik);
  info->add_enum_klass_static_field(root_index);
}

void SystemDictionaryShared::add_to_dump_time_lambda_proxy_class_dictionary(LambdaProxyClassKey& key,
                                                           InstanceKlass* proxy_klass) {
  assert_lock_strong(DumpTimeTable_lock);

  bool created;
  DumpTimeLambdaProxyClassInfo* info = _dumptime_lambda_proxy_class_dictionary->put_if_absent(key, &created);
  info->add_proxy_klass(proxy_klass);
  if (created) {
    ++_dumptime_lambda_proxy_class_dictionary->_count;
  }
}

void SystemDictionaryShared::add_lambda_proxy_class(InstanceKlass* caller_ik,
                                                    InstanceKlass* lambda_ik,
                                                    Symbol* invoked_name,
                                                    Symbol* invoked_type,
                                                    Symbol* method_type,
                                                    Method* member_method,
                                                    Symbol* instantiated_method_type,
                                                    TRAPS) {
  if (CDSConfig::is_dumping_invokedynamic()) {
    // The lambda proxy classes will be stored as part of aot-resolved constant pool entries.
    // There's no need to remember them in a separate table.
    return;
  }
  if (CDSConfig::is_dumping_preimage_static_archive() || CDSConfig::is_dumping_final_static_archive()) {
    // TODO: not supported in new workflow
    return;
  }

  assert(caller_ik->class_loader() == lambda_ik->class_loader(), "mismatched class loader");
  assert(caller_ik->class_loader_data() == lambda_ik->class_loader_data(), "mismatched class loader data");
  assert(java_lang_Class::class_data(lambda_ik->java_mirror()) == nullptr, "must not have class data");

  MutexLocker ml(DumpTimeTable_lock, Mutex::_no_safepoint_check_flag);

  lambda_ik->assign_class_loader_type();
  lambda_ik->set_shared_classpath_index(caller_ik->shared_classpath_index());
  InstanceKlass* nest_host = caller_ik->nest_host(CHECK);
  assert(nest_host != nullptr, "unexpected nullptr nest_host");

  DumpTimeClassInfo* info = _dumptime_table->get(lambda_ik);
  if (info != nullptr && !lambda_ik->is_non_strong_hidden() && is_builtin(lambda_ik) && is_builtin(caller_ik)
      // Don't include the lambda proxy if its nest host is not in the "linked" state.
      && nest_host->is_linked()) {
    // Set _is_archived_lambda_proxy in DumpTimeClassInfo so that the lambda_ik
    // won't be excluded during dumping of shared archive. See ExcludeDumpTimeSharedClasses.
    info->_is_archived_lambda_proxy = true;
    info->set_nest_host(nest_host);

    LambdaProxyClassKey key(caller_ik,
                            invoked_name,
                            invoked_type,
                            method_type,
                            member_method,
                            instantiated_method_type);
    add_to_dump_time_lambda_proxy_class_dictionary(key, lambda_ik);
  }
}

InstanceKlass* SystemDictionaryShared::get_shared_lambda_proxy_class(InstanceKlass* caller_ik,
                                                                     Symbol* invoked_name,
                                                                     Symbol* invoked_type,
                                                                     Symbol* method_type,
                                                                     Method* member_method,
                                                                     Symbol* instantiated_method_type) {
<<<<<<< HEAD
  if (CDSConfig::is_dumping_final_static_archive()) {
    return nullptr;
  }
=======
  if (!caller_ik->is_shared()     ||
      !invoked_name->is_shared()  ||
      !invoked_type->is_shared()  ||
      !method_type->is_shared()   ||
      !member_method->is_shared() ||
      !instantiated_method_type->is_shared()) {
    // These can't be represented as u4 offset, but we wouldn't have archived a lambda proxy in this case anyway.
    return nullptr;
  }

>>>>>>> db56266a
  MutexLocker ml(CDSLambda_lock, Mutex::_no_safepoint_check_flag);
  RunTimeLambdaProxyClassKey key =
    RunTimeLambdaProxyClassKey::init_for_runtime(caller_ik, invoked_name, invoked_type,
                                                 method_type, member_method, instantiated_method_type);

  // Try to retrieve the lambda proxy class from static archive.
  const RunTimeLambdaProxyClassInfo* info = _static_archive.lookup_lambda_proxy_class(&key);
  InstanceKlass* proxy_klass = retrieve_lambda_proxy_class(info);
  if (proxy_klass == nullptr) {
    if (info != nullptr && log_is_enabled(Debug, cds)) {
      ResourceMark rm;
      log_debug(cds)("Used all static archived lambda proxy classes for: %s %s%s",
                     caller_ik->external_name(), invoked_name->as_C_string(), invoked_type->as_C_string());
    }
  } else {
    return proxy_klass;
  }

  // Retrieving from static archive is unsuccessful, try dynamic archive.
  info = _dynamic_archive.lookup_lambda_proxy_class(&key);
  proxy_klass = retrieve_lambda_proxy_class(info);
  if (proxy_klass == nullptr) {
    if (info != nullptr && log_is_enabled(Debug, cds)) {
      ResourceMark rm;
      log_debug(cds)("Used all dynamic archived lambda proxy classes for: %s %s%s",
                     caller_ik->external_name(), invoked_name->as_C_string(), invoked_type->as_C_string());
    }
  }
  return proxy_klass;
}

InstanceKlass* SystemDictionaryShared::retrieve_lambda_proxy_class(const RunTimeLambdaProxyClassInfo* info) {
  InstanceKlass* proxy_klass = nullptr;
  if (info != nullptr) {
    InstanceKlass* curr_klass = info->proxy_klass_head();
    InstanceKlass* prev_klass = curr_klass;
    if (curr_klass->lambda_proxy_is_available()) {
      while (curr_klass->next_link() != nullptr) {
        prev_klass = curr_klass;
        curr_klass = InstanceKlass::cast(curr_klass->next_link());
      }
      assert(curr_klass->is_hidden(), "must be");
      assert(curr_klass->lambda_proxy_is_available(), "must be");

      prev_klass->set_next_link(nullptr);
      proxy_klass = curr_klass;
      proxy_klass->clear_lambda_proxy_is_available();
      if (log_is_enabled(Debug, cds)) {
        ResourceMark rm;
        log_debug(cds)("Loaded lambda proxy: " PTR_FORMAT " %s ", p2i(proxy_klass), proxy_klass->external_name());
      }
    }
  }
  return proxy_klass;
}

InstanceKlass* SystemDictionaryShared::get_shared_nest_host(InstanceKlass* lambda_ik) {
  assert(!CDSConfig::is_dumping_static_archive() && CDSConfig::is_using_archive(), "called at run time with CDS enabled only");
  RunTimeClassInfo* record = RunTimeClassInfo::get_for(lambda_ik);
  return record->nest_host();
}

InstanceKlass* SystemDictionaryShared::prepare_shared_lambda_proxy_class(InstanceKlass* lambda_ik,
                                                                         InstanceKlass* caller_ik, TRAPS) {
  Handle class_loader(THREAD, caller_ik->class_loader());
  Handle protection_domain;
  PackageEntry* pkg_entry = caller_ik->package();
  if (caller_ik->class_loader() != nullptr) {
    protection_domain = CDSProtectionDomain::init_security_info(class_loader, caller_ik, pkg_entry, CHECK_NULL);
  }

  InstanceKlass* shared_nest_host = get_shared_nest_host(lambda_ik);
  assert(shared_nest_host != nullptr, "unexpected nullptr _nest_host");

  InstanceKlass* loaded_lambda =
    SystemDictionary::load_shared_lambda_proxy_class(lambda_ik, class_loader, protection_domain, pkg_entry, CHECK_NULL);

  if (loaded_lambda == nullptr) {
    return nullptr;
  }

  // Ensures the nest host is the same as the lambda proxy's
  // nest host recorded at dump time.
  InstanceKlass* nest_host = caller_ik->nest_host(THREAD);
  assert(nest_host == shared_nest_host, "mismatched nest host");

  EventClassLoad class_load_start_event;

  // Add to class hierarchy, and do possible deoptimizations.
  loaded_lambda->add_to_hierarchy(THREAD);
  // But, do not add to dictionary.

  loaded_lambda->link_class(CHECK_NULL);
  // notify jvmti
  if (JvmtiExport::should_post_class_load()) {
    JvmtiExport::post_class_load(THREAD, loaded_lambda);
  }
  if (class_load_start_event.should_commit()) {
    SystemDictionary::post_class_load_event(&class_load_start_event, loaded_lambda, ClassLoaderData::class_loader_data(class_loader()));
  }

  loaded_lambda->initialize(CHECK_NULL);

  return loaded_lambda;
}

void SystemDictionaryShared::check_verification_constraints(InstanceKlass* klass,
                                                            TRAPS) {
  //assert(!CDSConfig::is_dumping_static_archive() && CDSConfig::is_using_archive(), "called at run time with CDS enabled only");
  RunTimeClassInfo* record = RunTimeClassInfo::get_for(klass);

  int length = record->num_verifier_constraints();
  if (length > 0) {
    for (int i = 0; i < length; i++) {
      RunTimeClassInfo::RTVerifierConstraint* vc = record->verifier_constraint_at(i);
      Symbol* name      = vc->name();
      Symbol* from_name = vc->from_name();
      char c            = record->verifier_constraint_flag(i);

      if (log_is_enabled(Trace, cds, verification)) {
        ResourceMark rm(THREAD);
        log_trace(cds, verification)("check_verification_constraint: %s: %s must be subclass of %s [0x%x]",
                                     klass->external_name(), from_name->as_klass_external_name(),
                                     name->as_klass_external_name(), c);
      }

      bool from_field_is_protected = (c & SystemDictionaryShared::FROM_FIELD_IS_PROTECTED) ? true : false;
      bool from_is_array           = (c & SystemDictionaryShared::FROM_IS_ARRAY)           ? true : false;
      bool from_is_object          = (c & SystemDictionaryShared::FROM_IS_OBJECT)          ? true : false;

      bool ok = VerificationType::resolve_and_check_assignability(klass, name,
         from_name, from_field_is_protected, from_is_array, from_is_object, CHECK);
      if (!ok) {
        ResourceMark rm(THREAD);
        stringStream ss;

        ss.print_cr("Bad type on operand stack");
        ss.print_cr("Exception Details:");
        ss.print_cr("  Location:\n    %s", klass->name()->as_C_string());
        ss.print_cr("  Reason:\n    Type '%s' is not assignable to '%s'",
                    from_name->as_quoted_ascii(), name->as_quoted_ascii());
        THROW_MSG(vmSymbols::java_lang_VerifyError(), ss.as_string());
      }
    }
  }
}

static oop get_class_loader_by(char type) {
  if (type == (char)ClassLoader::BOOT_LOADER) {
    return (oop)nullptr;
  } else if (type == (char)ClassLoader::PLATFORM_LOADER) {
    return SystemDictionary::java_platform_loader();
  } else {
    assert (type == (char)ClassLoader::APP_LOADER, "Sanity");
    return SystemDictionary::java_system_loader();
  }
}

// Record class loader constraints that are checked inside
// InstanceKlass::link_class(), so that these can be checked quickly
// at runtime without laying out the vtable/itables.
void SystemDictionaryShared::record_linking_constraint(Symbol* name, InstanceKlass* klass,
                                                    Handle loader1, Handle loader2) {
  // A linking constraint check is executed when:
  //   - klass extends or implements type S
  //   - klass overrides method S.M(...) with X.M
  //     - If klass defines the method M, X is
  //       the same as klass.
  //     - If klass does not define the method M,
  //       X must be a supertype of klass and X.M is
  //       a default method defined by X.
  //   - loader1 = X->class_loader()
  //   - loader2 = S->class_loader()
  //   - loader1 != loader2
  //   - M's parameter(s) include an object type T
  // We require that
  //   - whenever loader1 and loader2 try to
  //     resolve the type T, they must always resolve to
  //     the same InstanceKlass.
  // NOTE: type T may or may not be currently resolved in
  // either of these two loaders. The check itself does not
  // try to resolve T.
  oop klass_loader = klass->class_loader();

  if (!is_system_class_loader(klass_loader) &&
      !is_platform_class_loader(klass_loader)) {
    // If klass is loaded by system/platform loaders, we can
    // guarantee that klass and S must be loaded by the same
    // respective loader between dump time and run time, and
    // the exact same check on (name, loader1, loader2) will
    // be executed. Hence, we can cache this check and execute
    // it at runtime without walking the vtable/itables.
    //
    // This cannot be guaranteed for classes loaded by other
    // loaders, so we bail.
    return;
  }

  assert(is_builtin(klass), "must be");
  assert(klass_loader != nullptr, "should not be called for boot loader");
  assert(loader1 != loader2, "must be");

  if (CDSConfig::is_dumping_dynamic_archive() && Thread::current()->is_VM_thread()) {
    // We are re-laying out the vtable/itables of the *copy* of
    // a class during the final stage of dynamic dumping. The
    // linking constraints for this class has already been recorded.
    return;
  }
  assert(!Thread::current()->is_VM_thread(), "must be");

  assert(CDSConfig::is_dumping_archive(), "sanity");
  DumpTimeClassInfo* info = get_info(klass);
  info->record_linking_constraint(name, loader1, loader2);
}

// returns true IFF there's no need to re-initialize the i/v-tables for klass for
// the purpose of checking class loader constraints.
bool SystemDictionaryShared::check_linking_constraints(Thread* current, InstanceKlass* klass) {
  //assert(!CDSConfig::is_dumping_static_archive() && CDSConfig::is_using_archive(), "called at run time with CDS enabled only");
  LogTarget(Info, class, loader, constraints) log;
  if (klass->is_shared_boot_class()) {
    // No class loader constraint check performed for boot classes.
    return true;
  }
  if (klass->is_shared_platform_class() || klass->is_shared_app_class()) {
    RunTimeClassInfo* info = RunTimeClassInfo::get_for(klass);
    assert(info != nullptr, "Sanity");
    if (info->num_loader_constraints() > 0) {
      HandleMark hm(current);
      for (int i = 0; i < info->num_loader_constraints(); i++) {
        RunTimeClassInfo::RTLoaderConstraint* lc = info->loader_constraint_at(i);
        Symbol* name = lc->constraint_name();
        Handle loader1(current, get_class_loader_by(lc->_loader_type1));
        Handle loader2(current, get_class_loader_by(lc->_loader_type2));
        if (log.is_enabled()) {
          ResourceMark rm(current);
          log.print("[CDS add loader constraint for class %s symbol %s loader[0] %s loader[1] %s",
                    klass->external_name(), name->as_C_string(),
                    ClassLoaderData::class_loader_data(loader1())->loader_name_and_id(),
                    ClassLoaderData::class_loader_data(loader2())->loader_name_and_id());
        }
        if (!SystemDictionary::add_loader_constraint(name, klass, loader1, loader2)) {
          // Loader constraint violation has been found. The caller
          // will re-layout the vtable/itables to produce the correct
          // exception.
          if (log.is_enabled()) {
            log.print(" failed]");
          }
          return false;
        }
        if (log.is_enabled()) {
            log.print(" succeeded]");
        }
      }
      return true; // for all recorded constraints added successfully.
    }
  }
  if (log.is_enabled()) {
    ResourceMark rm(current);
    log.print("[CDS has not recorded loader constraint for class %s]", klass->external_name());
  }
  return false;
}

bool SystemDictionaryShared::is_supported_invokedynamic(BootstrapInfo* bsi) {
  LogTarget(Debug, cds, lambda) log;
  if (bsi->arg_values() == nullptr || !bsi->arg_values()->is_objArray()) {
    if (log.is_enabled()) {
      LogStream log_stream(log);
      log.print("bsi check failed");
      log.print("    bsi->arg_values().not_null() %d", bsi->arg_values().not_null());
      if (bsi->arg_values().not_null()) {
        log.print("    bsi->arg_values()->is_objArray() %d", bsi->arg_values()->is_objArray());
        bsi->print_msg_on(&log_stream);
      }
    }
    return false;
  }

  Handle bsm = bsi->bsm();
  if (bsm.is_null() || !java_lang_invoke_DirectMethodHandle::is_instance(bsm())) {
    if (log.is_enabled()) {
      log.print("bsm check failed");
      log.print("    bsm.is_null() %d", bsm.is_null());
      log.print("    java_lang_invoke_DirectMethodHandle::is_instance(bsm()) %d",
        java_lang_invoke_DirectMethodHandle::is_instance(bsm()));
    }
    return false;
  }

  oop mn = java_lang_invoke_DirectMethodHandle::member(bsm());
  Method* method = java_lang_invoke_MemberName::vmtarget(mn);
  if (method->klass_name()->equals("java/lang/invoke/LambdaMetafactory") &&
      method->name()->equals("metafactory") &&
      method->signature()->equals("(Ljava/lang/invoke/MethodHandles$Lookup;Ljava/lang/String;"
            "Ljava/lang/invoke/MethodType;Ljava/lang/invoke/MethodType;Ljava/lang/invoke/MethodHandle;"
            "Ljava/lang/invoke/MethodType;)Ljava/lang/invoke/CallSite;")) {
      return true;
  } else {
    if (log.is_enabled()) {
      ResourceMark rm;
      log.print("method check failed");
      log.print("    klass_name() %s", method->klass_name()->as_C_string());
      log.print("    name() %s", method->name()->as_C_string());
      log.print("    signature() %s", method->signature()->as_C_string());
    }
  }

  return false;
}

class EstimateSizeForArchive : StackObj {
  size_t _shared_class_info_size;
  int _num_builtin_klasses;
  int _num_unregistered_klasses;

public:
  EstimateSizeForArchive() {
    _shared_class_info_size = 0;
    _num_builtin_klasses = 0;
    _num_unregistered_klasses = 0;
  }

  void do_entry(InstanceKlass* k, DumpTimeClassInfo& info) {
    if (!info.is_excluded()) {
      size_t byte_size = info.runtime_info_bytesize();
      _shared_class_info_size += align_up(byte_size, SharedSpaceObjectAlignment);
    }
  }

  size_t total() {
    return _shared_class_info_size;
  }
};

size_t SystemDictionaryShared::estimate_size_for_archive() {
  EstimateSizeForArchive est;
  _dumptime_table->iterate_all_live_classes(&est);
  size_t total_size = est.total() +
    CompactHashtableWriter::estimate_size(_dumptime_table->count_of(true)) +
    CompactHashtableWriter::estimate_size(_dumptime_table->count_of(false));

  size_t bytesize = align_up(sizeof(RunTimeLambdaProxyClassInfo), SharedSpaceObjectAlignment);
  total_size +=
      (bytesize * _dumptime_lambda_proxy_class_dictionary->_count) +
      CompactHashtableWriter::estimate_size(_dumptime_lambda_proxy_class_dictionary->_count);

  return total_size;
}

unsigned int SystemDictionaryShared::hash_for_shared_dictionary(address ptr) {
  if (ArchiveBuilder::is_active() && ArchiveBuilder::current()->is_in_buffer_space(ptr)) {
    uintx offset = ArchiveBuilder::current()->any_to_offset(ptr);
    unsigned int hash = primitive_hash<uintx>(offset);
    DEBUG_ONLY({
        if (MetaspaceObj::is_shared((const MetaspaceObj*)ptr)) {
          assert(hash == SystemDictionaryShared::hash_for_shared_dictionary_quick(ptr), "must be");
        }
      });
    return hash;
  } else {
    return SystemDictionaryShared::hash_for_shared_dictionary_quick(ptr);
  }
}

class CopyLambdaProxyClassInfoToArchive : StackObj {
  CompactHashtableWriter* _writer;
  ArchiveBuilder* _builder;
public:
  CopyLambdaProxyClassInfoToArchive(CompactHashtableWriter* writer)
  : _writer(writer), _builder(ArchiveBuilder::current()) {}
  bool do_entry(LambdaProxyClassKey& key, DumpTimeLambdaProxyClassInfo& info) {
    // In static dump, info._proxy_klasses->at(0) is already relocated to point to the archived class
    // (not the original class).
    //
    // The following check has been moved to SystemDictionaryShared::find_all_archivable_classes(), which
    // happens before the classes are copied.
    //
    // if (SystemDictionaryShared::is_excluded_class(info._proxy_klasses->at(0))) {
    //  return true;
    //}
    ResourceMark rm;
    log_info(cds,dynamic)("Archiving hidden %s", info._proxy_klasses->at(0)->external_name());
    size_t byte_size = sizeof(RunTimeLambdaProxyClassInfo);
    RunTimeLambdaProxyClassInfo* runtime_info =
        (RunTimeLambdaProxyClassInfo*)ArchiveBuilder::ro_region_alloc(byte_size);
    runtime_info->init(key, info);
    unsigned int hash = runtime_info->hash();
    u4 delta = _builder->any_to_offset_u4((void*)runtime_info);
    _writer->add(hash, delta);
    return true;
  }
};

class AdjustLambdaProxyClassInfo : StackObj {
public:
  AdjustLambdaProxyClassInfo() {}
  bool do_entry(LambdaProxyClassKey& key, DumpTimeLambdaProxyClassInfo& info) {
    int len = info._proxy_klasses->length();
    InstanceKlass* last_buff_k = nullptr;

    for (int i = len - 1; i >= 0; i--) {
      InstanceKlass* orig_k = info._proxy_klasses->at(i);
      InstanceKlass* buff_k = ArchiveBuilder::current()->get_buffered_addr(orig_k);
      assert(ArchiveBuilder::current()->is_in_buffer_space(buff_k), "must be");
      buff_k->set_lambda_proxy_is_available();
      buff_k->set_next_link(last_buff_k);
      if (last_buff_k != nullptr) {
        ArchivePtrMarker::mark_pointer(buff_k->next_link_addr());
      }
      last_buff_k = buff_k;
    }

    return true;
  }
};

class CopySharedClassInfoToArchive : StackObj {
  CompactHashtableWriter* _writer;
  bool _is_builtin;
  ArchiveBuilder *_builder;
public:
  CopySharedClassInfoToArchive(CompactHashtableWriter* writer,
                               bool is_builtin)
    : _writer(writer), _is_builtin(is_builtin), _builder(ArchiveBuilder::current()) {}

  void do_entry(InstanceKlass* k, DumpTimeClassInfo& info) {
    if (!info.is_excluded() && info.is_builtin() == _is_builtin) {
      size_t byte_size = info.runtime_info_bytesize();
      RunTimeClassInfo* record;
      record = (RunTimeClassInfo*)ArchiveBuilder::ro_region_alloc(byte_size);
      record->init(info);

      unsigned int hash;
      Symbol* name = info._klass->name();
      name = ArchiveBuilder::current()->get_buffered_addr(name);
      hash = SystemDictionaryShared::hash_for_shared_dictionary((address)name);
      u4 delta = _builder->buffer_to_offset_u4((address)record);
      if (_is_builtin && info._klass->is_hidden()) {
        // skip
      } else {
        _writer->add(hash, delta);
      }
      if (log_is_enabled(Trace, cds, hashtables)) {
        ResourceMark rm;
        log_trace(cds,hashtables)("%s dictionary: %s", (_is_builtin ? "builtin" : "unregistered"), info._klass->external_name());
      }

      // Save this for quick runtime lookup of InstanceKlass* -> RunTimeClassInfo*
      InstanceKlass* buffered_klass = ArchiveBuilder::current()->get_buffered_addr(info._klass);
      RunTimeClassInfo::set_for(buffered_klass, record);
    }
  }
};

void SystemDictionaryShared::write_lambda_proxy_class_dictionary(LambdaProxyClassDictionary *dictionary) {
  CompactHashtableStats stats;
  dictionary->reset();
  CompactHashtableWriter writer(_dumptime_lambda_proxy_class_dictionary->_count, &stats);
  CopyLambdaProxyClassInfoToArchive copy(&writer);
  _dumptime_lambda_proxy_class_dictionary->iterate(&copy);
  writer.dump(dictionary, "lambda proxy class dictionary");
}

void SystemDictionaryShared::write_dictionary(RunTimeSharedDictionary* dictionary,
                                              bool is_builtin) {
  CompactHashtableStats stats;
  dictionary->reset();
  CompactHashtableWriter writer(_dumptime_table->count_of(is_builtin), &stats);
  CopySharedClassInfoToArchive copy(&writer, is_builtin);
  assert_lock_strong(DumpTimeTable_lock);
  _dumptime_table->iterate_all_live_classes(&copy);
  writer.dump(dictionary, is_builtin ? "builtin dictionary" : "unregistered dictionary");
}

void SystemDictionaryShared::write_to_archive(bool is_static_archive) {
  ArchiveInfo* archive = get_archive(is_static_archive);

  write_dictionary(&archive->_builtin_dictionary, true);
  write_dictionary(&archive->_unregistered_dictionary, false);

  write_lambda_proxy_class_dictionary(&archive->_lambda_proxy_class_dictionary);
}

void SystemDictionaryShared::adjust_lambda_proxy_class_dictionary() {
  AdjustLambdaProxyClassInfo adjuster;
  _dumptime_lambda_proxy_class_dictionary->iterate(&adjuster);
}

void SystemDictionaryShared::serialize_dictionary_headers(SerializeClosure* soc,
                                                          bool is_static_archive) {
  ArchiveInfo* archive = get_archive(is_static_archive);

  archive->_builtin_dictionary.serialize_header(soc);
  archive->_unregistered_dictionary.serialize_header(soc);
  archive->_lambda_proxy_class_dictionary.serialize_header(soc);
}

void SystemDictionaryShared::serialize_vm_classes(SerializeClosure* soc) {
  for (auto id : EnumRange<vmClassID>{}) {
    soc->do_ptr(vmClasses::klass_addr_at(id));
  }
  soc->do_ptr((void**)&_archived_lambda_form_classes);
  soc->do_ptr((void**)&_archived_lambda_proxy_classes_boot);
  soc->do_ptr((void**)&_archived_lambda_proxy_classes_boot2);
  soc->do_ptr((void**)&_archived_lambda_proxy_classes_platform);
  soc->do_ptr((void**)&_archived_lambda_proxy_classes_app);
}

const RunTimeClassInfo*
SystemDictionaryShared::find_record(RunTimeSharedDictionary* static_dict, RunTimeSharedDictionary* dynamic_dict, Symbol* name) {
  if (!CDSConfig::is_using_archive() || !name->is_shared()) {
    // The names of all shared classes must also be a shared Symbol.
    return nullptr;
  }

  unsigned int hash = SystemDictionaryShared::hash_for_shared_dictionary_quick(name);
  const RunTimeClassInfo* record = nullptr;
  if (DynamicArchive::is_mapped()) {
    // Use the regenerated holder classes in the dynamic archive as they
    // have more methods than those in the base archive.
    if (LambdaFormInvokers::may_be_regenerated_class(name)) {
      record = dynamic_dict->lookup(name, hash, 0);
      if (record != nullptr) {
        return record;
      }
    }
  }

  if (!MetaspaceShared::is_shared_dynamic(name)) {
    // The names of all shared classes in the static dict must also be in the
    // static archive
    record = static_dict->lookup(name, hash, 0);
  }

  if (record == nullptr && DynamicArchive::is_mapped()) {
    record = dynamic_dict->lookup(name, hash, 0);
  }

  return record;
}

InstanceKlass* SystemDictionaryShared::find_builtin_class(Symbol* name) {
  const RunTimeClassInfo* record = find_record(&_static_archive._builtin_dictionary,
                                               &_dynamic_archive._builtin_dictionary,
                                               name);
  if (record != nullptr) {
    assert(!record->klass()->is_hidden(), "hidden class cannot be looked up by name");
    DEBUG_ONLY(check_klass_after_loading(record->klass());)
    // We did not save the classfile data of the generated LambdaForm invoker classes,
    // so we cannot support CLFH for such classes.
    if (record->klass()->is_generated_shared_class() && JvmtiExport::should_post_class_file_load_hook()) {
       return nullptr;
    }
    return record->klass();
  } else {
    return nullptr;
  }
}

void SystemDictionaryShared::update_shared_entry(InstanceKlass* k, int id) {
  assert(CDSConfig::is_dumping_static_archive(), "class ID is used only for static dump (from classlist)");
  DumpTimeClassInfo* info = get_info(k);
  info->_id = id;
}

const char* SystemDictionaryShared::class_loader_name_for_shared(Klass* k) {
  assert(k != nullptr, "Sanity");
  assert(k->is_shared(), "Must be");
  assert(k->is_instance_klass(), "Must be");
  InstanceKlass* ik = InstanceKlass::cast(k);
  if (ik->is_shared_boot_class()) {
    return "boot_loader";
  } else if (ik->is_shared_platform_class()) {
    return "platform_loader";
  } else if (ik->is_shared_app_class()) {
    return "app_loader";
  } else if (ik->is_shared_unregistered_class()) {
    return "unregistered_loader";
  } else {
    return "unknown loader";
  }
}

class SharedDictionaryPrinter : StackObj {
  outputStream* _st;
  int _index;
public:
  SharedDictionaryPrinter(outputStream* st) : _st(st), _index(0) {}

  void do_value(const RunTimeClassInfo* record) {
    ResourceMark rm;
<<<<<<< HEAD
    _st->print_cr("%4d: %s %s", _index++, record->_klass->external_name(),
        SystemDictionaryShared::class_loader_name_for_shared(record->_klass));
    if (record->_klass->array_klasses() != nullptr) {
      record->_klass->array_klasses()->cds_print_value_on(_st);
=======
    _st->print_cr("%4d: %s %s", _index++, record->klass()->external_name(),
        class_loader_name_for_shared(record->klass()));
    if (record->klass()->array_klasses() != nullptr) {
      record->klass()->array_klasses()->cds_print_value_on(_st);
>>>>>>> db56266a
      _st->cr();
    }
  }
  int index() const { return _index; }
};

class SharedLambdaDictionaryPrinter : StackObj {
  outputStream* _st;
  int _index;
public:
  SharedLambdaDictionaryPrinter(outputStream* st, int idx) : _st(st), _index(idx) {}

  void do_value(const RunTimeLambdaProxyClassInfo* record) {
    if (record->proxy_klass_head()->lambda_proxy_is_available()) {
      ResourceMark rm;
      Klass* k = record->proxy_klass_head();
      while (k != nullptr) {
        _st->print_cr("%4d: %s %s", _index++, k->external_name(),
                      SystemDictionaryShared::class_loader_name_for_shared(k));
        k = k->next_link();
      }
    }
  }
};

void SystemDictionaryShared::ArchiveInfo::print_on(const char* prefix,
                                                   outputStream* st) {
  st->print_cr("%sShared Dictionary", prefix);
  SharedDictionaryPrinter p(st);
  st->print_cr("%sShared Builtin Dictionary", prefix);
  _builtin_dictionary.iterate(&p);
  st->print_cr("%sShared Unregistered Dictionary", prefix);
  _unregistered_dictionary.iterate(&p);
  if (!_lambda_proxy_class_dictionary.empty()) {
    st->print_cr("%sShared Lambda Dictionary", prefix);
    SharedLambdaDictionaryPrinter ldp(st, p.index());
    _lambda_proxy_class_dictionary.iterate(&ldp);
  }
}

void SystemDictionaryShared::ArchiveInfo::print_table_statistics(const char* prefix,
                                                                 outputStream* st) {
  st->print_cr("%sArchve Statistics", prefix);
  _builtin_dictionary.print_table_statistics(st, "Builtin Shared Dictionary");
  _unregistered_dictionary.print_table_statistics(st, "Unregistered Shared Dictionary");
  _lambda_proxy_class_dictionary.print_table_statistics(st, "Lambda Shared Dictionary");
}

void SystemDictionaryShared::print_shared_archive(outputStream* st, bool is_static) {
  if (CDSConfig::is_using_archive()) {
    if (is_static) {
      _static_archive.print_on("", st);
    } else {
      if (DynamicArchive::is_mapped()) {
        _dynamic_archive.print_on("Dynamic ", st);
      }
    }
  }
}

void SystemDictionaryShared::print_on(outputStream* st) {
  print_shared_archive(st, true);
  print_shared_archive(st, false);
}

void SystemDictionaryShared::print_table_statistics(outputStream* st) {
  if (CDSConfig::is_using_archive()) {
    _static_archive.print_table_statistics("Static ", st);
    if (DynamicArchive::is_mapped()) {
      _dynamic_archive.print_table_statistics("Dynamic ", st);
    }
  }
}

bool SystemDictionaryShared::is_dumptime_table_empty() {
  assert_lock_strong(DumpTimeTable_lock);
  _dumptime_table->update_counts();
  if (_dumptime_table->count_of(true) == 0 && _dumptime_table->count_of(false) == 0){
    return true;
  }
  return false;
}

class CleanupDumpTimeLambdaProxyClassTable: StackObj {
 public:
  bool do_entry(LambdaProxyClassKey& key, DumpTimeLambdaProxyClassInfo& info) {
    assert_lock_strong(DumpTimeTable_lock);
    InstanceKlass* caller_ik = key.caller_ik();
    InstanceKlass* nest_host = caller_ik->nest_host_not_null();

    // If the caller class and/or nest_host are excluded, the associated lambda proxy
    // must also be excluded.
    bool always_exclude = SystemDictionaryShared::check_for_exclusion(caller_ik, nullptr) ||
                          SystemDictionaryShared::check_for_exclusion(nest_host, nullptr);

    for (int i = info._proxy_klasses->length() - 1; i >= 0; i--) {
      InstanceKlass* ik = info._proxy_klasses->at(i);
      if (always_exclude || SystemDictionaryShared::check_for_exclusion(ik, nullptr)) {
        SystemDictionaryShared::reset_registered_lambda_proxy_class(ik);
        info._proxy_klasses->remove_at(i);
      }
    }
    return info._proxy_klasses->length() == 0 ? true /* delete the node*/ : false;
  }
};

void SystemDictionaryShared::cleanup_lambda_proxy_class_dictionary() {
  assert_lock_strong(DumpTimeTable_lock);
  CleanupDumpTimeLambdaProxyClassTable cleanup_proxy_classes;
  _dumptime_lambda_proxy_class_dictionary->unlink(&cleanup_proxy_classes);
}

void SystemDictionaryShared::create_loader_positive_lookup_cache(TRAPS) {
  GrowableArray<InstanceKlass*> shared_classes_list;
  {
    // With static dumping, we have only a single Java thread (see JVM_StartThread) so
    // no no other threads should be loading classes. Otherwise, the code below may miss some
    // classes that are loaded concurrently.
    assert(CDSConfig::is_dumping_static_archive(), "no other threads should be loading classes");

    MutexLocker ml(DumpTimeTable_lock, Mutex::_no_safepoint_check_flag);
    _dumptime_table->iterate_all_classes_in_builtin_loaders([&](InstanceKlass* k, DumpTimeClassInfo& info) {
        if (!k->is_hidden() && !check_for_exclusion(k, &info)) {
          shared_classes_list.append(k);
        }
      }
    );
  }

  InstanceKlass* ik = vmClasses::Class_klass();
  objArrayOop r = oopFactory::new_objArray(ik, shared_classes_list.length(), CHECK);
  objArrayHandle array_h(THREAD, r);

  for (int i = 0; i < shared_classes_list.length(); i++) {
    oop mirror = shared_classes_list.at(i)->java_mirror();
    Handle mirror_h(THREAD, mirror);
    array_h->obj_at_put(i, mirror_h());
  }

  TempNewSymbol method = SymbolTable::new_symbol("generatePositiveLookupCache");
  TempNewSymbol signature = SymbolTable::new_symbol("([Ljava/lang/Class;)V");

  JavaCallArguments args(Handle(THREAD, SystemDictionary::java_system_loader()));
  args.push_oop(array_h);
  JavaValue result(T_VOID);
  JavaCalls::call_virtual(&result,
                          vmClasses::jdk_internal_loader_ClassLoaders_AppClassLoader_klass(),
                          method,
                          signature,
                          &args,
                          CHECK);

  if (HAS_PENDING_EXCEPTION) {
    Handle exc_handle(THREAD, PENDING_EXCEPTION);
    CLEAR_PENDING_EXCEPTION;
    ResourceMark rm(THREAD);

    log_warning(cds)("Exception during AppClassLoader::generatePositiveLookupCache() call");
    LogStreamHandle(Debug, cds) log;
    if (log.is_enabled()) {
      java_lang_Throwable::print_stack_trace(exc_handle, &log);
    }
    return;
  }
}<|MERGE_RESOLUTION|>--- conflicted
+++ resolved
@@ -998,11 +998,10 @@
                                                                      Symbol* method_type,
                                                                      Method* member_method,
                                                                      Symbol* instantiated_method_type) {
-<<<<<<< HEAD
   if (CDSConfig::is_dumping_final_static_archive()) {
     return nullptr;
   }
-=======
+
   if (!caller_ik->is_shared()     ||
       !invoked_name->is_shared()  ||
       !invoked_type->is_shared()  ||
@@ -1013,7 +1012,6 @@
     return nullptr;
   }
 
->>>>>>> db56266a
   MutexLocker ml(CDSLambda_lock, Mutex::_no_safepoint_check_flag);
   RunTimeLambdaProxyClassKey key =
     RunTimeLambdaProxyClassKey::init_for_runtime(caller_ik, invoked_name, invoked_type,
@@ -1606,17 +1604,10 @@
 
   void do_value(const RunTimeClassInfo* record) {
     ResourceMark rm;
-<<<<<<< HEAD
-    _st->print_cr("%4d: %s %s", _index++, record->_klass->external_name(),
-        SystemDictionaryShared::class_loader_name_for_shared(record->_klass));
-    if (record->_klass->array_klasses() != nullptr) {
-      record->_klass->array_klasses()->cds_print_value_on(_st);
-=======
     _st->print_cr("%4d: %s %s", _index++, record->klass()->external_name(),
-        class_loader_name_for_shared(record->klass()));
+        SystemDictionaryShared::class_loader_name_for_shared(record->klass()));
     if (record->klass()->array_klasses() != nullptr) {
       record->klass()->array_klasses()->cds_print_value_on(_st);
->>>>>>> db56266a
       _st->cr();
     }
   }
