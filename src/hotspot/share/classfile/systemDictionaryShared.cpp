/*
 * Copyright (c) 2014, 2021, Oracle and/or its affiliates. All rights reserved.
 * DO NOT ALTER OR REMOVE COPYRIGHT NOTICES OR THIS FILE HEADER.
 *
 * This code is free software; you can redistribute it and/or modify it
 * under the terms of the GNU General Public License version 2 only, as
 * published by the Free Software Foundation.
 *
 * This code is distributed in the hope that it will be useful, but WITHOUT
 * ANY WARRANTY; without even the implied warranty of MERCHANTABILITY or
 * FITNESS FOR A PARTICULAR PURPOSE.  See the GNU General Public License
 * version 2 for more details (a copy is included in the LICENSE file that
 * accompanied this code).
 *
 * You should have received a copy of the GNU General Public License version
 * 2 along with this work; if not, write to the Free Software Foundation,
 * Inc., 51 Franklin St, Fifth Floor, Boston, MA 02110-1301 USA.
 *
 * Please contact Oracle, 500 Oracle Parkway, Redwood Shores, CA 94065 USA
 * or visit www.oracle.com if you need additional information or have any
 * questions.
 *
 */

#include "precompiled.hpp"
#include "cds/archiveUtils.hpp"
#include "cds/archiveBuilder.hpp"
#include "cds/classListParser.hpp"
#include "cds/dynamicArchive.hpp"
#include "cds/filemap.hpp"
#include "cds/heapShared.hpp"
#include "cds/metaspaceShared.hpp"
#include "classfile/classFileStream.hpp"
#include "classfile/classLoader.hpp"
#include "classfile/classLoaderData.inline.hpp"
#include "classfile/classLoaderDataGraph.hpp"
#include "classfile/classLoaderExt.hpp"
#include "classfile/dictionary.hpp"
#include "classfile/javaClasses.hpp"
#include "classfile/javaClasses.inline.hpp"
#include "classfile/symbolTable.hpp"
#include "classfile/systemDictionary.hpp"
#include "classfile/systemDictionaryShared.hpp"
#include "classfile/verificationType.hpp"
#include "classfile/vmClasses.hpp"
#include "classfile/vmSymbols.hpp"
#include "interpreter/bootstrapInfo.hpp"
#include "jfr/jfrEvents.hpp"
#include "logging/log.hpp"
#include "logging/logStream.hpp"
#include "memory/allocation.hpp"
#include "memory/metadataFactory.hpp"
#include "memory/metaspaceClosure.hpp"
#include "memory/oopFactory.hpp"
#include "memory/resourceArea.hpp"
#include "memory/universe.hpp"
#include "oops/instanceKlass.hpp"
#include "oops/klass.inline.hpp"
#include "oops/objArrayOop.inline.hpp"
#include "oops/oop.inline.hpp"
#include "oops/oopHandle.inline.hpp"
#include "oops/typeArrayOop.inline.hpp"
#include "prims/jvmtiExport.hpp"
#include "runtime/arguments.hpp"
#include "runtime/handles.inline.hpp"
#include "runtime/java.hpp"
#include "runtime/javaCalls.hpp"
#include "runtime/mutexLocker.hpp"
#include "utilities/hashtable.inline.hpp"
#include "utilities/resourceHash.hpp"
#include "utilities/stringUtils.hpp"


OopHandle SystemDictionaryShared::_shared_protection_domains;
OopHandle SystemDictionaryShared::_shared_jar_urls;
OopHandle SystemDictionaryShared::_shared_jar_manifests;
DEBUG_ONLY(bool SystemDictionaryShared::_no_class_loading_should_happen = false;)
bool SystemDictionaryShared::_dump_in_progress = false;

class DumpTimeSharedClassInfo: public CHeapObj<mtClass> {
  bool                         _excluded;
  bool                         _is_early_klass;
  bool                         _has_checked_exclusion;
public:
  struct DTLoaderConstraint {
    Symbol* _name;
    char _loader_type1;
    char _loader_type2;
    DTLoaderConstraint(Symbol* name, char l1, char l2) : _name(name), _loader_type1(l1), _loader_type2(l2) {
      _name->increment_refcount();
    }
    DTLoaderConstraint() : _name(NULL), _loader_type1('0'), _loader_type2('0') {}
    bool equals(const DTLoaderConstraint& t) {
      return t._name == _name &&
             ((t._loader_type1 == _loader_type1 && t._loader_type2 == _loader_type2) ||
              (t._loader_type2 == _loader_type1 && t._loader_type1 == _loader_type2));
    }
  };

  struct DTVerifierConstraint {
    Symbol* _name;
    Symbol* _from_name;
    DTVerifierConstraint() : _name(NULL), _from_name(NULL) {}
    DTVerifierConstraint(Symbol* n, Symbol* fn) : _name(n), _from_name(fn) {
      _name->increment_refcount();
      _from_name->increment_refcount();
    }
  };

  InstanceKlass*               _klass;
  InstanceKlass*               _nest_host;
  bool                         _failed_verification;
  bool                         _is_archived_lambda_proxy;
  int                          _id;
  int                          _clsfile_size;
  int                          _clsfile_crc32;
  GrowableArray<DTVerifierConstraint>* _verifier_constraints;
  GrowableArray<char>*                 _verifier_constraint_flags;
  GrowableArray<DTLoaderConstraint>* _loader_constraints;

  DumpTimeSharedClassInfo() {
    _klass = NULL;
    _nest_host = NULL;
    _failed_verification = false;
    _is_archived_lambda_proxy = false;
    _has_checked_exclusion = false;
    _id = -1;
    _clsfile_size = -1;
    _clsfile_crc32 = -1;
    _excluded = false;
    _is_early_klass = JvmtiExport::is_early_phase();
    _verifier_constraints = NULL;
    _verifier_constraint_flags = NULL;
    _loader_constraints = NULL;
  }

  void add_verification_constraint(InstanceKlass* k, Symbol* name,
         Symbol* from_name, bool from_field_is_protected, bool from_is_array, bool from_is_object);
  void record_linking_constraint(Symbol* name, Handle loader1, Handle loader2);

  bool is_builtin() {
    return SystemDictionaryShared::is_builtin(_klass);
  }

  int num_verifier_constraints() {
    if (_verifier_constraint_flags != NULL) {
      return _verifier_constraint_flags->length();
    } else {
      return 0;
    }
  }

  int num_loader_constraints() {
    if (_loader_constraints != NULL) {
      return _loader_constraints->length();
    } else {
      return 0;
    }
  }

  void metaspace_pointers_do(MetaspaceClosure* it) {
    it->push(&_klass);
    it->push(&_nest_host);
    if (_verifier_constraints != NULL) {
      for (int i = 0; i < _verifier_constraints->length(); i++) {
        DTVerifierConstraint* cons = _verifier_constraints->adr_at(i);
        it->push(&cons->_name);
        it->push(&cons->_from_name);
      }
    }
    if (_loader_constraints != NULL) {
      for (int i = 0; i < _loader_constraints->length(); i++) {
        DTLoaderConstraint* lc = _loader_constraints->adr_at(i);
        it->push(&lc->_name);
      }
    }
  }

  bool is_excluded() {
    // _klass may become NULL due to DynamicArchiveBuilder::set_to_null
    return _excluded || _failed_verification || _klass == NULL;
  }

  // Was this class loaded while JvmtiExport::is_early_phase()==true
  bool is_early_klass() {
    return _is_early_klass;
  }

  // simple accessors
  void set_excluded()                               { _excluded = true; }
  bool has_checked_exclusion() const                { return _has_checked_exclusion; }
  void set_has_checked_exclusion()                  { _has_checked_exclusion = true; }
  bool failed_verification() const                  { return _failed_verification; }
  void set_failed_verification()                    { _failed_verification = true; }
  InstanceKlass* nest_host() const                  { return _nest_host; }
  void set_nest_host(InstanceKlass* nest_host)      { _nest_host = nest_host; }
};

inline unsigned DumpTimeSharedClassTable_hash(InstanceKlass* const& k) {
  if (DumpSharedSpaces) {
    // Deterministic archive contents
    uintx delta = k->name() - MetaspaceShared::symbol_rs_base();
    return primitive_hash<uintx>(delta);
  } else {
    // Deterministic archive is not possible because classes can be loaded
    // in multiple threads.
    return primitive_hash<InstanceKlass*>(k);
  }
}

class DumpTimeSharedClassTable: public ResourceHashtable<
  InstanceKlass*,
  DumpTimeSharedClassInfo,
  &DumpTimeSharedClassTable_hash,
  primitive_equals<InstanceKlass*>,
  15889, // prime number
  ResourceObj::C_HEAP>
{
  int _builtin_count;
  int _unregistered_count;
public:
  DumpTimeSharedClassInfo* find_or_allocate_info_for(InstanceKlass* k, bool dump_in_progress) {
    bool created = false;
    DumpTimeSharedClassInfo* p;
    if (!dump_in_progress) {
      p = put_if_absent(k, &created);
    } else {
      p = get(k);
    }
    if (created) {
      assert(!SystemDictionaryShared::no_class_loading_should_happen(),
             "no new classes can be loaded while dumping archive");
      p->_klass = k;
    } else {
      if (!dump_in_progress) {
        assert(p->_klass == k, "Sanity");
      }
    }
    return p;
  }

  class CountClassByCategory : StackObj {
    DumpTimeSharedClassTable* _table;
  public:
    CountClassByCategory(DumpTimeSharedClassTable* table) : _table(table) {}
    bool do_entry(InstanceKlass* k, DumpTimeSharedClassInfo& info) {
      if (!info.is_excluded()) {
        if (info.is_builtin()) {
          ++ _table->_builtin_count;
        } else {
          ++ _table->_unregistered_count;
        }
      }
      return true; // keep on iterating
    }
  };

  void update_counts() {
    _builtin_count = 0;
    _unregistered_count = 0;
    CountClassByCategory counter(this);
    iterate(&counter);
  }

  int count_of(bool is_builtin) const {
    if (is_builtin) {
      return _builtin_count;
    } else {
      return _unregistered_count;
    }
  }
};

class LambdaProxyClassKey {
  InstanceKlass* _caller_ik;
  Symbol*        _invoked_name;
  Symbol*        _invoked_type;
  Symbol*        _method_type;
  Method*        _member_method;
  Symbol*        _instantiated_method_type;

public:
  LambdaProxyClassKey(InstanceKlass* caller_ik,
                      Symbol*        invoked_name,
                      Symbol*        invoked_type,
                      Symbol*        method_type,
                      Method*        member_method,
                      Symbol*        instantiated_method_type) :
    _caller_ik(caller_ik),
    _invoked_name(invoked_name),
    _invoked_type(invoked_type),
    _method_type(method_type),
    _member_method(member_method),
    _instantiated_method_type(instantiated_method_type) {}

  void metaspace_pointers_do(MetaspaceClosure* it) {
    it->push(&_caller_ik);
    it->push(&_invoked_name);
    it->push(&_invoked_type);
    it->push(&_method_type);
    it->push(&_member_method);
    it->push(&_instantiated_method_type);
  }

  void mark_pointers() {
    ArchivePtrMarker::mark_pointer(&_caller_ik);
    ArchivePtrMarker::mark_pointer(&_instantiated_method_type);
    ArchivePtrMarker::mark_pointer(&_invoked_name);
    ArchivePtrMarker::mark_pointer(&_invoked_type);
    ArchivePtrMarker::mark_pointer(&_member_method);
    ArchivePtrMarker::mark_pointer(&_method_type);
  }

  bool equals(LambdaProxyClassKey const& other) const {
    return _caller_ik == other._caller_ik &&
           _invoked_name == other._invoked_name &&
           _invoked_type == other._invoked_type &&
           _method_type == other._method_type &&
           _member_method == other._member_method &&
           _instantiated_method_type == other._instantiated_method_type;
  }

  unsigned int hash() const {
    return SystemDictionaryShared::hash_for_shared_dictionary((address)_caller_ik) +
           SystemDictionaryShared::hash_for_shared_dictionary((address)_invoked_name) +
           SystemDictionaryShared::hash_for_shared_dictionary((address)_invoked_type) +
           SystemDictionaryShared::hash_for_shared_dictionary((address)_method_type) +
           SystemDictionaryShared::hash_for_shared_dictionary((address)_instantiated_method_type);
  }

  static unsigned int dumptime_hash(Symbol* sym)  {
    if (sym == NULL) {
      // _invoked_name maybe NULL
      return 0;
    }
    return java_lang_String::hash_code((const jbyte*)sym->bytes(), sym->utf8_length());
  }

  unsigned int dumptime_hash() const {
    return dumptime_hash(_caller_ik->name()) +
           dumptime_hash(_invoked_name) +
           dumptime_hash(_invoked_type) +
           dumptime_hash(_method_type) +
           dumptime_hash(_instantiated_method_type);
  }

  static inline unsigned int DUMPTIME_HASH(LambdaProxyClassKey const& key) {
    return (key.dumptime_hash());
  }

  static inline bool DUMPTIME_EQUALS(
      LambdaProxyClassKey const& k1, LambdaProxyClassKey const& k2) {
    return (k1.equals(k2));
  }
};


class DumpTimeLambdaProxyClassInfo {
public:
  GrowableArray<InstanceKlass*>* _proxy_klasses;
  DumpTimeLambdaProxyClassInfo() : _proxy_klasses(NULL) {}
  void add_proxy_klass(InstanceKlass* proxy_klass) {
    if (_proxy_klasses == NULL) {
      _proxy_klasses = new (ResourceObj::C_HEAP, mtClassShared)GrowableArray<InstanceKlass*>(5, mtClassShared);
    }
    assert(_proxy_klasses != NULL, "sanity");
    _proxy_klasses->append(proxy_klass);
  }

  void metaspace_pointers_do(MetaspaceClosure* it) {
    for (int i=0; i<_proxy_klasses->length(); i++) {
      it->push(_proxy_klasses->adr_at(i));
    }
  }
};

class RunTimeLambdaProxyClassInfo {
  LambdaProxyClassKey _key;
  InstanceKlass* _proxy_klass_head;
public:
  RunTimeLambdaProxyClassInfo(LambdaProxyClassKey key, InstanceKlass* proxy_klass_head) :
    _key(key), _proxy_klass_head(proxy_klass_head) {}

  InstanceKlass* proxy_klass_head() const { return _proxy_klass_head; }

  // Used by LambdaProxyClassDictionary to implement OffsetCompactHashtable::EQUALS
  static inline bool EQUALS(
       const RunTimeLambdaProxyClassInfo* value, LambdaProxyClassKey* key, int len_unused) {
    return (value->_key.equals(*key));
  }
  void init(LambdaProxyClassKey& key, DumpTimeLambdaProxyClassInfo& info) {
    _key = key;
    _key.mark_pointers();
    _proxy_klass_head = info._proxy_klasses->at(0);
    ArchivePtrMarker::mark_pointer(&_proxy_klass_head);
  }

  unsigned int hash() const {
    return _key.hash();
  }
  LambdaProxyClassKey key() const {
    return _key;
  }
};

class LambdaProxyClassDictionary : public OffsetCompactHashtable<
  LambdaProxyClassKey*,
  const RunTimeLambdaProxyClassInfo*,
  RunTimeLambdaProxyClassInfo::EQUALS> {};

LambdaProxyClassDictionary _lambda_proxy_class_dictionary;

LambdaProxyClassDictionary _dynamic_lambda_proxy_class_dictionary;

class DumpTimeLambdaProxyClassDictionary
  : public ResourceHashtable<LambdaProxyClassKey,
                             DumpTimeLambdaProxyClassInfo,
                             LambdaProxyClassKey::DUMPTIME_HASH,
                             LambdaProxyClassKey::DUMPTIME_EQUALS,
                             137, // prime number
                             ResourceObj::C_HEAP> {
public:
  int _count;
};

DumpTimeLambdaProxyClassDictionary* _dumptime_lambda_proxy_class_dictionary = NULL;

static void add_to_dump_time_lambda_proxy_class_dictionary(LambdaProxyClassKey key,
                                                           InstanceKlass* proxy_klass) {
  assert(DumpTimeTable_lock->owned_by_self(), "sanity");
  if (_dumptime_lambda_proxy_class_dictionary == NULL) {
    _dumptime_lambda_proxy_class_dictionary =
      new (ResourceObj::C_HEAP, mtClass)DumpTimeLambdaProxyClassDictionary();
  }
  DumpTimeLambdaProxyClassInfo* lambda_info = _dumptime_lambda_proxy_class_dictionary->get(key);
  if (lambda_info == NULL) {
    DumpTimeLambdaProxyClassInfo info;
    info.add_proxy_klass(proxy_klass);
    _dumptime_lambda_proxy_class_dictionary->put(key, info);
    //lambda_info = _dumptime_lambda_proxy_class_dictionary->get(key);
    //assert(lambda_info->_proxy_klass == proxy_klass, "must be"); // debug only -- remove
    ++_dumptime_lambda_proxy_class_dictionary->_count;
  } else {
    lambda_info->add_proxy_klass(proxy_klass);
  }
}

class RunTimeSharedClassInfo {
public:
  struct CrcInfo {
    int _clsfile_size;
    int _clsfile_crc32;
  };

  // This is different than  DumpTimeSharedClassInfo::DTVerifierConstraint. We use
  // u4 instead of Symbol* to save space on 64-bit CPU.
  struct RTVerifierConstraint {
    u4 _name;
    u4 _from_name;
    Symbol* name() { return (Symbol*)(SharedBaseAddress + _name);}
    Symbol* from_name() { return (Symbol*)(SharedBaseAddress + _from_name); }
  };

  struct RTLoaderConstraint {
    u4   _name;
    char _loader_type1;
    char _loader_type2;
    Symbol* constraint_name() {
      return (Symbol*)(SharedBaseAddress + _name);
    }
  };

  InstanceKlass* _klass;
  int _num_verifier_constraints;
  int _num_loader_constraints;

  // optional CrcInfo              _crc;  (only for UNREGISTERED classes)
  // optional InstanceKlass*       _nest_host
  // optional RTLoaderConstraint   _loader_constraint_types[_num_loader_constraints]
  // optional RTVerifierConstraint _verifier_constraints[_num_verifier_constraints]
  // optional char                 _verifier_constraint_flags[_num_verifier_constraints]

private:
  static size_t header_size_size() {
    return sizeof(RunTimeSharedClassInfo);
  }
  static size_t crc_size(InstanceKlass* klass) {
    if (!SystemDictionaryShared::is_builtin(klass)) {
      return sizeof(CrcInfo);
    } else {
      return 0;
    }
  }
  static size_t verifier_constraints_size(int num_verifier_constraints) {
    return sizeof(RTVerifierConstraint) * num_verifier_constraints;
  }
  static size_t verifier_constraint_flags_size(int num_verifier_constraints) {
    return sizeof(char) * num_verifier_constraints;
  }
  static size_t loader_constraints_size(int num_loader_constraints) {
    return sizeof(RTLoaderConstraint) * num_loader_constraints;
  }
  static size_t nest_host_size(InstanceKlass* klass) {
    if (klass->is_hidden()) {
      return sizeof(InstanceKlass*);
    } else {
      return 0;
    }
  }

public:
  static size_t byte_size(InstanceKlass* klass, int num_verifier_constraints, int num_loader_constraints) {
    return header_size_size() +
           crc_size(klass) +
           nest_host_size(klass) +
           loader_constraints_size(num_loader_constraints) +
           verifier_constraints_size(num_verifier_constraints) +
           verifier_constraint_flags_size(num_verifier_constraints);
  }

private:
  size_t crc_offset() const {
    return header_size_size();
  }

  size_t nest_host_offset() const {
      return crc_offset() + crc_size(_klass);
  }

  size_t loader_constraints_offset() const  {
    return nest_host_offset() + nest_host_size(_klass);
  }
  size_t verifier_constraints_offset() const {
    return loader_constraints_offset() + loader_constraints_size(_num_loader_constraints);
  }
  size_t verifier_constraint_flags_offset() const {
    return verifier_constraints_offset() + verifier_constraints_size(_num_verifier_constraints);
  }

  void check_verifier_constraint_offset(int i) const {
    assert(0 <= i && i < _num_verifier_constraints, "sanity");
  }

  void check_loader_constraint_offset(int i) const {
    assert(0 <= i && i < _num_loader_constraints, "sanity");
  }

public:
  CrcInfo* crc() const {
    assert(crc_size(_klass) > 0, "must be");
    return (CrcInfo*)(address(this) + crc_offset());
  }
  RTVerifierConstraint* verifier_constraints() {
    assert(_num_verifier_constraints > 0, "sanity");
    return (RTVerifierConstraint*)(address(this) + verifier_constraints_offset());
  }
  RTVerifierConstraint* verifier_constraint_at(int i) {
    check_verifier_constraint_offset(i);
    return verifier_constraints() + i;
  }

  char* verifier_constraint_flags() {
    assert(_num_verifier_constraints > 0, "sanity");
    return (char*)(address(this) + verifier_constraint_flags_offset());
  }

  InstanceKlass** nest_host_addr() {
    assert(_klass->is_hidden(), "sanity");
    return (InstanceKlass**)(address(this) + nest_host_offset());
  }
  InstanceKlass* nest_host() {
    return *nest_host_addr();
  }
  void set_nest_host(InstanceKlass* k) {
    *nest_host_addr() = k;
    ArchivePtrMarker::mark_pointer((address*)nest_host_addr());
  }

  RTLoaderConstraint* loader_constraints() {
    assert(_num_loader_constraints > 0, "sanity");
    return (RTLoaderConstraint*)(address(this) + loader_constraints_offset());
  }

  RTLoaderConstraint* loader_constraint_at(int i) {
    check_loader_constraint_offset(i);
    return loader_constraints() + i;
  }

  void init(DumpTimeSharedClassInfo& info) {
    ArchiveBuilder* builder = ArchiveBuilder::current();
    assert(builder->is_in_buffer_space(info._klass), "must be");
    _klass = info._klass;
    if (!SystemDictionaryShared::is_builtin(_klass)) {
      CrcInfo* c = crc();
      c->_clsfile_size = info._clsfile_size;
      c->_clsfile_crc32 = info._clsfile_crc32;
    }
    _num_verifier_constraints = info.num_verifier_constraints();
    _num_loader_constraints   = info.num_loader_constraints();
    int i;
    if (_num_verifier_constraints > 0) {
      RTVerifierConstraint* vf_constraints = verifier_constraints();
      char* flags = verifier_constraint_flags();
      for (i = 0; i < _num_verifier_constraints; i++) {
        vf_constraints[i]._name      = builder->any_to_offset_u4(info._verifier_constraints->at(i)._name);
        vf_constraints[i]._from_name = builder->any_to_offset_u4(info._verifier_constraints->at(i)._from_name);
      }
      for (i = 0; i < _num_verifier_constraints; i++) {
        flags[i] = info._verifier_constraint_flags->at(i);
      }
    }

    if (_num_loader_constraints > 0) {
      RTLoaderConstraint* ld_constraints = loader_constraints();
      for (i = 0; i < _num_loader_constraints; i++) {
        ld_constraints[i]._name = builder->any_to_offset_u4(info._loader_constraints->at(i)._name);
        ld_constraints[i]._loader_type1 = info._loader_constraints->at(i)._loader_type1;
        ld_constraints[i]._loader_type2 = info._loader_constraints->at(i)._loader_type2;
      }
    }

    if (_klass->is_hidden()) {
      InstanceKlass* n_h = info.nest_host();
      set_nest_host(n_h);
    }
    ArchivePtrMarker::mark_pointer(&_klass);
  }

  bool matches(int clsfile_size, int clsfile_crc32) const {
    return crc()->_clsfile_size  == clsfile_size &&
           crc()->_clsfile_crc32 == clsfile_crc32;
  }

  char verifier_constraint_flag(int i) {
    check_verifier_constraint_offset(i);
    return verifier_constraint_flags()[i];
  }

private:
  // ArchiveBuilder::make_shallow_copy() has reserved a pointer immediately
  // before archived InstanceKlasses. We can use this slot to do a quick
  // lookup of InstanceKlass* -> RunTimeSharedClassInfo* without
  // building a new hashtable.
  //
  //  info_pointer_addr(klass) --> 0x0100   RunTimeSharedClassInfo*
  //  InstanceKlass* klass     --> 0x0108   <C++ vtbl>
  //                               0x0110   fields from Klass ...
  static RunTimeSharedClassInfo** info_pointer_addr(InstanceKlass* klass) {
    return &((RunTimeSharedClassInfo**)klass)[-1];
  }

public:
  static RunTimeSharedClassInfo* get_for(InstanceKlass* klass) {
    assert(klass->is_shared(), "don't call for non-shared class");
    return *info_pointer_addr(klass);
  }
  static void set_for(InstanceKlass* klass, RunTimeSharedClassInfo* record) {
    assert(ArchiveBuilder::current()->is_in_buffer_space(klass), "must be");
    assert(ArchiveBuilder::current()->is_in_buffer_space(record), "must be");
    *info_pointer_addr(klass) = record;
    ArchivePtrMarker::mark_pointer(info_pointer_addr(klass));
  }

  // Used by RunTimeSharedDictionary to implement OffsetCompactHashtable::EQUALS
  static inline bool EQUALS(
       const RunTimeSharedClassInfo* value, Symbol* key, int len_unused) {
    return (value->_klass->name() == key);
  }
};

class RunTimeSharedDictionary : public OffsetCompactHashtable<
  Symbol*,
  const RunTimeSharedClassInfo*,
  RunTimeSharedClassInfo::EQUALS> {};

static DumpTimeSharedClassTable* _dumptime_table = NULL;
// SystemDictionaries in the base layer static archive
static RunTimeSharedDictionary _builtin_dictionary;
static RunTimeSharedDictionary _unregistered_dictionary;
// SystemDictionaries in the top layer dynamic archive
static RunTimeSharedDictionary _dynamic_builtin_dictionary;
static RunTimeSharedDictionary _dynamic_unregistered_dictionary;

void SystemDictionaryShared::atomic_set_array_index(OopHandle array, int index, oop o) {
  // Benign race condition:  array.obj_at(index) may already be filled in.
  // The important thing here is that all threads pick up the same result.
  // It doesn't matter which racing thread wins, as long as only one
  // result is used by all threads, and all future queries.
  ((objArrayOop)array.resolve())->atomic_compare_exchange_oop(index, o, NULL);
}

Handle SystemDictionaryShared::create_jar_manifest(const char* manifest_chars, size_t size, TRAPS) {
  typeArrayOop buf = oopFactory::new_byteArray((int)size, CHECK_NH);
  typeArrayHandle bufhandle(THREAD, buf);
  ArrayAccess<>::arraycopy_from_native(reinterpret_cast<const jbyte*>(manifest_chars),
                                         buf, typeArrayOopDesc::element_offset<jbyte>(0), size);
  Handle bais = JavaCalls::construct_new_instance(vmClasses::ByteArrayInputStream_klass(),
                      vmSymbols::byte_array_void_signature(),
                      bufhandle, CHECK_NH);
  // manifest = new Manifest(ByteArrayInputStream)
  Handle manifest = JavaCalls::construct_new_instance(vmClasses::Jar_Manifest_klass(),
                      vmSymbols::input_stream_void_signature(),
                      bais, CHECK_NH);
  return manifest;
}

oop SystemDictionaryShared::shared_protection_domain(int index) {
  return ((objArrayOop)_shared_protection_domains.resolve())->obj_at(index);
}

oop SystemDictionaryShared::shared_jar_url(int index) {
  return ((objArrayOop)_shared_jar_urls.resolve())->obj_at(index);
}

oop SystemDictionaryShared::shared_jar_manifest(int index) {
  return ((objArrayOop)_shared_jar_manifests.resolve())->obj_at(index);
}

Handle SystemDictionaryShared::get_shared_jar_manifest(int shared_path_index, TRAPS) {
  Handle manifest ;
  if (shared_jar_manifest(shared_path_index) == NULL) {
    SharedClassPathEntry* ent = FileMapInfo::shared_path(shared_path_index);
    size_t size = (size_t)ent->manifest_size();
    if (size == 0) {
      return Handle();
    }

    // ByteArrayInputStream bais = new ByteArrayInputStream(buf);
    const char* src = ent->manifest();
    assert(src != NULL, "No Manifest data");
    manifest = create_jar_manifest(src, size, CHECK_NH);
    atomic_set_shared_jar_manifest(shared_path_index, manifest());
  }
  manifest = Handle(THREAD, shared_jar_manifest(shared_path_index));
  assert(manifest.not_null(), "sanity");
  return manifest;
}

Handle SystemDictionaryShared::get_shared_jar_url(int shared_path_index, TRAPS) {
  Handle url_h;
  if (shared_jar_url(shared_path_index) == NULL) {
    JavaValue result(T_OBJECT);
    const char* path = FileMapInfo::shared_path_name(shared_path_index);
    Handle path_string = java_lang_String::create_from_str(path, CHECK_(url_h));
    Klass* classLoaders_klass =
        vmClasses::jdk_internal_loader_ClassLoaders_klass();
    JavaCalls::call_static(&result, classLoaders_klass,
                           vmSymbols::toFileURL_name(),
                           vmSymbols::toFileURL_signature(),
                           path_string, CHECK_(url_h));

    atomic_set_shared_jar_url(shared_path_index, result.get_oop());
  }

  url_h = Handle(THREAD, shared_jar_url(shared_path_index));
  assert(url_h.not_null(), "sanity");
  return url_h;
}

Handle SystemDictionaryShared::get_package_name(Symbol* class_name, TRAPS) {
  ResourceMark rm(THREAD);
  Handle pkgname_string;
  TempNewSymbol pkg = ClassLoader::package_from_class_name(class_name);
  if (pkg != NULL) { // Package prefix found
    const char* pkgname = pkg->as_klass_external_name();
    pkgname_string = java_lang_String::create_from_str(pkgname,
                                                       CHECK_(pkgname_string));
  }
  return pkgname_string;
}

// Define Package for shared app classes from JAR file and also checks for
// package sealing (all done in Java code)
// See http://docs.oracle.com/javase/tutorial/deployment/jar/sealman.html
void SystemDictionaryShared::define_shared_package(Symbol*  class_name,
                                                   Handle class_loader,
                                                   Handle manifest,
                                                   Handle url,
                                                   TRAPS) {
  assert(SystemDictionary::is_system_class_loader(class_loader()), "unexpected class loader");
  // get_package_name() returns a NULL handle if the class is in unnamed package
  Handle pkgname_string = get_package_name(class_name, CHECK);
  if (pkgname_string.not_null()) {
    Klass* app_classLoader_klass = vmClasses::jdk_internal_loader_ClassLoaders_AppClassLoader_klass();
    JavaValue result(T_OBJECT);
    JavaCallArguments args(3);
    args.set_receiver(class_loader);
    args.push_oop(pkgname_string);
    args.push_oop(manifest);
    args.push_oop(url);
    JavaCalls::call_virtual(&result, app_classLoader_klass,
                            vmSymbols::defineOrCheckPackage_name(),
                            vmSymbols::defineOrCheckPackage_signature(),
                            &args,
                            CHECK);
  }
}

// Get the ProtectionDomain associated with the CodeSource from the classloader.
Handle SystemDictionaryShared::get_protection_domain_from_classloader(Handle class_loader,
                                                                      Handle url, TRAPS) {
  // CodeSource cs = new CodeSource(url, null);
  Handle cs = JavaCalls::construct_new_instance(vmClasses::CodeSource_klass(),
                  vmSymbols::url_code_signer_array_void_signature(),
                  url, Handle(), CHECK_NH);

  // protection_domain = SecureClassLoader.getProtectionDomain(cs);
  Klass* secureClassLoader_klass = vmClasses::SecureClassLoader_klass();
  JavaValue obj_result(T_OBJECT);
  JavaCalls::call_virtual(&obj_result, class_loader, secureClassLoader_klass,
                          vmSymbols::getProtectionDomain_name(),
                          vmSymbols::getProtectionDomain_signature(),
                          cs, CHECK_NH);
  return Handle(THREAD, obj_result.get_oop());
}

// Returns the ProtectionDomain associated with the JAR file identified by the url.
Handle SystemDictionaryShared::get_shared_protection_domain(Handle class_loader,
                                                            int shared_path_index,
                                                            Handle url,
                                                            TRAPS) {
  Handle protection_domain;
  if (shared_protection_domain(shared_path_index) == NULL) {
    Handle pd = get_protection_domain_from_classloader(class_loader, url, THREAD);
    atomic_set_shared_protection_domain(shared_path_index, pd());
  }

  // Acquire from the cache because if another thread beats the current one to
  // set the shared protection_domain and the atomic_set fails, the current thread
  // needs to get the updated protection_domain from the cache.
  protection_domain = Handle(THREAD, shared_protection_domain(shared_path_index));
  assert(protection_domain.not_null(), "sanity");
  return protection_domain;
}

// Returns the ProtectionDomain associated with the moduleEntry.
Handle SystemDictionaryShared::get_shared_protection_domain(Handle class_loader,
                                                            ModuleEntry* mod, TRAPS) {
  ClassLoaderData *loader_data = mod->loader_data();
  if (mod->shared_protection_domain() == NULL) {
    Symbol* location = mod->location();
    if (location != NULL) {
      Handle location_string = java_lang_String::create_from_symbol(
                                     location, CHECK_NH);
      Handle url;
      JavaValue result(T_OBJECT);
      if (location->starts_with("jrt:/")) {
        url = JavaCalls::construct_new_instance(vmClasses::URL_klass(),
                                                vmSymbols::string_void_signature(),
                                                location_string, CHECK_NH);
      } else {
        Klass* classLoaders_klass =
          vmClasses::jdk_internal_loader_ClassLoaders_klass();
        JavaCalls::call_static(&result, classLoaders_klass, vmSymbols::toFileURL_name(),
                               vmSymbols::toFileURL_signature(),
                               location_string, CHECK_NH);
        url = Handle(THREAD, result.get_oop());
      }

      Handle pd = get_protection_domain_from_classloader(class_loader, url,
                                                         CHECK_NH);
      mod->set_shared_protection_domain(loader_data, pd);
    }
  }

  Handle protection_domain(THREAD, mod->shared_protection_domain());
  assert(protection_domain.not_null(), "sanity");
  return protection_domain;
}

// Initializes the java.lang.Package and java.security.ProtectionDomain objects associated with
// the given InstanceKlass.
// Returns the ProtectionDomain for the InstanceKlass.
Handle SystemDictionaryShared::init_security_info(Handle class_loader, InstanceKlass* ik, PackageEntry* pkg_entry, TRAPS) {
  Handle pd;

  if (ik != NULL) {
    int index = ik->shared_classpath_index();
    assert(index >= 0, "Sanity");
    SharedClassPathEntry* ent = FileMapInfo::shared_path(index);
    Symbol* class_name = ik->name();

    if (ent->is_modules_image()) {
      // For shared app/platform classes originated from the run-time image:
      //   The ProtectionDomains are cached in the corresponding ModuleEntries
      //   for fast access by the VM.
      // all packages from module image are already created during VM bootstrap in
      // Modules::define_module().
      assert(pkg_entry != NULL, "archived class in module image cannot be from unnamed package");
      ModuleEntry* mod_entry = pkg_entry->module();
      pd = get_shared_protection_domain(class_loader, mod_entry, CHECK_(pd));
    } else {
      // For shared app/platform classes originated from JAR files on the class path:
      //   Each of the 3 SystemDictionaryShared::_shared_xxx arrays has the same length
      //   as the shared classpath table in the shared archive (see
      //   FileMap::_shared_path_table in filemap.hpp for details).
      //
      //   If a shared InstanceKlass k is loaded from the class path, let
      //
      //     index = k->shared_classpath_index():
      //
      //   FileMap::_shared_path_table[index] identifies the JAR file that contains k.
      //
      //   k's protection domain is:
      //
      //     ProtectionDomain pd = _shared_protection_domains[index];
      //
      //   and k's Package is initialized using
      //
      //     manifest = _shared_jar_manifests[index];
      //     url = _shared_jar_urls[index];
      //     define_shared_package(class_name, class_loader, manifest, url, CHECK_(pd));
      //
      //   Note that if an element of these 3 _shared_xxx arrays is NULL, it will be initialized by
      //   the corresponding SystemDictionaryShared::get_shared_xxx() function.
      Handle manifest = get_shared_jar_manifest(index, CHECK_(pd));
      Handle url = get_shared_jar_url(index, CHECK_(pd));
      int index_offset = index - ClassLoaderExt::app_class_paths_start_index();
      if (index_offset < PackageEntry::max_index_for_defined_in_class_path()) {
        if (pkg_entry == NULL || !pkg_entry->is_defined_by_cds_in_class_path(index_offset)) {
          // define_shared_package only needs to be called once for each package in a jar specified
          // in the shared class path.
          define_shared_package(class_name, class_loader, manifest, url, CHECK_(pd));
          if (pkg_entry != NULL) {
            pkg_entry->set_defined_by_cds_in_class_path(index_offset);
          }
        }
      } else {
        define_shared_package(class_name, class_loader, manifest, url, CHECK_(pd));
      }
      pd = get_shared_protection_domain(class_loader, index, url, CHECK_(pd));
    }
  }
  return pd;
}

bool SystemDictionaryShared::is_sharing_possible(ClassLoaderData* loader_data) {
  oop class_loader = loader_data->class_loader();
  return (class_loader == NULL ||
          SystemDictionary::is_system_class_loader(class_loader) ||
          SystemDictionary::is_platform_class_loader(class_loader));
}

bool SystemDictionaryShared::has_platform_or_app_classes() {
  if (FileMapInfo::current_info()->has_platform_or_app_classes()) {
    return true;
  }
  if (DynamicArchive::is_mapped() &&
      FileMapInfo::dynamic_info()->has_platform_or_app_classes()) {
    return true;
  }
  return false;
}

// The following stack shows how this code is reached:
//
//   [0] SystemDictionaryShared::find_or_load_shared_class()
//   [1] JVM_FindLoadedClass
//   [2] java.lang.ClassLoader.findLoadedClass0()
//   [3] java.lang.ClassLoader.findLoadedClass()
//   [4] jdk.internal.loader.BuiltinClassLoader.loadClassOrNull()
//   [5] jdk.internal.loader.BuiltinClassLoader.loadClass()
//   [6] jdk.internal.loader.ClassLoaders$AppClassLoader.loadClass(), or
//       jdk.internal.loader.ClassLoaders$PlatformClassLoader.loadClass()
//
// AppCDS supports fast class loading for these 2 built-in class loaders:
//    jdk.internal.loader.ClassLoaders$PlatformClassLoader
//    jdk.internal.loader.ClassLoaders$AppClassLoader
// with the following assumptions (based on the JDK core library source code):
//
// [a] these two loaders use the BuiltinClassLoader.loadClassOrNull() to
//     load the named class.
// [b] BuiltinClassLoader.loadClassOrNull() first calls findLoadedClass(name).
// [c] At this point, if we can find the named class inside the
//     shared_dictionary, we can perform further checks (see
//     SystemDictionary::is_shared_class_visible) to ensure that this class
//     was loaded by the same class loader during dump time.
//
// Given these assumptions, we intercept the findLoadedClass() call to invoke
// SystemDictionaryShared::find_or_load_shared_class() to load the shared class from
// the archive for the 2 built-in class loaders. This way,
// we can improve start-up because we avoid decoding the classfile,
// and avoid delegating to the parent loader.
//
// NOTE: there's a lot of assumption about the Java code. If any of that change, this
// needs to be redesigned.

InstanceKlass* SystemDictionaryShared::find_or_load_shared_class(
                 Symbol* name, Handle class_loader, TRAPS) {
  InstanceKlass* k = NULL;
  if (UseSharedSpaces) {
    if (!has_platform_or_app_classes()) {
      return NULL;
    }

    if (SystemDictionary::is_system_class_loader(class_loader()) ||
        SystemDictionary::is_platform_class_loader(class_loader())) {
      // Fix for 4474172; see evaluation for more details
      class_loader = Handle(
        THREAD, java_lang_ClassLoader::non_reflection_class_loader(class_loader()));
      ClassLoaderData *loader_data = register_loader(class_loader);
      Dictionary* dictionary = loader_data->dictionary();
      unsigned int d_hash = dictionary->compute_hash(name);

      // Note: currently, find_or_load_shared_class is called only from
      // JVM_FindLoadedClass and used for PlatformClassLoader and AppClassLoader,
      // which are parallel-capable loaders, so a lock here is NOT taken.
      assert(get_loader_lock_or_null(class_loader) == NULL, "ObjectLocker not required");
      {
        MutexLocker mu(THREAD, SystemDictionary_lock);
        InstanceKlass* check = dictionary->find_class(d_hash, name);
        if (check != NULL) {
          return check;
        }
      }

      k = load_shared_class_for_builtin_loader(name, class_loader, THREAD);
      if (k != NULL) {
        k = find_or_define_instance_class(name, class_loader, k, CHECK_NULL);
      }
    }
  }
  return k;
}

PackageEntry* SystemDictionaryShared::get_package_entry_from_class(InstanceKlass* ik, Handle class_loader) {
  PackageEntry* pkg_entry = ik->package();
  if (MetaspaceShared::use_full_module_graph() && ik->is_shared() && pkg_entry != NULL) {
    assert(MetaspaceShared::is_in_shared_metaspace(pkg_entry), "must be");
    assert(!ik->is_shared_unregistered_class(), "unexpected archived package entry for an unregistered class");
    assert(ik->module()->is_named(), "unexpected archived package entry for a class in an unnamed module");
    return pkg_entry;
  }
  TempNewSymbol pkg_name = ClassLoader::package_from_class_name(ik->name());
  if (pkg_name != NULL) {
    pkg_entry = class_loader_data(class_loader)->packages()->lookup_only(pkg_name);
  } else {
    pkg_entry = NULL;
  }
  return pkg_entry;
}

InstanceKlass* SystemDictionaryShared::load_shared_class_for_builtin_loader(
                 Symbol* class_name, Handle class_loader, TRAPS) {
  assert(UseSharedSpaces, "must be");
  InstanceKlass* ik = find_builtin_class(class_name);

  if (ik != NULL) {
    if ((ik->is_shared_app_class() &&
         SystemDictionary::is_system_class_loader(class_loader()))  ||
        (ik->is_shared_platform_class() &&
         SystemDictionary::is_platform_class_loader(class_loader()))) {
      PackageEntry* pkg_entry = get_package_entry_from_class(ik, class_loader);
      Handle protection_domain =
        SystemDictionaryShared::init_security_info(class_loader, ik, pkg_entry, CHECK_NULL);
      return load_shared_class(ik, class_loader, protection_domain, NULL, pkg_entry, THREAD);
    }
  }
  return NULL;
}

void SystemDictionaryShared::allocate_shared_protection_domain_array(int size, TRAPS) {
  if (_shared_protection_domains.resolve() == NULL) {
    oop spd = oopFactory::new_objArray(
        vmClasses::ProtectionDomain_klass(), size, CHECK);
    _shared_protection_domains = OopHandle(Universe::vm_global(), spd);
  }
}

void SystemDictionaryShared::allocate_shared_jar_url_array(int size, TRAPS) {
  if (_shared_jar_urls.resolve() == NULL) {
    oop sju = oopFactory::new_objArray(
        vmClasses::URL_klass(), size, CHECK);
    _shared_jar_urls = OopHandle(Universe::vm_global(), sju);
  }
}

void SystemDictionaryShared::allocate_shared_jar_manifest_array(int size, TRAPS) {
  if (_shared_jar_manifests.resolve() == NULL) {
    oop sjm = oopFactory::new_objArray(
        vmClasses::Jar_Manifest_klass(), size, CHECK);
    _shared_jar_manifests = OopHandle(Universe::vm_global(), sjm);
  }
}

void SystemDictionaryShared::allocate_shared_data_arrays(int size, TRAPS) {
  allocate_shared_protection_domain_array(size, CHECK);
  allocate_shared_jar_url_array(size, CHECK);
  allocate_shared_jar_manifest_array(size, CHECK);
}

// This function is called for loading only UNREGISTERED classes
InstanceKlass* SystemDictionaryShared::lookup_from_stream(Symbol* class_name,
                                                          Handle class_loader,
                                                          Handle protection_domain,
                                                          const ClassFileStream* cfs,
                                                          TRAPS) {
  if (!UseSharedSpaces) {
    return NULL;
  }
  if (class_name == NULL) {  // don't do this for hidden classes
    return NULL;
  }
  if (class_loader.is_null() ||
      SystemDictionary::is_system_class_loader(class_loader()) ||
      SystemDictionary::is_platform_class_loader(class_loader())) {
    // Do nothing for the BUILTIN loaders.
    return NULL;
  }

  const RunTimeSharedClassInfo* record = find_record(&_unregistered_dictionary, &_dynamic_unregistered_dictionary, class_name);
  if (record == NULL) {
    return NULL;
  }

  int clsfile_size  = cfs->length();
  int clsfile_crc32 = ClassLoader::crc32(0, (const char*)cfs->buffer(), cfs->length());

  if (!record->matches(clsfile_size, clsfile_crc32)) {
    return NULL;
  }

  return acquire_class_for_current_thread(record->_klass, class_loader,
                                          protection_domain, cfs,
                                          THREAD);
}

InstanceKlass* SystemDictionaryShared::acquire_class_for_current_thread(
                   InstanceKlass *ik,
                   Handle class_loader,
                   Handle protection_domain,
                   const ClassFileStream *cfs,
                   TRAPS) {
  ClassLoaderData* loader_data = ClassLoaderData::class_loader_data(class_loader());

  {
    MutexLocker mu(THREAD, SharedDictionary_lock);
    if (ik->class_loader_data() != NULL) {
      //    ik is already loaded (by this loader or by a different loader)
      // or ik is being loaded by a different thread (by this loader or by a different loader)
      return NULL;
    }

    // No other thread has acquired this yet, so give it to *this thread*
    ik->set_class_loader_data(loader_data);
  }

  // No longer holding SharedDictionary_lock
  // No need to lock, as <ik> can be held only by a single thread.
  loader_data->add_class(ik);

  // Get the package entry.
  PackageEntry* pkg_entry = get_package_entry_from_class(ik, class_loader);

  // Load and check super/interfaces, restore unsharable info
  InstanceKlass* shared_klass = load_shared_class(ik, class_loader, protection_domain,
                                                  cfs, pkg_entry, THREAD);
  if (shared_klass == NULL || HAS_PENDING_EXCEPTION) {
    // TODO: clean up <ik> so it can be used again
    return NULL;
  }

  return shared_klass;
}

class LoadedUnregisteredClassesTable : public ResourceHashtable<
  Symbol*, bool,
  primitive_hash<Symbol*>,
  primitive_equals<Symbol*>,
  6661,                             // prime number
  ResourceObj::C_HEAP> {};

static LoadedUnregisteredClassesTable* _loaded_unregistered_classes = NULL;

bool SystemDictionaryShared::add_unregistered_class(Thread* current, InstanceKlass* k) {
  // We don't allow duplicated unregistered classes of the same name.
  assert(DumpSharedSpaces, "only when dumping");
  Symbol* name = k->name();
  if (_loaded_unregistered_classes == NULL) {
    _loaded_unregistered_classes = new (ResourceObj::C_HEAP, mtClass)LoadedUnregisteredClassesTable();
  }
  bool created = false;
  _loaded_unregistered_classes->put_if_absent(name, true, &created);
  if (created) {
    MutexLocker mu_r(current, Compile_lock); // add_to_hierarchy asserts this.
    SystemDictionary::add_to_hierarchy(k);
  }
  return created;
}

// This function is called to lookup the super/interfaces of shared classes for
// unregistered loaders. E.g., SharedClass in the below example
// where "super:" (and optionally "interface:") have been specified.
//
// java/lang/Object id: 0
// Interface    id: 2 super: 0 source: cust.jar
// SharedClass  id: 4 super: 0 interfaces: 2 source: cust.jar
InstanceKlass* SystemDictionaryShared::lookup_super_for_unregistered_class(
    Symbol* class_name, Symbol* super_name, bool is_superclass) {

  assert(DumpSharedSpaces, "only when static dumping");

  if (!ClassListParser::is_parsing_thread()) {
    // Unregistered classes can be created only by ClassListParser::_parsing_thread.

    return NULL;
  }

  ClassListParser* parser = ClassListParser::instance();
  if (parser == NULL) {
    // We're still loading the well-known classes, before the ClassListParser is created.
    return NULL;
  }
  if (class_name->equals(parser->current_class_name())) {
    // When this function is called, all the numbered super and interface types
    // must have already been loaded. Hence this function is never recursively called.
    if (is_superclass) {
      return parser->lookup_super_for_current_class(super_name);
    } else {
      return parser->lookup_interface_for_current_class(super_name);
    }
  } else {
    // The VM is not trying to resolve a super type of parser->current_class_name().
    // Instead, it's resolving an error class (because parser->current_class_name() has
    // failed parsing or verification). Don't do anything here.
    return NULL;
  }
}

void SystemDictionaryShared::start_dumping() {
  MutexLocker ml(DumpTimeTable_lock, Mutex::_no_safepoint_check_flag);
  _dump_in_progress = true;
}

DumpTimeSharedClassInfo* SystemDictionaryShared::find_or_allocate_info_for(InstanceKlass* k) {
  MutexLocker ml(DumpTimeTable_lock, Mutex::_no_safepoint_check_flag);
  if (_dumptime_table == NULL) {
    _dumptime_table = new (ResourceObj::C_HEAP, mtClass)DumpTimeSharedClassTable();
  }
  return _dumptime_table->find_or_allocate_info_for(k, _dump_in_progress);
}

void SystemDictionaryShared::set_shared_class_misc_info(InstanceKlass* k, ClassFileStream* cfs) {
  Arguments::assert_is_dumping_archive();
  assert(!is_builtin(k), "must be unregistered class");
  DumpTimeSharedClassInfo* info = find_or_allocate_info_for(k);
  if (info != NULL) {
    info->_clsfile_size  = cfs->length();
    info->_clsfile_crc32 = ClassLoader::crc32(0, (const char*)cfs->buffer(), cfs->length());
  }
}

void SystemDictionaryShared::init_dumptime_info(InstanceKlass* k) {
  (void)find_or_allocate_info_for(k);
}

void SystemDictionaryShared::remove_dumptime_info(InstanceKlass* k) {
  MutexLocker ml(DumpTimeTable_lock, Mutex::_no_safepoint_check_flag);
  DumpTimeSharedClassInfo* p = _dumptime_table->get(k);
  if (p == NULL) {
    return;
  }
  if (p->_verifier_constraints != NULL) {
    for (int i = 0; i < p->_verifier_constraints->length(); i++) {
      DumpTimeSharedClassInfo::DTVerifierConstraint constraint = p->_verifier_constraints->at(i);
      if (constraint._name != NULL ) {
        constraint._name->decrement_refcount();
      }
      if (constraint._from_name != NULL ) {
        constraint._from_name->decrement_refcount();
      }
    }
    FREE_C_HEAP_ARRAY(DumpTimeSharedClassInfo::DTVerifierConstraint, p->_verifier_constraints);
    p->_verifier_constraints = NULL;
    FREE_C_HEAP_ARRAY(char, p->_verifier_constraint_flags);
    p->_verifier_constraint_flags = NULL;
  }
  if (p->_loader_constraints != NULL) {
    for (int i = 0; i < p->_loader_constraints->length(); i++) {
      DumpTimeSharedClassInfo::DTLoaderConstraint ld =  p->_loader_constraints->at(i);
      if (ld._name != NULL) {
        ld._name->decrement_refcount();
      }
    }
    FREE_C_HEAP_ARRAY(DumpTimeSharedClassInfo::DTLoaderConstraint, p->_loader_constraints);
    p->_loader_constraints = NULL;
  }
  _dumptime_table->remove(k);
}

bool SystemDictionaryShared::is_jfr_event_class(InstanceKlass *k) {
  while (k) {
    if (k->name()->equals("jdk/internal/event/Event")) {
      return true;
    }
    k = k->java_super();
  }
  return false;
}

bool SystemDictionaryShared::is_registered_lambda_proxy_class(InstanceKlass* ik) {
  DumpTimeSharedClassInfo* info = _dumptime_table->get(ik);
  return (info != NULL) ? info->_is_archived_lambda_proxy : false;
}

bool SystemDictionaryShared::is_hidden_lambda_proxy(InstanceKlass* ik) {
  assert(ik->is_shared(), "applicable to only a shared class");
  if (ik->is_hidden()) {
    return true;
  } else {
    return false;
  }
}

bool SystemDictionaryShared::is_early_klass(InstanceKlass* ik) {
  DumpTimeSharedClassInfo* info = _dumptime_table->get(ik);
  return (info != NULL) ? info->is_early_klass() : false;
}

// Returns true so the caller can do:    return warn_excluded(".....");
bool SystemDictionaryShared::warn_excluded(InstanceKlass* k, const char* reason) {
  ResourceMark rm;
  log_warning(cds)("Skipping %s: %s", k->name()->as_C_string(), reason);
  return true;
}

bool SystemDictionaryShared::check_for_exclusion(InstanceKlass* k, DumpTimeSharedClassInfo* info) {
  if (MetaspaceShared::is_in_shared_metaspace(k)) {
    // We have reached a super type that's already in the base archive. Treat it
    // as "not excluded".
    assert(DynamicDumpSharedSpaces, "must be");
    return false;
  }

  if (info == NULL) {
    info = _dumptime_table->get(k);
    assert(info != NULL, "supertypes of any classes in _dumptime_table must either be shared, or must also be in _dumptime_table");
  }

  if (!info->has_checked_exclusion()) {
    if (check_for_exclusion_impl(k)) {
      info->set_excluded();
    }
    info->set_has_checked_exclusion();
  }

<<<<<<< HEAD
  return info->is_excluded();
}

bool SystemDictionaryShared::check_for_exclusion_impl(InstanceKlass* k) {
  if (k->is_unsafe_anonymous()) {
    warn_excluded(k, "Unsafe anonymous class");
    return true; // unsafe anonymous classes are not archived, skip
  }

=======
>>>>>>> 7ab6dc83
  if (k->is_in_error_state()) {
    return warn_excluded(k, "In error state");
  }
  if (k->has_been_redefined()) {
    return warn_excluded(k, "Has been redefined");
  }
  if (!k->is_hidden() && k->shared_classpath_index() < 0 && is_builtin(k)) {
    // These are classes loaded from unsupported locations (such as those loaded by JVMTI native
    // agent during dump time).
    return warn_excluded(k, "Unsupported location");
  }
  if (k->signers() != NULL) {
    // We cannot include signed classes in the archive because the certificates
    // used during dump time may be different than those used during
    // runtime (due to expiration, etc).
    return warn_excluded(k, "Signed JAR");
  }
  if (is_jfr_event_class(k)) {
    // We cannot include JFR event classes because they need runtime-specific
    // instrumentation in order to work with -XX:FlightRecorderOptions:retransform=false.
    // There are only a small number of these classes, so it's not worthwhile to
    // support them and make CDS more complicated.
    return warn_excluded(k, "JFR event class");
  }
  if (k->init_state() < InstanceKlass::linked) {
    // In CDS dumping, we will attempt to link all classes. Those that fail to link will
    // be recorded in DumpTimeSharedClassInfo.
    Arguments::assert_is_dumping_archive();

    // TODO -- rethink how this can be handled.
    // We should try to link ik, however, we can't do it here because
    // 1. We are at VM exit
    // 2. linking a class may cause other classes to be loaded, which means
    //    a custom ClassLoader.loadClass() may be called, at a point where the
    //    class loader doesn't expect it.
    if (has_class_failed_verification(k)) {
      return warn_excluded(k, "Failed verification");
    } else {
      if (!k->has_old_class_version()) {
        return warn_excluded(k, "Not linked");
      }
    }
  }
  if (DynamicDumpSharedSpaces && k->major_version() < 50 /*JAVA_6_VERSION*/) {
    // In order to support old classes during dynamic dump, class rewriting needs to
    // be reverted. This would result in more complex code and testing but not much gain.
    ResourceMark rm;
    log_warning(cds)("Pre JDK 6 class not supported by CDS: %u.%u %s",
                     k->major_version(),  k->minor_version(), k->name()->as_C_string());
    return true;
  }

  if (k->has_old_class_version() && k->is_linked()) {
    return warn_excluded(k, "Old class has been linked");
  }

  if (k->is_hidden() && !is_registered_lambda_proxy_class(k)) {
    ResourceMark rm;
    log_debug(cds)("Skipping %s: %s", k->name()->as_C_string(), "Hidden class");
    return true;
  }

  InstanceKlass* super = k->java_super();
  if (super != NULL && check_for_exclusion(super, NULL)) {
    ResourceMark rm;
    log_warning(cds)("Skipping %s: super class %s is excluded @%p", k->name()->as_C_string(), super->name()->as_C_string(), super);
    return true;
  }

  Array<InstanceKlass*>* interfaces = k->local_interfaces();
  int len = interfaces->length();
  for (int i = 0; i < len; i++) {
    InstanceKlass* intf = interfaces->at(i);
    if (check_for_exclusion(intf, NULL)) {
      log_warning(cds)("Skipping %s: interface %s is excluded @%p", k->name()->as_C_string(), intf->name()->as_C_string(), intf);
      return true;
    }
  }

  return false; // false == k should NOT be excluded
}

// k is a class before relocating by ArchiveBuilder
void SystemDictionaryShared::validate_before_archiving(InstanceKlass* k) {
  ResourceMark rm;
  const char* name = k->name()->as_C_string();
  DumpTimeSharedClassInfo* info = _dumptime_table->get(k);
  assert(_no_class_loading_should_happen, "class loading must be disabled");
  guarantee(info != NULL, "Class %s must be entered into _dumptime_table", name);
  guarantee(!info->is_excluded(), "Should not attempt to archive excluded class %s", name);
  if (is_builtin(k)) {
    if (k->is_hidden()) {
      assert(is_registered_lambda_proxy_class(k), "unexpected hidden class %s", name);
    }
    guarantee(!k->is_shared_unregistered_class(),
              "Class loader type must be set for BUILTIN class %s", name);

  } else {
    guarantee(k->is_shared_unregistered_class(),
              "Class loader type must not be set for UNREGISTERED class %s", name);
  }
}

class ExcludeDumpTimeSharedClasses : StackObj {
public:
  bool do_entry(InstanceKlass* k, DumpTimeSharedClassInfo& info) {
    SystemDictionaryShared::check_for_exclusion(k, &info);
    return true; // keep on iterating
  }
};

void SystemDictionaryShared::check_excluded_classes() {
  ExcludeDumpTimeSharedClasses excl;
  _dumptime_table->iterate(&excl);
  _dumptime_table->update_counts();
}

bool SystemDictionaryShared::is_excluded_class(InstanceKlass* k) {
  assert(_no_class_loading_should_happen, "sanity");
  Arguments::assert_is_dumping_archive();
  DumpTimeSharedClassInfo* p = find_or_allocate_info_for(k);
  return (p == NULL) ? true : p->is_excluded();
}

void SystemDictionaryShared::set_excluded(InstanceKlass* k) {
  Arguments::assert_is_dumping_archive();
  DumpTimeSharedClassInfo* info = find_or_allocate_info_for(k);
  if (info != NULL) {
    info->set_excluded();
  }
}

void SystemDictionaryShared::set_class_has_failed_verification(InstanceKlass* ik) {
  Arguments::assert_is_dumping_archive();
  DumpTimeSharedClassInfo* p = find_or_allocate_info_for(ik);
  if (p != NULL) {
    p->set_failed_verification();
  }
}

bool SystemDictionaryShared::has_class_failed_verification(InstanceKlass* ik) {
  Arguments::assert_is_dumping_archive();
  if (_dumptime_table == NULL) {
    assert(DynamicDumpSharedSpaces, "sanity");
    assert(ik->is_shared(), "must be a shared class in the static archive");
    return false;
  }
  DumpTimeSharedClassInfo* p = _dumptime_table->get(ik);
  return (p == NULL) ? false : p->failed_verification();
}

class IterateDumpTimeSharedClassTable : StackObj {
  MetaspaceClosure *_it;
public:
  IterateDumpTimeSharedClassTable(MetaspaceClosure* it) : _it(it) {}

  bool do_entry(InstanceKlass* k, DumpTimeSharedClassInfo& info) {
    if (!info.is_excluded()) {
      info.metaspace_pointers_do(_it);
    }
    return true; // keep on iterating
  }
};

class IterateDumpTimeLambdaProxyClassDictionary : StackObj {
  MetaspaceClosure *_it;
public:
  IterateDumpTimeLambdaProxyClassDictionary(MetaspaceClosure* it) : _it(it) {}

  bool do_entry(LambdaProxyClassKey& key, DumpTimeLambdaProxyClassInfo& info) {
    info.metaspace_pointers_do(_it);
    key.metaspace_pointers_do(_it);
    return true;
  }
};

void SystemDictionaryShared::dumptime_classes_do(class MetaspaceClosure* it) {
  assert_locked_or_safepoint(DumpTimeTable_lock);
  IterateDumpTimeSharedClassTable iter(it);
  _dumptime_table->iterate(&iter);
  if (_dumptime_lambda_proxy_class_dictionary != NULL) {
    IterateDumpTimeLambdaProxyClassDictionary iter_lambda(it);
    _dumptime_lambda_proxy_class_dictionary->iterate(&iter_lambda);
  }
}

bool SystemDictionaryShared::add_verification_constraint(InstanceKlass* k, Symbol* name,
         Symbol* from_name, bool from_field_is_protected, bool from_is_array, bool from_is_object) {
  Arguments::assert_is_dumping_archive();
  DumpTimeSharedClassInfo* info = find_or_allocate_info_for(k);
  if (info != NULL) {
    info->add_verification_constraint(k, name, from_name, from_field_is_protected,
                                      from_is_array, from_is_object);
  } else {
    return true;
  }
  if (DynamicDumpSharedSpaces) {
    // For dynamic dumping, we can resolve all the constraint classes for all class loaders during
    // the initial run prior to creating the archive before vm exit. We will also perform verification
    // check when running with the archive.
    return false;
  } else {
    if (is_builtin(k)) {
      // For builtin class loaders, we can try to complete the verification check at dump time,
      // because we can resolve all the constraint classes. We will also perform verification check
      // when running with the archive.
      return false;
    } else {
      // For non-builtin class loaders, we cannot complete the verification check at dump time,
      // because at dump time we don't know how to resolve classes for such loaders.
      return true;
    }
  }
}

void DumpTimeSharedClassInfo::add_verification_constraint(InstanceKlass* k, Symbol* name,
         Symbol* from_name, bool from_field_is_protected, bool from_is_array, bool from_is_object) {
  if (_verifier_constraints == NULL) {
    _verifier_constraints = new(ResourceObj::C_HEAP, mtClass) GrowableArray<DTVerifierConstraint>(4, mtClass);
  }
  if (_verifier_constraint_flags == NULL) {
    _verifier_constraint_flags = new(ResourceObj::C_HEAP, mtClass) GrowableArray<char>(4, mtClass);
  }
  GrowableArray<DTVerifierConstraint>* vc_array = _verifier_constraints;
  for (int i = 0; i < vc_array->length(); i++) {
    DTVerifierConstraint* p = vc_array->adr_at(i);
    if (name == p->_name && from_name == p->_from_name) {
      return;
    }
  }
  DTVerifierConstraint cons(name, from_name);
  vc_array->append(cons);

  GrowableArray<char>* vcflags_array = _verifier_constraint_flags;
  char c = 0;
  c |= from_field_is_protected ? SystemDictionaryShared::FROM_FIELD_IS_PROTECTED : 0;
  c |= from_is_array           ? SystemDictionaryShared::FROM_IS_ARRAY           : 0;
  c |= from_is_object          ? SystemDictionaryShared::FROM_IS_OBJECT          : 0;
  vcflags_array->append(c);

  if (log_is_enabled(Trace, cds, verification)) {
    ResourceMark rm;
    log_trace(cds, verification)("add_verification_constraint: %s: %s must be subclass of %s [0x%x] array len %d flags len %d",
                                 k->external_name(), from_name->as_klass_external_name(),
                                 name->as_klass_external_name(), c, vc_array->length(), vcflags_array->length());
  }
}

void SystemDictionaryShared::add_lambda_proxy_class(InstanceKlass* caller_ik,
                                                    InstanceKlass* lambda_ik,
                                                    Symbol* invoked_name,
                                                    Symbol* invoked_type,
                                                    Symbol* method_type,
                                                    Method* member_method,
                                                    Symbol* instantiated_method_type,
                                                    TRAPS) {

  assert(caller_ik->class_loader() == lambda_ik->class_loader(), "mismatched class loader");
  assert(caller_ik->class_loader_data() == lambda_ik->class_loader_data(), "mismatched class loader data");
  assert(java_lang_Class::class_data(lambda_ik->java_mirror()) == NULL, "must not have class data");

  MutexLocker ml(DumpTimeTable_lock, Mutex::_no_safepoint_check_flag);

  lambda_ik->assign_class_loader_type();
  lambda_ik->set_shared_classpath_index(caller_ik->shared_classpath_index());
  InstanceKlass* nest_host = caller_ik->nest_host(CHECK);
  assert(nest_host != NULL, "unexpected NULL nest_host");

  DumpTimeSharedClassInfo* info = _dumptime_table->get(lambda_ik);
  if (info != NULL && !lambda_ik->is_non_strong_hidden() && is_builtin(lambda_ik) && is_builtin(caller_ik)
      // Don't include the lambda proxy if its nest host is not in the "linked" state.
      && nest_host->is_linked()) {
    // Set _is_archived_lambda_proxy in DumpTimeSharedClassInfo so that the lambda_ik
    // won't be excluded during dumping of shared archive. See ExcludeDumpTimeSharedClasses.
    info->_is_archived_lambda_proxy = true;
    info->set_nest_host(nest_host);

    LambdaProxyClassKey key(caller_ik,
                            invoked_name,
                            invoked_type,
                            method_type,
                            member_method,
                            instantiated_method_type);
    add_to_dump_time_lambda_proxy_class_dictionary(key, lambda_ik);
  }
}

InstanceKlass* SystemDictionaryShared::get_shared_lambda_proxy_class(InstanceKlass* caller_ik,
                                                                     Symbol* invoked_name,
                                                                     Symbol* invoked_type,
                                                                     Symbol* method_type,
                                                                     Method* member_method,
                                                                     Symbol* instantiated_method_type) {
  MutexLocker ml(CDSLambda_lock, Mutex::_no_safepoint_check_flag);
  LambdaProxyClassKey key(caller_ik, invoked_name, invoked_type,
                          method_type, member_method, instantiated_method_type);
  const RunTimeLambdaProxyClassInfo* info = _lambda_proxy_class_dictionary.lookup(&key, key.hash(), 0);
  if (info == NULL) {
    // Try lookup from the dynamic lambda proxy class dictionary.
    info = _dynamic_lambda_proxy_class_dictionary.lookup(&key, key.hash(), 0);
  }
  InstanceKlass* proxy_klass = NULL;
  if (info != NULL) {
    InstanceKlass* curr_klass = info->proxy_klass_head();
    InstanceKlass* prev_klass = curr_klass;
    if (curr_klass->lambda_proxy_is_available()) {
      while (curr_klass->next_link() != NULL) {
        prev_klass = curr_klass;
        curr_klass = InstanceKlass::cast(curr_klass->next_link());
      }
      assert(curr_klass->is_hidden(), "must be");
      assert(curr_klass->lambda_proxy_is_available(), "must be");

      prev_klass->set_next_link(NULL);
      proxy_klass = curr_klass;
      proxy_klass->clear_lambda_proxy_is_available();
      if (log_is_enabled(Debug, cds)) {
        ResourceMark rm;
        log_debug(cds)("Loaded lambda proxy: %s ", proxy_klass->external_name());
      }
    } else {
      if (log_is_enabled(Debug, cds)) {
        ResourceMark rm;
        log_debug(cds)("Used all archived lambda proxy classes for: %s %s%s",
                       caller_ik->external_name(), invoked_name->as_C_string(), invoked_type->as_C_string());
      }
    }
  }
  return proxy_klass;
}

InstanceKlass* SystemDictionaryShared::get_shared_nest_host(InstanceKlass* lambda_ik) {
  assert(!DumpSharedSpaces && UseSharedSpaces, "called at run time with CDS enabled only");
  RunTimeSharedClassInfo* record = RunTimeSharedClassInfo::get_for(lambda_ik);
  return record->nest_host();
}

InstanceKlass* SystemDictionaryShared::prepare_shared_lambda_proxy_class(InstanceKlass* lambda_ik,
                                                                         InstanceKlass* caller_ik, TRAPS) {
  Handle class_loader(THREAD, caller_ik->class_loader());
  Handle protection_domain;
  PackageEntry* pkg_entry = caller_ik->package();
  if (caller_ik->class_loader() != NULL) {
    protection_domain = SystemDictionaryShared::init_security_info(class_loader, caller_ik, pkg_entry, CHECK_NULL);
  }

  InstanceKlass* shared_nest_host = get_shared_nest_host(lambda_ik);
  assert(shared_nest_host != NULL, "unexpected NULL _nest_host");

  InstanceKlass* loaded_lambda =
    SystemDictionary::load_shared_lambda_proxy_class(lambda_ik, class_loader, protection_domain, pkg_entry, CHECK_NULL);

  if (loaded_lambda == NULL) {
    return NULL;
  }

  // Ensures the nest host is the same as the lambda proxy's
  // nest host recorded at dump time.
  InstanceKlass* nest_host = caller_ik->nest_host(THREAD);
  assert(nest_host == shared_nest_host, "mismatched nest host");

  EventClassLoad class_load_start_event;
  {
    MutexLocker mu_r(THREAD, Compile_lock);

    // Add to class hierarchy, and do possible deoptimizations.
    SystemDictionary::add_to_hierarchy(loaded_lambda);
    // But, do not add to dictionary.
  }
  loaded_lambda->link_class(CHECK_NULL);
  // notify jvmti
  if (JvmtiExport::should_post_class_load()) {
    JvmtiExport::post_class_load(THREAD->as_Java_thread(), loaded_lambda);
  }
  if (class_load_start_event.should_commit()) {
    SystemDictionary::post_class_load_event(&class_load_start_event, loaded_lambda, ClassLoaderData::class_loader_data(class_loader()));
  }

  loaded_lambda->initialize(CHECK_NULL);

  return loaded_lambda;
}

static char get_loader_type_by(oop  loader) {
  assert(SystemDictionary::is_builtin_class_loader(loader), "Must be built-in loader");
  if (SystemDictionary::is_boot_class_loader(loader)) {
    return (char)ClassLoader::BOOT_LOADER;
  } else if (SystemDictionary::is_platform_class_loader(loader)) {
    return (char)ClassLoader::PLATFORM_LOADER;
  } else {
    assert(SystemDictionary::is_system_class_loader(loader), "Class loader mismatch");
    return (char)ClassLoader::APP_LOADER;
  }
}

static oop get_class_loader_by(char type) {
  if (type == (char)ClassLoader::BOOT_LOADER) {
    return (oop)NULL;
  } else if (type == (char)ClassLoader::PLATFORM_LOADER) {
    return SystemDictionary::java_platform_loader();
  } else {
    assert (type == (char)ClassLoader::APP_LOADER, "Sanity");
    return SystemDictionary::java_system_loader();
  }
}

void DumpTimeSharedClassInfo::record_linking_constraint(Symbol* name, Handle loader1, Handle loader2) {
  assert(loader1 != loader2, "sanity");
  LogTarget(Info, class, loader, constraints) log;
  if (_loader_constraints == NULL) {
    _loader_constraints = new (ResourceObj::C_HEAP, mtClass) GrowableArray<DTLoaderConstraint>(4, mtClass);
  }
  char lt1 = get_loader_type_by(loader1());
  char lt2 = get_loader_type_by(loader2());
  DTLoaderConstraint lc(name, lt1, lt2);
  for (int i = 0; i < _loader_constraints->length(); i++) {
    DTLoaderConstraint dt = _loader_constraints->at(i);
    if (lc.equals(dt)) {
      if (log.is_enabled()) {
        ResourceMark rm;
        // Use loader[0]/loader[1] to be consistent with the logs in loaderConstraints.cpp
        log.print("[CDS record loader constraint for class: %s constraint_name: %s loader[0]: %s loader[1]: %s already added]",
                  _klass->external_name(), name->as_C_string(),
                  ClassLoaderData::class_loader_data(loader1())->loader_name_and_id(),
                  ClassLoaderData::class_loader_data(loader2())->loader_name_and_id());
      }
      return;
    }
  }
  _loader_constraints->append(lc);
  if (log.is_enabled()) {
    ResourceMark rm;
    // Use loader[0]/loader[1] to be consistent with the logs in loaderConstraints.cpp
    log.print("[CDS record loader constraint for class: %s constraint_name: %s loader[0]: %s loader[1]: %s total %d]",
              _klass->external_name(), name->as_C_string(),
              ClassLoaderData::class_loader_data(loader1())->loader_name_and_id(),
              ClassLoaderData::class_loader_data(loader2())->loader_name_and_id(),
              _loader_constraints->length());
  }
}

void SystemDictionaryShared::check_verification_constraints(InstanceKlass* klass,
                                                            TRAPS) {
  assert(!DumpSharedSpaces && UseSharedSpaces, "called at run time with CDS enabled only");
  RunTimeSharedClassInfo* record = RunTimeSharedClassInfo::get_for(klass);

  int length = record->_num_verifier_constraints;
  if (length > 0) {
    for (int i = 0; i < length; i++) {
      RunTimeSharedClassInfo::RTVerifierConstraint* vc = record->verifier_constraint_at(i);
      Symbol* name      = vc->name();
      Symbol* from_name = vc->from_name();
      char c            = record->verifier_constraint_flag(i);

      if (log_is_enabled(Trace, cds, verification)) {
        ResourceMark rm(THREAD);
        log_trace(cds, verification)("check_verification_constraint: %s: %s must be subclass of %s [0x%x]",
                                     klass->external_name(), from_name->as_klass_external_name(),
                                     name->as_klass_external_name(), c);
      }

      bool from_field_is_protected = (c & SystemDictionaryShared::FROM_FIELD_IS_PROTECTED) ? true : false;
      bool from_is_array           = (c & SystemDictionaryShared::FROM_IS_ARRAY)           ? true : false;
      bool from_is_object          = (c & SystemDictionaryShared::FROM_IS_OBJECT)          ? true : false;

      bool ok = VerificationType::resolve_and_check_assignability(klass, name,
         from_name, from_field_is_protected, from_is_array, from_is_object, CHECK);
      if (!ok) {
        ResourceMark rm(THREAD);
        stringStream ss;

        ss.print_cr("Bad type on operand stack");
        ss.print_cr("Exception Details:");
        ss.print_cr("  Location:\n    %s", klass->name()->as_C_string());
        ss.print_cr("  Reason:\n    Type '%s' is not assignable to '%s'",
                    from_name->as_quoted_ascii(), name->as_quoted_ascii());
        THROW_MSG(vmSymbols::java_lang_VerifyError(), ss.as_string());
      }
    }
  }
}

// Record class loader constraints that are checked inside
// InstanceKlass::link_class(), so that these can be checked quickly
// at runtime without laying out the vtable/itables.
void SystemDictionaryShared::record_linking_constraint(Symbol* name, InstanceKlass* klass,
                                                    Handle loader1, Handle loader2) {
  // A linking constraint check is executed when:
  //   - klass extends or implements type S
  //   - klass overrides method S.M(...) with X.M
  //     - If klass defines the method M, X is
  //       the same as klass.
  //     - If klass does not define the method M,
  //       X must be a supertype of klass and X.M is
  //       a default method defined by X.
  //   - loader1 = X->class_loader()
  //   - loader2 = S->class_loader()
  //   - loader1 != loader2
  //   - M's paramater(s) include an object type T
  // We require that
  //   - whenever loader1 and loader2 try to
  //     resolve the type T, they must always resolve to
  //     the same InstanceKlass.
  // NOTE: type T may or may not be currently resolved in
  // either of these two loaders. The check itself does not
  // try to resolve T.
  oop klass_loader = klass->class_loader();
  assert(klass_loader != NULL, "should not be called for boot loader");
  assert(loader1 != loader2, "must be");

  if (!is_system_class_loader(klass_loader) &&
      !is_platform_class_loader(klass_loader)) {
    // If klass is loaded by system/platform loaders, we can
    // guarantee that klass and S must be loaded by the same
    // respective loader between dump time and run time, and
    // the exact same check on (name, loader1, loader2) will
    // be executed. Hence, we can cache this check and execute
    // it at runtime without walking the vtable/itables.
    //
    // This cannot be guaranteed for classes loaded by other
    // loaders, so we bail.
    return;
  }

  if (DynamicDumpSharedSpaces && Thread::current()->is_VM_thread()) {
    // We are re-laying out the vtable/itables of the *copy* of
    // a class during the final stage of dynamic dumping. The
    // linking constraints for this class has already been recorded.
    return;
  }
  assert(!Thread::current()->is_VM_thread(), "must be");

  Arguments::assert_is_dumping_archive();
  DumpTimeSharedClassInfo* info = find_or_allocate_info_for(klass);
  if (info != NULL) {
    info->record_linking_constraint(name, loader1, loader2);
  }
}

// returns true IFF there's no need to re-initialize the i/v-tables for klass for
// the purpose of checking class loader constraints.
bool SystemDictionaryShared::check_linking_constraints(Thread* current, InstanceKlass* klass) {
  assert(!DumpSharedSpaces && UseSharedSpaces, "called at run time with CDS enabled only");
  LogTarget(Info, class, loader, constraints) log;
  if (klass->is_shared_boot_class()) {
    // No class loader constraint check performed for boot classes.
    return true;
  }
  if (klass->is_shared_platform_class() || klass->is_shared_app_class()) {
    RunTimeSharedClassInfo* info = RunTimeSharedClassInfo::get_for(klass);
    assert(info != NULL, "Sanity");
    if (info->_num_loader_constraints > 0) {
      HandleMark hm(current);
      for (int i = 0; i < info->_num_loader_constraints; i++) {
        RunTimeSharedClassInfo::RTLoaderConstraint* lc = info->loader_constraint_at(i);
        Symbol* name = lc->constraint_name();
        Handle loader1(current, get_class_loader_by(lc->_loader_type1));
        Handle loader2(current, get_class_loader_by(lc->_loader_type2));
        if (log.is_enabled()) {
          ResourceMark rm(current);
          log.print("[CDS add loader constraint for class %s symbol %s loader[0] %s loader[1] %s",
                    klass->external_name(), name->as_C_string(),
                    ClassLoaderData::class_loader_data(loader1())->loader_name_and_id(),
                    ClassLoaderData::class_loader_data(loader2())->loader_name_and_id());
        }
        if (!SystemDictionary::add_loader_constraint(name, klass, loader1, loader2)) {
          // Loader constraint violation has been found. The caller
          // will re-layout the vtable/itables to produce the correct
          // exception.
          if (log.is_enabled()) {
            log.print(" failed]");
          }
          return false;
        }
        if (log.is_enabled()) {
            log.print(" succeeded]");
        }
      }
      return true; // for all recorded constraints added successully.
    }
  }
  if (log.is_enabled()) {
    ResourceMark rm(current);
    log.print("[CDS has not recorded loader constraint for class %s]", klass->external_name());
  }
  return false;
}

bool SystemDictionaryShared::is_supported_invokedynamic(BootstrapInfo* bsi) {
  LogTarget(Debug, cds, lambda) log;
  if (bsi->arg_values() == NULL || !bsi->arg_values()->is_objArray()) {
    if (log.is_enabled()) {
      LogStream log_stream(log);
      log.print("bsi check failed");
      log.print("    bsi->arg_values().not_null() %d", bsi->arg_values().not_null());
      if (bsi->arg_values().not_null()) {
        log.print("    bsi->arg_values()->is_objArray() %d", bsi->arg_values()->is_objArray());
        bsi->print_msg_on(&log_stream);
      }
    }
    return false;
  }

  Handle bsm = bsi->bsm();
  if (bsm.is_null() || !java_lang_invoke_DirectMethodHandle::is_instance(bsm())) {
    if (log.is_enabled()) {
      log.print("bsm check failed");
      log.print("    bsm.is_null() %d", bsm.is_null());
      log.print("    java_lang_invoke_DirectMethodHandle::is_instance(bsm()) %d",
        java_lang_invoke_DirectMethodHandle::is_instance(bsm()));
    }
    return false;
  }

  oop mn = java_lang_invoke_DirectMethodHandle::member(bsm());
  Method* method = java_lang_invoke_MemberName::vmtarget(mn);
  if (method->klass_name()->equals("java/lang/invoke/LambdaMetafactory") &&
      method->name()->equals("metafactory") &&
      method->signature()->equals("(Ljava/lang/invoke/MethodHandles$Lookup;Ljava/lang/String;Ljava/lang/invoke/MethodType;Ljava/lang/invoke/MethodType;Ljava/lang/invoke/MethodHandle;Ljava/lang/invoke/MethodType;)Ljava/lang/invoke/CallSite;")) {
      return true;
  } else {
    if (log.is_enabled()) {
      ResourceMark rm;
      log.print("method check failed");
      log.print("    klass_name() %s", method->klass_name()->as_C_string());
      log.print("    name() %s", method->name()->as_C_string());
      log.print("    signature() %s", method->signature()->as_C_string());
    }
  }

  return false;
}

class EstimateSizeForArchive : StackObj {
  size_t _shared_class_info_size;
  int _num_builtin_klasses;
  int _num_unregistered_klasses;

public:
  EstimateSizeForArchive() {
    _shared_class_info_size = 0;
    _num_builtin_klasses = 0;
    _num_unregistered_klasses = 0;
  }

  bool do_entry(InstanceKlass* k, DumpTimeSharedClassInfo& info) {
    if (!info.is_excluded()) {
      size_t byte_size = RunTimeSharedClassInfo::byte_size(info._klass, info.num_verifier_constraints(), info.num_loader_constraints());
      _shared_class_info_size += align_up(byte_size, SharedSpaceObjectAlignment);
    }
    return true; // keep on iterating
  }

  size_t total() {
    return _shared_class_info_size;
  }
};

size_t SystemDictionaryShared::estimate_size_for_archive() {
  EstimateSizeForArchive est;
  _dumptime_table->iterate(&est);
  size_t total_size = est.total() +
    CompactHashtableWriter::estimate_size(_dumptime_table->count_of(true)) +
    CompactHashtableWriter::estimate_size(_dumptime_table->count_of(false));
  if (_dumptime_lambda_proxy_class_dictionary != NULL) {
    size_t bytesize = align_up(sizeof(RunTimeLambdaProxyClassInfo), SharedSpaceObjectAlignment);
    total_size +=
      (bytesize * _dumptime_lambda_proxy_class_dictionary->_count) +
      CompactHashtableWriter::estimate_size(_dumptime_lambda_proxy_class_dictionary->_count);
  } else {
    total_size += CompactHashtableWriter::estimate_size(0);
  }
  return total_size;
}

unsigned int SystemDictionaryShared::hash_for_shared_dictionary(address ptr) {
  if (ArchiveBuilder::is_active()) {
    uintx offset = ArchiveBuilder::current()->any_to_offset(ptr);
    unsigned int hash = primitive_hash<uintx>(offset);
    DEBUG_ONLY({
        if (MetaspaceObj::is_shared((const MetaspaceObj*)ptr)) {
          assert(hash == SystemDictionaryShared::hash_for_shared_dictionary_quick(ptr), "must be");
        }
      });
    return hash;
  } else {
    return SystemDictionaryShared::hash_for_shared_dictionary_quick(ptr);
  }
}

class CopyLambdaProxyClassInfoToArchive : StackObj {
  CompactHashtableWriter* _writer;
  ArchiveBuilder* _builder;
public:
  CopyLambdaProxyClassInfoToArchive(CompactHashtableWriter* writer)
  : _writer(writer), _builder(ArchiveBuilder::current()) {}
  bool do_entry(LambdaProxyClassKey& key, DumpTimeLambdaProxyClassInfo& info) {
    // In static dump, info._proxy_klasses->at(0) is already relocated to point to the archived class
    // (not the original class).
    //
    // The following check has been moved to SystemDictionaryShared::check_excluded_classes(), which
    // happens before the classes are copied.
    //
    // if (SystemDictionaryShared::is_excluded_class(info._proxy_klasses->at(0))) {
    //  return true;
    //}
    ResourceMark rm;
    log_info(cds,dynamic)("Archiving hidden %s", info._proxy_klasses->at(0)->external_name());
    size_t byte_size = sizeof(RunTimeLambdaProxyClassInfo);
    RunTimeLambdaProxyClassInfo* runtime_info =
        (RunTimeLambdaProxyClassInfo*)ArchiveBuilder::ro_region_alloc(byte_size);
    runtime_info->init(key, info);
    unsigned int hash = runtime_info->hash();
    u4 delta = _builder->any_to_offset_u4((void*)runtime_info);
    _writer->add(hash, delta);
    return true;
  }
};

class AdjustLambdaProxyClassInfo : StackObj {
public:
  AdjustLambdaProxyClassInfo() {}
  bool do_entry(LambdaProxyClassKey& key, DumpTimeLambdaProxyClassInfo& info) {
    int len = info._proxy_klasses->length();
    if (len > 1) {
      for (int i = 0; i < len-1; i++) {
        InstanceKlass* ok0 = info._proxy_klasses->at(i+0); // this is original klass
        InstanceKlass* ok1 = info._proxy_klasses->at(i+1); // this is original klass
        assert(ArchiveBuilder::current()->is_in_buffer_space(ok0), "must be");
        assert(ArchiveBuilder::current()->is_in_buffer_space(ok1), "must be");
        InstanceKlass* bk0 = ok0;
        InstanceKlass* bk1 = ok1;
        assert(bk0->next_link() == 0, "must be called after Klass::remove_unshareable_info()");
        assert(bk1->next_link() == 0, "must be called after Klass::remove_unshareable_info()");
        bk0->set_next_link(bk1);
        bk1->set_lambda_proxy_is_available();
        ArchivePtrMarker::mark_pointer(bk0->next_link_addr());
      }
    }
    info._proxy_klasses->at(0)->set_lambda_proxy_is_available();

    return true;
  }
};

class CopySharedClassInfoToArchive : StackObj {
  CompactHashtableWriter* _writer;
  bool _is_builtin;
  ArchiveBuilder *_builder;
public:
  CopySharedClassInfoToArchive(CompactHashtableWriter* writer,
                               bool is_builtin)
    : _writer(writer), _is_builtin(is_builtin), _builder(ArchiveBuilder::current()) {}

  bool do_entry(InstanceKlass* k, DumpTimeSharedClassInfo& info) {
    if (!info.is_excluded() && info.is_builtin() == _is_builtin) {
      size_t byte_size = RunTimeSharedClassInfo::byte_size(info._klass, info.num_verifier_constraints(), info.num_loader_constraints());
      RunTimeSharedClassInfo* record;
      record = (RunTimeSharedClassInfo*)ArchiveBuilder::ro_region_alloc(byte_size);
      record->init(info);

      unsigned int hash;
      Symbol* name = info._klass->name();
      hash = SystemDictionaryShared::hash_for_shared_dictionary((address)name);
      u4 delta = _builder->buffer_to_offset_u4((address)record);
      if (_is_builtin && info._klass->is_hidden()) {
        // skip
      } else {
        _writer->add(hash, delta);
      }
      if (log_is_enabled(Trace, cds, hashtables)) {
        ResourceMark rm;
        log_trace(cds,hashtables)("%s dictionary: %s", (_is_builtin ? "builtin" : "unregistered"), info._klass->external_name());
      }

      // Save this for quick runtime lookup of InstanceKlass* -> RunTimeSharedClassInfo*
      RunTimeSharedClassInfo::set_for(info._klass, record);
    }
    return true; // keep on iterating
  }
};

void SystemDictionaryShared::write_lambda_proxy_class_dictionary(LambdaProxyClassDictionary *dictionary) {
  CompactHashtableStats stats;
  dictionary->reset();
  CompactHashtableWriter writer(_dumptime_lambda_proxy_class_dictionary->_count, &stats);
  CopyLambdaProxyClassInfoToArchive copy(&writer);
  _dumptime_lambda_proxy_class_dictionary->iterate(&copy);
  writer.dump(dictionary, "lambda proxy class dictionary");
}

void SystemDictionaryShared::write_dictionary(RunTimeSharedDictionary* dictionary,
                                              bool is_builtin) {
  CompactHashtableStats stats;
  dictionary->reset();
  CompactHashtableWriter writer(_dumptime_table->count_of(is_builtin), &stats);
  CopySharedClassInfoToArchive copy(&writer, is_builtin);
  MutexLocker ml(DumpTimeTable_lock, Mutex::_no_safepoint_check_flag);
  _dumptime_table->iterate(&copy);
  writer.dump(dictionary, is_builtin ? "builtin dictionary" : "unregistered dictionary");
}

void SystemDictionaryShared::write_to_archive(bool is_static_archive) {
  if (is_static_archive) {
    write_dictionary(&_builtin_dictionary, true);
    write_dictionary(&_unregistered_dictionary, false);
  } else {
    write_dictionary(&_dynamic_builtin_dictionary, true);
    write_dictionary(&_dynamic_unregistered_dictionary, false);
  }
  if (_dumptime_lambda_proxy_class_dictionary != NULL) {
    write_lambda_proxy_class_dictionary(&_lambda_proxy_class_dictionary);
  }
}

void SystemDictionaryShared::adjust_lambda_proxy_class_dictionary() {
  if (_dumptime_lambda_proxy_class_dictionary != NULL) {
    AdjustLambdaProxyClassInfo adjuster;
    _dumptime_lambda_proxy_class_dictionary->iterate(&adjuster);
  }
}

void SystemDictionaryShared::serialize_dictionary_headers(SerializeClosure* soc,
                                                          bool is_static_archive) {
  FileMapInfo *dynamic_mapinfo = FileMapInfo::dynamic_info();
  if (is_static_archive) {
    _builtin_dictionary.serialize_header(soc);
    _unregistered_dictionary.serialize_header(soc);
    if (dynamic_mapinfo == NULL || DynamicDumpSharedSpaces || (dynamic_mapinfo != NULL && UseSharedSpaces)) {
      _lambda_proxy_class_dictionary.serialize_header(soc);
    }
  } else {
    _dynamic_builtin_dictionary.serialize_header(soc);
    _dynamic_unregistered_dictionary.serialize_header(soc);
    if (DynamicDumpSharedSpaces) {
      _lambda_proxy_class_dictionary.serialize_header(soc);
    } else {
      _dynamic_lambda_proxy_class_dictionary.serialize_header(soc);
    }
  }
}

void SystemDictionaryShared::serialize_vm_classes(SerializeClosure* soc) {
  for (auto id : EnumRange<vmClassID>{}) {
    soc->do_ptr((void**)vmClasses::klass_addr_at(id));
  }
}

const RunTimeSharedClassInfo*
SystemDictionaryShared::find_record(RunTimeSharedDictionary* static_dict, RunTimeSharedDictionary* dynamic_dict, Symbol* name) {
  if (!UseSharedSpaces || !name->is_shared()) {
    // The names of all shared classes must also be a shared Symbol.
    return NULL;
  }

  unsigned int hash = SystemDictionaryShared::hash_for_shared_dictionary_quick(name);
  const RunTimeSharedClassInfo* record = NULL;
  if (!MetaspaceShared::is_shared_dynamic(name)) {
    // The names of all shared classes in the static dict must also be in the
    // static archive
    record = static_dict->lookup(name, hash, 0);
  }

  if (record == NULL && DynamicArchive::is_mapped()) {
    record = dynamic_dict->lookup(name, hash, 0);
  }

  return record;
}

InstanceKlass* SystemDictionaryShared::find_builtin_class(Symbol* name) {
  const RunTimeSharedClassInfo* record = find_record(&_builtin_dictionary, &_dynamic_builtin_dictionary, name);
  if (record != NULL) {
    assert(!record->_klass->is_hidden(), "hidden class cannot be looked up by name");
    assert(check_alignment(record->_klass), "Address not aligned");
    return record->_klass;
  } else {
    return NULL;
  }
}

void SystemDictionaryShared::update_shared_entry(InstanceKlass* k, int id) {
  assert(DumpSharedSpaces, "supported only when dumping");
  DumpTimeSharedClassInfo* info = find_or_allocate_info_for(k);
  info->_id = id;
}

const char* class_loader_name_for_shared(Klass* k) {
  assert(k != nullptr, "Sanity");
  assert(k->is_shared(), "Must be");
  assert(k->is_instance_klass(), "Must be");
  InstanceKlass* ik = InstanceKlass::cast(k);
  if (ik->is_shared_boot_class()) {
    return "boot_loader";
  } else if (ik->is_shared_platform_class()) {
    return "platform_loader";
  } else if (ik->is_shared_app_class()) {
    return "app_loader";
  } else if (ik->is_shared_unregistered_class()) {
    return "unregistered_loader";
  } else {
    return "unknown loader";
  }
}

class SharedDictionaryPrinter : StackObj {
  outputStream* _st;
  int _index;
public:
  SharedDictionaryPrinter(outputStream* st) : _st(st), _index(0) {}

  void do_value(const RunTimeSharedClassInfo* record) {
    ResourceMark rm;
    _st->print_cr("%4d: %s %s", (_index++), record->_klass->external_name(),
        class_loader_name_for_shared(record->_klass));
  }
  int index() const { return _index; }
};

class SharedLambdaDictionaryPrinter : StackObj {
  outputStream* _st;
  int _index;
public:
  SharedLambdaDictionaryPrinter(outputStream* st, int idx) : _st(st), _index(idx) {}

  void do_value(const RunTimeLambdaProxyClassInfo* record) {
    if (record->proxy_klass_head()->lambda_proxy_is_available()) {
      ResourceMark rm;
      Klass* k = record->proxy_klass_head();
      while (k != nullptr) {
        _st->print_cr("%4d: %s %s", (++_index), k->external_name(),
                      class_loader_name_for_shared(k));
        k = k->next_link();
      }
    }
  }
};

void SystemDictionaryShared::print_on(const char* prefix,
                                      RunTimeSharedDictionary* builtin_dictionary,
                                      RunTimeSharedDictionary* unregistered_dictionary,
                                      LambdaProxyClassDictionary* lambda_dictionary,
                                      outputStream* st) {
  st->print_cr("%sShared Dictionary", prefix);
  SharedDictionaryPrinter p(st);
  st->print_cr("%sShared Builtin Dictionary", prefix);
  builtin_dictionary->iterate(&p);
  st->print_cr("%sShared Unregistered Dictionary", prefix);
  unregistered_dictionary->iterate(&p);
  if (!lambda_dictionary->empty()) {
    st->print_cr("%sShared Lambda Dictionary", prefix);
    SharedLambdaDictionaryPrinter ldp(st, p.index());
    lambda_dictionary->iterate(&ldp);
  }
}

void SystemDictionaryShared::print_shared_archive(outputStream* st, bool is_static) {
  if (UseSharedSpaces) {
    if (is_static) {
      print_on("", &_builtin_dictionary, &_unregistered_dictionary, &_lambda_proxy_class_dictionary, st);
    } else {
      if (DynamicArchive::is_mapped()) {
        print_on("", &_dynamic_builtin_dictionary, &_dynamic_unregistered_dictionary,
               &_dynamic_lambda_proxy_class_dictionary, st);
      }
    }
  }
}

void SystemDictionaryShared::print_on(outputStream* st) {
  if (UseSharedSpaces) {
    print_on("", &_builtin_dictionary, &_unregistered_dictionary, &_lambda_proxy_class_dictionary, st);
    if (DynamicArchive::is_mapped()) {
      print_on("", &_dynamic_builtin_dictionary, &_dynamic_unregistered_dictionary,
               &_dynamic_lambda_proxy_class_dictionary, st);
    }
  }
}

void SystemDictionaryShared::print_table_statistics(outputStream* st) {
  if (UseSharedSpaces) {
    _builtin_dictionary.print_table_statistics(st, "Builtin Shared Dictionary");
    _unregistered_dictionary.print_table_statistics(st, "Unregistered Shared Dictionary");
    _lambda_proxy_class_dictionary.print_table_statistics(st, "Lambda Shared Dictionary");
    if (DynamicArchive::is_mapped()) {
      _dynamic_builtin_dictionary.print_table_statistics(st, "Dynamic Builtin Shared Dictionary");
      _dynamic_unregistered_dictionary.print_table_statistics(st, "Unregistered Shared Dictionary");
      _dynamic_lambda_proxy_class_dictionary.print_table_statistics(st, "Dynamic Lambda Shared Dictionary");
    }
  }
}

bool SystemDictionaryShared::empty_dumptime_table() {
  if (_dumptime_table == NULL) {
    return true;
  }
  _dumptime_table->update_counts();
  if (_dumptime_table->count_of(true) == 0 && _dumptime_table->count_of(false) == 0){
    return true;
  }
  return false;
}

#if INCLUDE_CDS_JAVA_HEAP

class ArchivedMirrorPatcher {
protected:
  static void update(Klass* k) {
    if (k->has_archived_mirror_index()) {
      oop m = k->archived_java_mirror();
      if (m != NULL) {
        java_lang_Class::update_archived_mirror_native_pointers(m);
      }
    }
  }

public:
  static void update_array_klasses(Klass* ak) {
    while (ak != NULL) {
      update(ak);
      ak = ArrayKlass::cast(ak)->higher_dimension();
    }
  }

  void do_value(const RunTimeSharedClassInfo* info) {
    InstanceKlass* ik = info->_klass;
    update(ik);
    update_array_klasses(ik->array_klasses());
  }
};

class ArchivedLambdaMirrorPatcher : public ArchivedMirrorPatcher {
public:
  void do_value(const RunTimeLambdaProxyClassInfo* info) {
    InstanceKlass* ik = info->proxy_klass_head();
    while (ik != NULL) {
      update(ik);
      Klass* k = ik->next_link();
      ik = (k != NULL) ? InstanceKlass::cast(k) : NULL;
    }
  }
};

void SystemDictionaryShared::update_archived_mirror_native_pointers_for(RunTimeSharedDictionary* dict) {
  ArchivedMirrorPatcher patcher;
  dict->iterate(&patcher);
}

void SystemDictionaryShared::update_archived_mirror_native_pointers_for(LambdaProxyClassDictionary* dict) {
  ArchivedLambdaMirrorPatcher patcher;
  dict->iterate(&patcher);
}

void SystemDictionaryShared::update_archived_mirror_native_pointers() {
  if (!HeapShared::open_archive_heap_region_mapped()) {
    return;
  }
  if (MetaspaceShared::relocation_delta() == 0) {
    return;
  }
  update_archived_mirror_native_pointers_for(&_builtin_dictionary);
  update_archived_mirror_native_pointers_for(&_unregistered_dictionary);
  update_archived_mirror_native_pointers_for(&_lambda_proxy_class_dictionary);

  for (int t = T_BOOLEAN; t <= T_LONG; t++) {
    Klass* k = Universe::typeArrayKlassObj((BasicType)t);
    ArchivedMirrorPatcher::update_array_klasses(k);
  }
}
#endif<|MERGE_RESOLUTION|>--- conflicted
+++ resolved
@@ -1344,7 +1344,6 @@
     info->set_has_checked_exclusion();
   }
 
-<<<<<<< HEAD
   return info->is_excluded();
 }
 
@@ -1354,8 +1353,6 @@
     return true; // unsafe anonymous classes are not archived, skip
   }
 
-=======
->>>>>>> 7ab6dc83
   if (k->is_in_error_state()) {
     return warn_excluded(k, "In error state");
   }
