--- conflicted
+++ resolved
@@ -584,11 +584,7 @@
   if (ti != Universe::the_empty_instance_klass_array() && ti != local_interfaces) {
     // check that the interfaces don't come from super class
     Array<InstanceKlass*>* sti = (super_klass == nullptr) ? nullptr :
-<<<<<<< HEAD
-                    InstanceKlass::cast(super_klass)->transitive_interfaces();
-=======
                     super_klass->transitive_interfaces();
->>>>>>> 945aaf89
     if (ti != sti && ti != nullptr && !ti->in_aot_cache()) {
       MetadataFactory::free_array<InstanceKlass*>(loader_data, ti);
     }
