/*
 * Copyright (c) 1997, 2025, Oracle and/or its affiliates. All rights reserved.
 * DO NOT ALTER OR REMOVE COPYRIGHT NOTICES OR THIS FILE HEADER.
 *
 * This code is free software; you can redistribute it and/or modify it
 * under the terms of the GNU General Public License version 2 only, as
 * published by the Free Software Foundation.
 *
 * This code is distributed in the hope that it will be useful, but WITHOUT
 * ANY WARRANTY; without even the implied warranty of MERCHANTABILITY or
 * FITNESS FOR A PARTICULAR PURPOSE.  See the GNU General Public License
 * version 2 for more details (a copy is included in the LICENSE file that
 * accompanied this code).
 *
 * You should have received a copy of the GNU General Public License version
 * 2 along with this work; if not, write to the Free Software Foundation,
 * Inc., 51 Franklin St, Fifth Floor, Boston, MA 02110-1301 USA.
 *
 * Please contact Oracle, 500 Oracle Parkway, Redwood Shores, CA 94065 USA
 * or visit www.oracle.com if you need additional information or have any
 * questions.
 *
 */

#include "cds/aotClassInitializer.hpp"
#include "cds/archiveUtils.hpp"
#include "cds/cdsConfig.hpp"
#include "cds/cdsEnumKlass.hpp"
#include "cds/classListWriter.hpp"
#include "cds/heapShared.hpp"
#include "cds/metaspaceShared.hpp"
#include "classfile/classFileParser.hpp"
#include "classfile/classFileStream.hpp"
#include "classfile/classLoader.hpp"
#include "classfile/classLoaderData.inline.hpp"
#include "classfile/javaClasses.hpp"
#include "classfile/moduleEntry.hpp"
#include "classfile/systemDictionary.hpp"
#include "classfile/systemDictionaryShared.hpp"
#include "classfile/verifier.hpp"
#include "classfile/vmClasses.hpp"
#include "classfile/vmSymbols.hpp"
#include "code/codeCache.hpp"
#include "code/dependencyContext.hpp"
#include "compiler/compilationPolicy.hpp"
#include "compiler/compileBroker.hpp"
#include "gc/shared/collectedHeap.inline.hpp"
#include "interpreter/bytecodeStream.hpp"
#include "interpreter/oopMapCache.hpp"
#include "interpreter/rewriter.hpp"
#include "jvm.h"
#include "jvmtifiles/jvmti.h"
#include "klass.inline.hpp"
#include "logging/log.hpp"
#include "logging/logMessage.hpp"
#include "logging/logStream.hpp"
#include "memory/allocation.inline.hpp"
#include "memory/iterator.inline.hpp"
#include "memory/metadataFactory.hpp"
#include "memory/metaspaceClosure.hpp"
#include "memory/oopFactory.hpp"
#include "memory/resourceArea.hpp"
#include "memory/universe.hpp"
#include "oops/constantPool.hpp"
#include "oops/fieldStreams.inline.hpp"
#include "oops/instanceClassLoaderKlass.hpp"
#include "oops/instanceKlass.inline.hpp"
#include "oops/instanceMirrorKlass.hpp"
#include "oops/instanceOop.hpp"
#include "oops/instanceStackChunkKlass.hpp"
#include "oops/klass.inline.hpp"
#include "oops/method.hpp"
#include "oops/oop.inline.hpp"
#include "oops/recordComponent.hpp"
#include "oops/symbol.hpp"
#include "prims/jvmtiExport.hpp"
#include "prims/jvmtiRedefineClasses.hpp"
#include "prims/jvmtiThreadState.hpp"
#include "prims/methodComparator.hpp"
#include "runtime/arguments.hpp"
#include "runtime/atomic.hpp"
#include "runtime/deoptimization.hpp"
#include "runtime/fieldDescriptor.inline.hpp"
#include "runtime/handles.inline.hpp"
#include "runtime/javaCalls.hpp"
#include "runtime/javaThread.inline.hpp"
#include "runtime/mutexLocker.hpp"
#include "runtime/orderAccess.hpp"
#include "runtime/os.inline.hpp"
#include "runtime/reflection.hpp"
#include "runtime/synchronizer.hpp"
#include "runtime/threads.hpp"
#include "services/classLoadingService.hpp"
#include "services/finalizerService.hpp"
#include "services/threadService.hpp"
#include "utilities/dtrace.hpp"
#include "utilities/events.hpp"
#include "utilities/macros.hpp"
#include "utilities/nativeStackPrinter.hpp"
#include "utilities/stringUtils.hpp"
#ifdef COMPILER1
#include "c1/c1_Compiler.hpp"
#endif
#if INCLUDE_JFR
#include "jfr/jfrEvents.hpp"
#endif

#ifdef DTRACE_ENABLED


#define HOTSPOT_CLASS_INITIALIZATION_required HOTSPOT_CLASS_INITIALIZATION_REQUIRED
#define HOTSPOT_CLASS_INITIALIZATION_recursive HOTSPOT_CLASS_INITIALIZATION_RECURSIVE
#define HOTSPOT_CLASS_INITIALIZATION_concurrent HOTSPOT_CLASS_INITIALIZATION_CONCURRENT
#define HOTSPOT_CLASS_INITIALIZATION_erroneous HOTSPOT_CLASS_INITIALIZATION_ERRONEOUS
#define HOTSPOT_CLASS_INITIALIZATION_super__failed HOTSPOT_CLASS_INITIALIZATION_SUPER_FAILED
#define HOTSPOT_CLASS_INITIALIZATION_clinit HOTSPOT_CLASS_INITIALIZATION_CLINIT
#define HOTSPOT_CLASS_INITIALIZATION_error HOTSPOT_CLASS_INITIALIZATION_ERROR
#define HOTSPOT_CLASS_INITIALIZATION_end HOTSPOT_CLASS_INITIALIZATION_END
#define DTRACE_CLASSINIT_PROBE(type, thread_type)                \
  {                                                              \
    char* data = nullptr;                                        \
    int len = 0;                                                 \
    Symbol* clss_name = name();                                  \
    if (clss_name != nullptr) {                                  \
      data = (char*)clss_name->bytes();                          \
      len = clss_name->utf8_length();                            \
    }                                                            \
    HOTSPOT_CLASS_INITIALIZATION_##type(                         \
      data, len, (void*)class_loader(), thread_type);            \
  }

#define DTRACE_CLASSINIT_PROBE_WAIT(type, thread_type, wait)     \
  {                                                              \
    char* data = nullptr;                                        \
    int len = 0;                                                 \
    Symbol* clss_name = name();                                  \
    if (clss_name != nullptr) {                                  \
      data = (char*)clss_name->bytes();                          \
      len = clss_name->utf8_length();                            \
    }                                                            \
    HOTSPOT_CLASS_INITIALIZATION_##type(                         \
      data, len, (void*)class_loader(), thread_type, wait);      \
  }

#else //  ndef DTRACE_ENABLED

#define DTRACE_CLASSINIT_PROBE(type, thread_type)
#define DTRACE_CLASSINIT_PROBE_WAIT(type, thread_type, wait)

#endif //  ndef DTRACE_ENABLED

bool InstanceKlass::_finalization_enabled = true;

static inline bool is_class_loader(const Symbol* class_name,
                                   const ClassFileParser& parser) {
  assert(class_name != nullptr, "invariant");

  if (class_name == vmSymbols::java_lang_ClassLoader()) {
    return true;
  }

  if (vmClasses::ClassLoader_klass_loaded()) {
    const Klass* const super_klass = parser.super_klass();
    if (super_klass != nullptr) {
      if (super_klass->is_subtype_of(vmClasses::ClassLoader_klass())) {
        return true;
      }
    }
  }
  return false;
}

static inline bool is_stack_chunk_class(const Symbol* class_name,
                                        const ClassLoaderData* loader_data) {
  return (class_name == vmSymbols::jdk_internal_vm_StackChunk() &&
          loader_data->is_the_null_class_loader_data());
}

// private: called to verify that k is a static member of this nest.
// We know that k is an instance class in the same package and hence the
// same classloader.
bool InstanceKlass::has_nest_member(JavaThread* current, InstanceKlass* k) const {
  assert(!is_hidden(), "unexpected hidden class");
  if (_nest_members == nullptr || _nest_members == Universe::the_empty_short_array()) {
    if (log_is_enabled(Trace, class, nestmates)) {
      ResourceMark rm(current);
      log_trace(class, nestmates)("Checked nest membership of %s in non-nest-host class %s",
                                  k->external_name(), this->external_name());
    }
    return false;
  }

  if (log_is_enabled(Trace, class, nestmates)) {
    ResourceMark rm(current);
    log_trace(class, nestmates)("Checking nest membership of %s in %s",
                                k->external_name(), this->external_name());
  }

  // Check for the named class in _nest_members.
  // We don't resolve, or load, any classes.
  for (int i = 0; i < _nest_members->length(); i++) {
    int cp_index = _nest_members->at(i);
    Symbol* name = _constants->klass_name_at(cp_index);
    if (name == k->name()) {
      log_trace(class, nestmates)("- named class found at nest_members[%d] => cp[%d]", i, cp_index);
      return true;
    }
  }
  log_trace(class, nestmates)("- class is NOT a nest member!");
  return false;
}

// Called to verify that k is a permitted subclass of this class.
// The incoming stringStream is used to format the messages for error logging and for the caller
// to use for exception throwing.
bool InstanceKlass::has_as_permitted_subclass(const InstanceKlass* k, stringStream& ss) const {
  Thread* current = Thread::current();
  assert(k != nullptr, "sanity check");
  assert(_permitted_subclasses != nullptr && _permitted_subclasses != Universe::the_empty_short_array(),
         "unexpected empty _permitted_subclasses array");

  if (log_is_enabled(Trace, class, sealed)) {
    ResourceMark rm(current);
    log_trace(class, sealed)("Checking for permitted subclass %s in %s",
                             k->external_name(), this->external_name());
  }

  // Check that the class and its super are in the same module.
  if (k->module() != this->module()) {
    ss.print("Failed same module check: subclass %s is in module '%s' with loader %s, "
             "and sealed class %s is in module '%s' with loader %s",
             k->external_name(),
             k->module()->name_as_C_string(),
             k->module()->loader_data()->loader_name_and_id(),
             this->external_name(),
             this->module()->name_as_C_string(),
             this->module()->loader_data()->loader_name_and_id());
    log_trace(class, sealed)(" - %s", ss.as_string());
    return false;
  }

  if (!k->is_public() && !is_same_class_package(k)) {
    ss.print("Failed same package check: non-public subclass %s is in package '%s' with classloader %s, "
             "and sealed class %s is in package '%s' with classloader %s",
             k->external_name(),
             k->package() != nullptr ? k->package()->name()->as_C_string() : "unnamed",
             k->module()->loader_data()->loader_name_and_id(),
             this->external_name(),
             this->package() != nullptr ? this->package()->name()->as_C_string() : "unnamed",
             this->module()->loader_data()->loader_name_and_id());
    log_trace(class, sealed)(" - %s", ss.as_string());
    return false;
  }

  for (int i = 0; i < _permitted_subclasses->length(); i++) {
    int cp_index = _permitted_subclasses->at(i);
    Symbol* name = _constants->klass_name_at(cp_index);
    if (name == k->name()) {
      log_trace(class, sealed)("- Found it at permitted_subclasses[%d] => cp[%d]", i, cp_index);
      return true;
    }
  }

  ss.print("Failed listed permitted subclass check: class %s is not a permitted subclass of %s",
           k->external_name(), this->external_name());
  log_trace(class, sealed)(" - %s", ss.as_string());
  return false;
}

// Return nest-host class, resolving, validating and saving it if needed.
// In cases where this is called from a thread that cannot do classloading
// (such as a native JIT thread) then we simply return null, which in turn
// causes the access check to return false. Such code will retry the access
// from a more suitable environment later. Otherwise the _nest_host is always
// set once this method returns.
// Any errors from nest-host resolution must be preserved so they can be queried
// from higher-level access checking code, and reported as part of access checking
// exceptions.
// VirtualMachineErrors are propagated with a null return.
// Under any conditions where the _nest_host can be set to non-null the resulting
// value of it and, if applicable, the nest host resolution/validation error,
// are idempotent.
InstanceKlass* InstanceKlass::nest_host(TRAPS) {
  InstanceKlass* nest_host_k = _nest_host;
  if (nest_host_k != nullptr) {
    return nest_host_k;
  }

  ResourceMark rm(THREAD);

  // need to resolve and save our nest-host class.
  if (_nest_host_index != 0) { // we have a real nest_host
    // Before trying to resolve check if we're in a suitable context
    bool can_resolve = THREAD->can_call_java();
    if (!can_resolve && !_constants->tag_at(_nest_host_index).is_klass()) {
      log_trace(class, nestmates)("Rejected resolution of nest-host of %s in unsuitable thread",
                                  this->external_name());
      return nullptr; // sentinel to say "try again from a different context"
    }

    log_trace(class, nestmates)("Resolving nest-host of %s using cp entry for %s",
                                this->external_name(),
                                _constants->klass_name_at(_nest_host_index)->as_C_string());

    Klass* k = _constants->klass_at(_nest_host_index, THREAD);
    if (HAS_PENDING_EXCEPTION) {
      if (PENDING_EXCEPTION->is_a(vmClasses::VirtualMachineError_klass())) {
        return nullptr; // propagate VMEs
      }
      stringStream ss;
      char* target_host_class = _constants->klass_name_at(_nest_host_index)->as_C_string();
      ss.print("Nest host resolution of %s with host %s failed: ",
               this->external_name(), target_host_class);
      java_lang_Throwable::print(PENDING_EXCEPTION, &ss);
      const char* msg = ss.as_string(true /* on C-heap */);
      constantPoolHandle cph(THREAD, constants());
      SystemDictionary::add_nest_host_error(cph, _nest_host_index, msg);
      CLEAR_PENDING_EXCEPTION;

      log_trace(class, nestmates)("%s", msg);
    } else {
      // A valid nest-host is an instance class in the current package that lists this
      // class as a nest member. If any of these conditions are not met the class is
      // its own nest-host.
      const char* error = nullptr;

      // JVMS 5.4.4 indicates package check comes first
      if (is_same_class_package(k)) {
        // Now check actual membership. We can't be a member if our "host" is
        // not an instance class.
        if (k->is_instance_klass()) {
          nest_host_k = InstanceKlass::cast(k);
          bool is_member = nest_host_k->has_nest_member(THREAD, this);
          if (is_member) {
            _nest_host = nest_host_k; // save resolved nest-host value

            log_trace(class, nestmates)("Resolved nest-host of %s to %s",
                                        this->external_name(), k->external_name());
            return nest_host_k;
          } else {
            error = "current type is not listed as a nest member";
          }
        } else {
          error = "host is not an instance class";
        }
      } else {
        error = "types are in different packages";
      }

      // something went wrong, so record what and log it
      {
        stringStream ss;
        ss.print("Type %s (loader: %s) is not a nest member of type %s (loader: %s): %s",
                 this->external_name(),
                 this->class_loader_data()->loader_name_and_id(),
                 k->external_name(),
                 k->class_loader_data()->loader_name_and_id(),
                 error);
        const char* msg = ss.as_string(true /* on C-heap */);
        constantPoolHandle cph(THREAD, constants());
        SystemDictionary::add_nest_host_error(cph, _nest_host_index, msg);
        log_trace(class, nestmates)("%s", msg);
      }
    }
  } else {
    log_trace(class, nestmates)("Type %s is not part of a nest: setting nest-host to self",
                                this->external_name());
  }

  // Either not in an explicit nest, or else an error occurred, so
  // the nest-host is set to `this`. Any thread that sees this assignment
  // will also see any setting of nest_host_error(), if applicable.
  return (_nest_host = this);
}

// Dynamic nest member support: set this class's nest host to the given class.
// This occurs as part of the class definition, as soon as the instanceKlass
// has been created and doesn't require further resolution. The code:
//    lookup().defineHiddenClass(bytes_for_X, NESTMATE);
// results in:
//    class_of_X.set_nest_host(lookup().lookupClass().getNestHost())
// If it has an explicit _nest_host_index or _nest_members, these will be ignored.
// We also know the "host" is a valid nest-host in the same package so we can
// assert some of those facts.
void InstanceKlass::set_nest_host(InstanceKlass* host) {
  assert(is_hidden(), "must be a hidden class");
  assert(host != nullptr, "null nest host specified");
  assert(_nest_host == nullptr, "current class has resolved nest-host");
  assert(nest_host_error() == nullptr, "unexpected nest host resolution error exists: %s",
         nest_host_error());
  assert((host->_nest_host == nullptr && host->_nest_host_index == 0) ||
         (host->_nest_host == host), "proposed host is not a valid nest-host");
  // Can't assert this as package is not set yet:
  // assert(is_same_class_package(host), "proposed host is in wrong package");

  if (log_is_enabled(Trace, class, nestmates)) {
    ResourceMark rm;
    const char* msg = "";
    // a hidden class does not expect a statically defined nest-host
    if (_nest_host_index > 0) {
      msg = "(the NestHost attribute in the current class is ignored)";
    } else if (_nest_members != nullptr && _nest_members != Universe::the_empty_short_array()) {
      msg = "(the NestMembers attribute in the current class is ignored)";
    }
    log_trace(class, nestmates)("Injected type %s into the nest of %s %s",
                                this->external_name(),
                                host->external_name(),
                                msg);
  }
  // set dynamic nest host
  _nest_host = host;
  // Record dependency to keep nest host from being unloaded before this class.
  ClassLoaderData* this_key = class_loader_data();
  assert(this_key != nullptr, "sanity");
  this_key->record_dependency(host);
}

// check if 'this' and k are nestmates (same nest_host), or k is our nest_host,
// or we are k's nest_host - all of which is covered by comparing the two
// resolved_nest_hosts.
// Any exceptions (i.e. VMEs) are propagated.
bool InstanceKlass::has_nestmate_access_to(InstanceKlass* k, TRAPS) {

  assert(this != k, "this should be handled by higher-level code");

  // Per JVMS 5.4.4 we first resolve and validate the current class, then
  // the target class k.

  InstanceKlass* cur_host = nest_host(CHECK_false);
  if (cur_host == nullptr) {
    return false;
  }

  Klass* k_nest_host = k->nest_host(CHECK_false);
  if (k_nest_host == nullptr) {
    return false;
  }

  bool access = (cur_host == k_nest_host);

  ResourceMark rm(THREAD);
  log_trace(class, nestmates)("Class %s does %shave nestmate access to %s",
                              this->external_name(),
                              access ? "" : "NOT ",
                              k->external_name());
  return access;
}

const char* InstanceKlass::nest_host_error() {
  if (_nest_host_index == 0) {
    return nullptr;
  } else {
    constantPoolHandle cph(Thread::current(), constants());
    return SystemDictionary::find_nest_host_error(cph, (int)_nest_host_index);
  }
}

void* InstanceKlass::operator new(size_t size, ClassLoaderData* loader_data, size_t word_size,
                                  bool use_class_space, TRAPS) throw() {
  return Metaspace::allocate(loader_data, word_size, ClassType, use_class_space, THREAD);
}

InstanceKlass* InstanceKlass::allocate_instance_klass(const ClassFileParser& parser, TRAPS) {
  const int size = InstanceKlass::size(parser.vtable_size(),
                                       parser.itable_size(),
                                       nonstatic_oop_map_size(parser.total_oop_map_count()),
                                       parser.is_interface());

  const Symbol* const class_name = parser.class_name();
  assert(class_name != nullptr, "invariant");
  ClassLoaderData* loader_data = parser.loader_data();
  assert(loader_data != nullptr, "invariant");

  InstanceKlass* ik;
  const bool use_class_space = UseClassMetaspaceForAllClasses || parser.klass_needs_narrow_id();

  // Allocation
  if (parser.is_instance_ref_klass()) {
    // java.lang.ref.Reference
    ik = new (loader_data, size, use_class_space, THREAD) InstanceRefKlass(parser);
  } else if (class_name == vmSymbols::java_lang_Class()) {
    // mirror - java.lang.Class
    ik = new (loader_data, size, use_class_space, THREAD) InstanceMirrorKlass(parser);
  } else if (is_stack_chunk_class(class_name, loader_data)) {
    // stack chunk
    ik = new (loader_data, size, use_class_space, THREAD) InstanceStackChunkKlass(parser);
  } else if (is_class_loader(class_name, parser)) {
    // class loader - java.lang.ClassLoader
    ik = new (loader_data, size, use_class_space, THREAD) InstanceClassLoaderKlass(parser);
  } else {
    // normal
    ik = new (loader_data, size, use_class_space, THREAD) InstanceKlass(parser);
  }

  if (ik != nullptr && UseCompressedClassPointers && use_class_space) {
    assert(CompressedKlassPointers::is_encodable(ik),
           "Klass " PTR_FORMAT "needs a narrow Klass ID, but is not encodable", p2i(ik));
  }

  // Check for pending exception before adding to the loader data and incrementing
  // class count.  Can get OOM here.
  if (HAS_PENDING_EXCEPTION) {
    return nullptr;
  }

  return ik;
}


// copy method ordering from resource area to Metaspace
void InstanceKlass::copy_method_ordering(const intArray* m, TRAPS) {
  if (m != nullptr) {
    // allocate a new array and copy contents (memcpy?)
    _method_ordering = MetadataFactory::new_array<int>(class_loader_data(), m->length(), CHECK);
    for (int i = 0; i < m->length(); i++) {
      _method_ordering->at_put(i, m->at(i));
    }
  } else {
    _method_ordering = Universe::the_empty_int_array();
  }
}

// create a new array of vtable_indices for default methods
Array<int>* InstanceKlass::create_new_default_vtable_indices(int len, TRAPS) {
  Array<int>* vtable_indices = MetadataFactory::new_array<int>(class_loader_data(), len, CHECK_NULL);
  assert(default_vtable_indices() == nullptr, "only create once");
  set_default_vtable_indices(vtable_indices);
  return vtable_indices;
}


InstanceKlass::InstanceKlass() {
  assert(CDSConfig::is_dumping_static_archive() || CDSConfig::is_using_archive(), "only for CDS");
}

InstanceKlass::InstanceKlass(const ClassFileParser& parser, KlassKind kind, ReferenceType reference_type) :
  Klass(kind),
  _nest_members(nullptr),
  _nest_host(nullptr),
  _permitted_subclasses(nullptr),
  _record_components(nullptr),
  _static_field_size(parser.static_field_size()),
  _nonstatic_oop_map_size(nonstatic_oop_map_size(parser.total_oop_map_count())),
  _itable_len(parser.itable_size()),
  _nest_host_index(0),
  _init_state(allocated),
  _reference_type(reference_type),
  _init_thread(nullptr)
{
  set_vtable_length(parser.vtable_size());
  set_access_flags(parser.access_flags());
  if (parser.is_hidden()) set_is_hidden();
  set_layout_helper(Klass::instance_layout_helper(parser.layout_size(),
                                                    false));

  assert(nullptr == _methods, "underlying memory not zeroed?");
  assert(is_instance_klass(), "is layout incorrect?");
  assert(size_helper() == parser.layout_size(), "incorrect size_helper?");
}

void InstanceKlass::deallocate_methods(ClassLoaderData* loader_data,
                                       Array<Method*>* methods) {
  if (methods != nullptr && methods != Universe::the_empty_method_array() &&
      !methods->in_aot_cache()) {
    for (int i = 0; i < methods->length(); i++) {
      Method* method = methods->at(i);
      if (method == nullptr) continue;  // maybe null if error processing
      // Only want to delete methods that are not executing for RedefineClasses.
      // The previous version will point to them so they're not totally dangling
      assert (!method->on_stack(), "shouldn't be called with methods on stack");
      MetadataFactory::free_metadata(loader_data, method);
    }
    MetadataFactory::free_array<Method*>(loader_data, methods);
  }
}

void InstanceKlass::deallocate_interfaces(ClassLoaderData* loader_data,
                                          const InstanceKlass* super_klass,
                                          Array<InstanceKlass*>* local_interfaces,
                                          Array<InstanceKlass*>* transitive_interfaces) {
  // Only deallocate transitive interfaces if not empty, same as super class
  // or same as local interfaces.  See code in parseClassFile.
  Array<InstanceKlass*>* ti = transitive_interfaces;
  if (ti != Universe::the_empty_instance_klass_array() && ti != local_interfaces) {
    // check that the interfaces don't come from super class
    Array<InstanceKlass*>* sti = (super_klass == nullptr) ? nullptr :
<<<<<<< HEAD
                    InstanceKlass::cast(super_klass)->transitive_interfaces();
    if (ti != sti && ti != nullptr && !ti->in_aot_cache()) {
=======
                    super_klass->transitive_interfaces();
    if (ti != sti && ti != nullptr && !ti->is_shared()) {
>>>>>>> f4d73d2a
      MetadataFactory::free_array<InstanceKlass*>(loader_data, ti);
    }
  }

  // local interfaces can be empty
  if (local_interfaces != Universe::the_empty_instance_klass_array() &&
      local_interfaces != nullptr && !local_interfaces->in_aot_cache()) {
    MetadataFactory::free_array<InstanceKlass*>(loader_data, local_interfaces);
  }
}

void InstanceKlass::deallocate_record_components(ClassLoaderData* loader_data,
                                                 Array<RecordComponent*>* record_components) {
  if (record_components != nullptr && !record_components->in_aot_cache()) {
    for (int i = 0; i < record_components->length(); i++) {
      RecordComponent* record_component = record_components->at(i);
      MetadataFactory::free_metadata(loader_data, record_component);
    }
    MetadataFactory::free_array<RecordComponent*>(loader_data, record_components);
  }
}

// This function deallocates the metadata and C heap pointers that the
// InstanceKlass points to.
void InstanceKlass::deallocate_contents(ClassLoaderData* loader_data) {
  // Orphan the mirror first, CMS thinks it's still live.
  if (java_mirror() != nullptr) {
    java_lang_Class::set_klass(java_mirror(), nullptr);
  }

  // Also remove mirror from handles
  loader_data->remove_handle(_java_mirror);

  // Need to take this class off the class loader data list.
  loader_data->remove_class(this);

  // The array_klass for this class is created later, after error handling.
  // For class redefinition, we keep the original class so this scratch class
  // doesn't have an array class.  Either way, assert that there is nothing
  // to deallocate.
  assert(array_klasses() == nullptr, "array classes shouldn't be created for this class yet");

  // Release C heap allocated data that this points to, which includes
  // reference counting symbol names.
  // Can't release the constant pool or MethodData C heap data here because the constant
  // pool can be deallocated separately from the InstanceKlass for default methods and
  // redefine classes.  MethodData can also be released separately.
  release_C_heap_structures(/* release_sub_metadata */ false);

  deallocate_methods(loader_data, methods());
  set_methods(nullptr);

  deallocate_record_components(loader_data, record_components());
  set_record_components(nullptr);

  if (method_ordering() != nullptr &&
      method_ordering() != Universe::the_empty_int_array() &&
      !method_ordering()->in_aot_cache()) {
    MetadataFactory::free_array<int>(loader_data, method_ordering());
  }
  set_method_ordering(nullptr);

  // default methods can be empty
  if (default_methods() != nullptr &&
      default_methods() != Universe::the_empty_method_array() &&
      !default_methods()->in_aot_cache()) {
    MetadataFactory::free_array<Method*>(loader_data, default_methods());
  }
  // Do NOT deallocate the default methods, they are owned by superinterfaces.
  set_default_methods(nullptr);

  // default methods vtable indices can be empty
  if (default_vtable_indices() != nullptr &&
      !default_vtable_indices()->in_aot_cache()) {
    MetadataFactory::free_array<int>(loader_data, default_vtable_indices());
  }
  set_default_vtable_indices(nullptr);


  // This array is in Klass, but remove it with the InstanceKlass since
  // this place would be the only caller and it can share memory with transitive
  // interfaces.
  if (secondary_supers() != nullptr &&
      secondary_supers() != Universe::the_empty_klass_array() &&
      // see comments in compute_secondary_supers about the following cast
      (address)(secondary_supers()) != (address)(transitive_interfaces()) &&
      !secondary_supers()->in_aot_cache()) {
    MetadataFactory::free_array<Klass*>(loader_data, secondary_supers());
  }
  set_secondary_supers(nullptr, SECONDARY_SUPERS_BITMAP_EMPTY);

  deallocate_interfaces(loader_data, super(), local_interfaces(), transitive_interfaces());
  set_transitive_interfaces(nullptr);
  set_local_interfaces(nullptr);

  if (fieldinfo_stream() != nullptr && !fieldinfo_stream()->in_aot_cache()) {
    MetadataFactory::free_array<u1>(loader_data, fieldinfo_stream());
  }
  set_fieldinfo_stream(nullptr);

  if (fieldinfo_search_table() != nullptr && !fieldinfo_search_table()->in_aot_cache()) {
    MetadataFactory::free_array<u1>(loader_data, fieldinfo_search_table());
  }
  set_fieldinfo_search_table(nullptr);

  if (fields_status() != nullptr && !fields_status()->in_aot_cache()) {
    MetadataFactory::free_array<FieldStatus>(loader_data, fields_status());
  }
  set_fields_status(nullptr);

  // If a method from a redefined class is using this constant pool, don't
  // delete it, yet.  The new class's previous version will point to this.
  if (constants() != nullptr) {
    assert (!constants()->on_stack(), "shouldn't be called if anything is onstack");
    if (!constants()->in_aot_cache()) {
      MetadataFactory::free_metadata(loader_data, constants());
    }
    // Delete any cached resolution errors for the constant pool
    SystemDictionary::delete_resolution_error(constants());

    set_constants(nullptr);
  }

  if (inner_classes() != nullptr &&
      inner_classes() != Universe::the_empty_short_array() &&
      !inner_classes()->in_aot_cache()) {
    MetadataFactory::free_array<jushort>(loader_data, inner_classes());
  }
  set_inner_classes(nullptr);

  if (nest_members() != nullptr &&
      nest_members() != Universe::the_empty_short_array() &&
      !nest_members()->in_aot_cache()) {
    MetadataFactory::free_array<jushort>(loader_data, nest_members());
  }
  set_nest_members(nullptr);

  if (permitted_subclasses() != nullptr &&
      permitted_subclasses() != Universe::the_empty_short_array() &&
      !permitted_subclasses()->in_aot_cache()) {
    MetadataFactory::free_array<jushort>(loader_data, permitted_subclasses());
  }
  set_permitted_subclasses(nullptr);

  // We should deallocate the Annotations instance if it's not in shared spaces.
  if (annotations() != nullptr && !annotations()->in_aot_cache()) {
    MetadataFactory::free_metadata(loader_data, annotations());
  }
  set_annotations(nullptr);

  SystemDictionaryShared::handle_class_unloading(this);

#if INCLUDE_CDS_JAVA_HEAP
  if (CDSConfig::is_dumping_heap()) {
    HeapShared::remove_scratch_objects(this);
  }
#endif
}

bool InstanceKlass::is_record() const {
  return _record_components != nullptr &&
         is_final() &&
         super() == vmClasses::Record_klass();
}

bool InstanceKlass::is_sealed() const {
  return _permitted_subclasses != nullptr &&
         _permitted_subclasses != Universe::the_empty_short_array();
}

// JLS 8.9: An enum class is either implicitly final and derives
// from java.lang.Enum, or else is implicitly sealed to its
// anonymous subclasses. This query detects both kinds.
// It does not validate the finality or
// sealing conditions: it merely checks for a super of Enum.
// This is sufficient for recognizing well-formed enums.
bool InstanceKlass::is_enum_subclass() const {
  InstanceKlass* s = super();
  return (s == vmClasses::Enum_klass() ||
          (s != nullptr && s->super() == vmClasses::Enum_klass()));
}

bool InstanceKlass::should_be_initialized() const {
  return !is_initialized();
}

klassItable InstanceKlass::itable() const {
  return klassItable(const_cast<InstanceKlass*>(this));
}

// JVMTI spec thinks there are signers and protection domain in the
// instanceKlass.  These accessors pretend these fields are there.
// The hprof specification also thinks these fields are in InstanceKlass.
oop InstanceKlass::protection_domain() const {
  // return the protection_domain from the mirror
  return java_lang_Class::protection_domain(java_mirror());
}

objArrayOop InstanceKlass::signers() const {
  // return the signers from the mirror
  return java_lang_Class::signers(java_mirror());
}

oop InstanceKlass::init_lock() const {
  // return the init lock from the mirror
  oop lock = java_lang_Class::init_lock(java_mirror());
  // Prevent reordering with any access of initialization state
  OrderAccess::loadload();
  assert(lock != nullptr || !is_not_initialized(), // initialized or in_error state
         "only fully initialized state can have a null lock");
  return lock;
}

// Set the initialization lock to null so the object can be GC'ed.  Any racing
// threads to get this lock will see a null lock and will not lock.
// That's okay because they all check for initialized state after getting
// the lock and return.
void InstanceKlass::fence_and_clear_init_lock() {
  // make sure previous stores are all done, notably the init_state.
  OrderAccess::storestore();
  java_lang_Class::clear_init_lock(java_mirror());
  assert(!is_not_initialized(), "class must be initialized now");
}


// See "The Virtual Machine Specification" section 2.16.5 for a detailed explanation of the class initialization
// process. The step comments refers to the procedure described in that section.
// Note: implementation moved to static method to expose the this pointer.
void InstanceKlass::initialize(TRAPS) {
  if (this->should_be_initialized()) {
    initialize_impl(CHECK);
    // Note: at this point the class may be initialized
    //       OR it may be in the state of being initialized
    //       in case of recursive initialization!
  } else {
    assert(is_initialized(), "sanity check");
  }
}

#ifdef ASSERT
void InstanceKlass::assert_no_clinit_will_run_for_aot_initialized_class() const {
  assert(has_aot_initialized_mirror(), "must be");

  InstanceKlass* s = super();
  if (s != nullptr) {
    DEBUG_ONLY(ResourceMark rm);
    assert(s->is_initialized(), "super class %s of aot-inited class %s must have been initialized",
           s->external_name(), external_name());
    s->assert_no_clinit_will_run_for_aot_initialized_class();
  }

  Array<InstanceKlass*>* interfaces = local_interfaces();
  int len = interfaces->length();
  for (int i = 0; i < len; i++) {
    InstanceKlass* intf = interfaces->at(i);
    if (!intf->is_initialized()) {
      ResourceMark rm;
      // Note: an interface needs to be marked as is_initialized() only if
      // - it has a <clinit>
      // - it has declared a default method.
      assert(!intf->interface_needs_clinit_execution_as_super(/*also_check_supers*/false),
             "uninitialized super interface %s of aot-inited class %s must not have <clinit>",
             intf->external_name(), external_name());
    }
  }
}
#endif

#if INCLUDE_CDS
void InstanceKlass::initialize_with_aot_initialized_mirror(TRAPS) {
  assert(has_aot_initialized_mirror(), "must be");
  assert(CDSConfig::is_loading_heap(), "must be");
  assert(CDSConfig::is_using_aot_linked_classes(), "must be");
  assert_no_clinit_will_run_for_aot_initialized_class();

  if (is_initialized()) {
    return;
  }

  if (is_runtime_setup_required()) {
    // Need to take the slow path, which will call the runtimeSetup() function instead
    // of <clinit>
    initialize(CHECK);
    return;
  }
  if (log_is_enabled(Info, aot, init)) {
    ResourceMark rm;
    log_info(aot, init)("%s (aot-inited)", external_name());
  }

  link_class(CHECK);

#ifdef ASSERT
  {
    Handle h_init_lock(THREAD, init_lock());
    ObjectLocker ol(h_init_lock, THREAD);
    assert(!is_initialized(), "sanity");
    assert(!is_being_initialized(), "sanity");
    assert(!is_in_error_state(), "sanity");
  }
#endif

  set_init_thread(THREAD);
  set_initialization_state_and_notify(fully_initialized, CHECK);
}
#endif

bool InstanceKlass::verify_code(TRAPS) {
  // 1) Verify the bytecodes
  return Verifier::verify(this, should_verify_class(), THREAD);
}

void InstanceKlass::link_class(TRAPS) {
  assert(is_loaded(), "must be loaded");
  if (!is_linked()) {
    link_class_impl(CHECK);
  }
}

// Called to verify that a class can link during initialization, without
// throwing a VerifyError.
bool InstanceKlass::link_class_or_fail(TRAPS) {
  assert(is_loaded(), "must be loaded");
  if (!is_linked()) {
    link_class_impl(CHECK_false);
  }
  return is_linked();
}

bool InstanceKlass::link_class_impl(TRAPS) {
  if (CDSConfig::is_dumping_static_archive() && SystemDictionaryShared::has_class_failed_verification(this)) {
    // This is for CDS static dump only -- we use the in_error_state to indicate that
    // the class has failed verification. Throwing the NoClassDefFoundError here is just
    // a convenient way to stop repeat attempts to verify the same (bad) class.
    //
    // Note that the NoClassDefFoundError is not part of the JLS, and should not be thrown
    // if we are executing Java code. This is not a problem for CDS dumping phase since
    // it doesn't execute any Java code.
    ResourceMark rm(THREAD);
    // Names are all known to be < 64k so we know this formatted message is not excessively large.
    Exceptions::fthrow(THREAD_AND_LOCATION,
                       vmSymbols::java_lang_NoClassDefFoundError(),
                       "Class %s, or one of its supertypes, failed class initialization",
                       external_name());
    return false;
  }
  // return if already verified
  if (is_linked()) {
    return true;
  }

  // Timing
  // timer handles recursion
  JavaThread* jt = THREAD;

  // link super class before linking this class
  InstanceKlass* super_klass = super();
  if (super_klass != nullptr) {
    if (super_klass->is_interface()) {  // check if super class is an interface
      ResourceMark rm(THREAD);
      // Names are all known to be < 64k so we know this formatted message is not excessively large.
      Exceptions::fthrow(
        THREAD_AND_LOCATION,
        vmSymbols::java_lang_IncompatibleClassChangeError(),
        "class %s has interface %s as super class",
        external_name(),
        super_klass->external_name()
      );
      return false;
    }

    super_klass->link_class_impl(CHECK_false);
  }

  // link all interfaces implemented by this class before linking this class
  Array<InstanceKlass*>* interfaces = local_interfaces();
  int num_interfaces = interfaces->length();
  for (int index = 0; index < num_interfaces; index++) {
    InstanceKlass* interk = interfaces->at(index);
    interk->link_class_impl(CHECK_false);
  }

  // in case the class is linked in the process of linking its superclasses
  if (is_linked()) {
    return true;
  }

  // trace only the link time for this klass that includes
  // the verification time
  PerfClassTraceTime vmtimer(ClassLoader::perf_class_link_time(),
                             ClassLoader::perf_class_link_selftime(),
                             ClassLoader::perf_classes_linked(),
                             jt->get_thread_stat()->perf_recursion_counts_addr(),
                             jt->get_thread_stat()->perf_timers_addr(),
                             PerfClassTraceTime::CLASS_LINK);

  // verification & rewriting
  {
    HandleMark hm(THREAD);
    Handle h_init_lock(THREAD, init_lock());
    ObjectLocker ol(h_init_lock, jt);
    // rewritten will have been set if loader constraint error found
    // on an earlier link attempt
    // don't verify or rewrite if already rewritten
    //

    if (!is_linked()) {
      if (!is_rewritten()) {
        if (in_aot_cache()) {
          assert(!verified_at_dump_time(), "must be");
        }
        {
          bool verify_ok = verify_code(THREAD);
          if (!verify_ok) {
            return false;
          }
        }

        // Just in case a side-effect of verify linked this class already
        // (which can sometimes happen since the verifier loads classes
        // using custom class loaders, which are free to initialize things)
        if (is_linked()) {
          return true;
        }

        // also sets rewritten
        rewrite_class(CHECK_false);
      } else if (in_aot_cache()) {
        SystemDictionaryShared::check_verification_constraints(this, CHECK_false);
      }

      // relocate jsrs and link methods after they are all rewritten
      link_methods(CHECK_false);

      // Initialize the vtable and interface table after
      // methods have been rewritten since rewrite may
      // fabricate new Method*s.
      // also does loader constraint checking
      //
      // initialize_vtable and initialize_itable need to be rerun
      // for a shared class if
      // 1) the class is loaded by custom class loader or
      // 2) the class is loaded by built-in class loader but failed to add archived loader constraints or
      // 3) the class was not verified during dump time
      bool need_init_table = true;
      if (in_aot_cache() && verified_at_dump_time() &&
          SystemDictionaryShared::check_linking_constraints(THREAD, this)) {
        need_init_table = false;
      }
      if (need_init_table) {
        vtable().initialize_vtable_and_check_constraints(CHECK_false);
        itable().initialize_itable_and_check_constraints(CHECK_false);
      }
#ifdef ASSERT
      vtable().verify(tty, true);
      // In case itable verification is ever added.
      // itable().verify(tty, true);
#endif
      if (Universe::is_fully_initialized()) {
        DeoptimizationScope deopt_scope;
        {
          // Now mark all code that assumes the class is not linked.
          // Set state under the Compile_lock also.
          MutexLocker ml(THREAD, Compile_lock);

          set_init_state(linked);
          CodeCache::mark_dependents_on(&deopt_scope, this);
        }
        // Perform the deopt handshake outside Compile_lock.
        deopt_scope.deoptimize_marked();
      } else {
        set_init_state(linked);
      }
      if (JvmtiExport::should_post_class_prepare()) {
        JvmtiExport::post_class_prepare(THREAD, this);
      }
    }
  }
  return true;
}

// Rewrite the byte codes of all of the methods of a class.
// The rewriter must be called exactly once. Rewriting must happen after
// verification but before the first method of the class is executed.
void InstanceKlass::rewrite_class(TRAPS) {
  assert(is_loaded(), "must be loaded");
  if (is_rewritten()) {
    assert(in_aot_cache(), "rewriting an unshared class?");
    return;
  }
  Rewriter::rewrite(this, CHECK);
  set_rewritten();
}

// Now relocate and link method entry points after class is rewritten.
// This is outside is_rewritten flag. In case of an exception, it can be
// executed more than once.
void InstanceKlass::link_methods(TRAPS) {
  PerfTraceTime timer(ClassLoader::perf_ik_link_methods_time());

  int len = methods()->length();
  for (int i = len-1; i >= 0; i--) {
    methodHandle m(THREAD, methods()->at(i));

    // Set up method entry points for compiler and interpreter    .
    m->link_method(m, CHECK);
  }
}

// Eagerly initialize superinterfaces that declare default methods (concrete instance: any access)
void InstanceKlass::initialize_super_interfaces(TRAPS) {
  assert (has_nonstatic_concrete_methods(), "caller should have checked this");
  for (int i = 0; i < local_interfaces()->length(); ++i) {
    InstanceKlass* ik = local_interfaces()->at(i);

    // Initialization is depth first search ie. we start with top of the inheritance tree
    // has_nonstatic_concrete_methods drives searching superinterfaces since it
    // means has_nonstatic_concrete_methods in its superinterface hierarchy
    if (ik->has_nonstatic_concrete_methods()) {
      ik->initialize_super_interfaces(CHECK);
    }

    // Only initialize() interfaces that "declare" concrete methods.
    if (ik->should_be_initialized() && ik->declares_nonstatic_concrete_methods()) {
      ik->initialize(CHECK);
    }
  }
}

using InitializationErrorTable = HashTable<const InstanceKlass*, OopHandle, 107, AnyObj::C_HEAP, mtClass>;
static InitializationErrorTable* _initialization_error_table;

void InstanceKlass::add_initialization_error(JavaThread* current, Handle exception) {
  // Create the same exception with a message indicating the thread name,
  // and the StackTraceElements.
  Handle init_error = java_lang_Throwable::create_initialization_error(current, exception);
  ResourceMark rm(current);
  if (init_error.is_null()) {
    log_trace(class, init)("Unable to create the desired initialization error for class %s", external_name());

    // We failed to create the new exception, most likely due to either out-of-memory or
    // a stackoverflow error. If the original exception was either of those then we save
    // the shared, pre-allocated, stackless, instance of that exception.
    if (exception->klass() == vmClasses::StackOverflowError_klass()) {
      log_debug(class, init)("Using shared StackOverflowError as initialization error for class %s", external_name());
      init_error = Handle(current, Universe::class_init_stack_overflow_error());
    } else if (exception->klass() == vmClasses::OutOfMemoryError_klass()) {
      log_debug(class, init)("Using shared OutOfMemoryError as initialization error for class %s", external_name());
      init_error = Handle(current, Universe::class_init_out_of_memory_error());
    } else {
      return;
    }
  }

  MutexLocker ml(current, ClassInitError_lock);
  OopHandle elem = OopHandle(Universe::vm_global(), init_error());
  bool created;
  if (_initialization_error_table == nullptr) {
    _initialization_error_table = new (mtClass) InitializationErrorTable();
  }
  _initialization_error_table->put_if_absent(this, elem, &created);
  assert(created, "Initialization is single threaded");
  log_trace(class, init)("Initialization error added for class %s", external_name());
}

oop InstanceKlass::get_initialization_error(JavaThread* current) {
  MutexLocker ml(current, ClassInitError_lock);
  if (_initialization_error_table == nullptr) {
    return nullptr;
  }
  OopHandle* h = _initialization_error_table->get(this);
  return (h != nullptr) ? h->resolve() : nullptr;
}

// Need to remove entries for unloaded classes.
void InstanceKlass::clean_initialization_error_table() {
  struct InitErrorTableCleaner {
    bool do_entry(const InstanceKlass* ik, OopHandle h) {
      if (!ik->is_loader_alive()) {
        h.release(Universe::vm_global());
        return true;
      } else {
        return false;
      }
    }
  };

  assert_locked_or_safepoint(ClassInitError_lock);
  InitErrorTableCleaner cleaner;
  if (_initialization_error_table != nullptr) {
    _initialization_error_table->unlink(&cleaner);
  }
}

void InstanceKlass::initialize_impl(TRAPS) {
  HandleMark hm(THREAD);

  // Make sure klass is linked (verified) before initialization
  // A class could already be verified, since it has been reflected upon.
  link_class(CHECK);

  DTRACE_CLASSINIT_PROBE(required, -1);

  bool wait = false;

  JavaThread* jt = THREAD;

  bool debug_logging_enabled = log_is_enabled(Debug, class, init);

  // refer to the JVM book page 47 for description of steps
  // Step 1
  {
    Handle h_init_lock(THREAD, init_lock());
    ObjectLocker ol(h_init_lock, jt);

    // Step 2
    // If we were to use wait() instead of waitInterruptibly() then
    // we might end up throwing IE from link/symbol resolution sites
    // that aren't expected to throw.  This would wreak havoc.  See 6320309.
    while (is_being_initialized() && !is_reentrant_initialization(jt)) {
      if (debug_logging_enabled) {
        ResourceMark rm(jt);
        log_debug(class, init)("Thread \"%s\" waiting for initialization of %s by thread \"%s\"",
                               jt->name(), external_name(), init_thread_name());
      }
      wait = true;
      jt->set_class_to_be_initialized(this);
      ol.wait_uninterruptibly(jt);
      jt->set_class_to_be_initialized(nullptr);
    }

    // Step 3
    if (is_being_initialized() && is_reentrant_initialization(jt)) {
      if (debug_logging_enabled) {
        ResourceMark rm(jt);
        log_debug(class, init)("Thread \"%s\" recursively initializing %s",
                               jt->name(), external_name());
      }
      DTRACE_CLASSINIT_PROBE_WAIT(recursive, -1, wait);
      return;
    }

    // Step 4
    if (is_initialized()) {
      if (debug_logging_enabled) {
        ResourceMark rm(jt);
        log_debug(class, init)("Thread \"%s\" found %s already initialized",
                               jt->name(), external_name());
      }
      DTRACE_CLASSINIT_PROBE_WAIT(concurrent, -1, wait);
      return;
    }

    // Step 5
    if (is_in_error_state()) {
      if (debug_logging_enabled) {
        ResourceMark rm(jt);
        log_debug(class, init)("Thread \"%s\" found %s is in error state",
                               jt->name(), external_name());
      }

      DTRACE_CLASSINIT_PROBE_WAIT(erroneous, -1, wait);
      ResourceMark rm(THREAD);
      Handle cause(THREAD, get_initialization_error(THREAD));

      stringStream ss;
      ss.print("Could not initialize class %s", external_name());
      if (cause.is_null()) {
        THROW_MSG(vmSymbols::java_lang_NoClassDefFoundError(), ss.as_string());
      } else {
        THROW_MSG_CAUSE(vmSymbols::java_lang_NoClassDefFoundError(),
                        ss.as_string(), cause);
      }
    } else {

      // Step 6
      set_init_state(being_initialized);
      set_init_thread(jt);
      if (debug_logging_enabled) {
        ResourceMark rm(jt);
        log_debug(class, init)("Thread \"%s\" is initializing %s",
                               jt->name(), external_name());
      }
    }
  }

  // Step 7
  // Next, if C is a class rather than an interface, initialize it's super class and super
  // interfaces.
  if (!is_interface()) {
    Klass* super_klass = super();
    if (super_klass != nullptr && super_klass->should_be_initialized()) {
      super_klass->initialize(THREAD);
    }
    // If C implements any interface that declares a non-static, concrete method,
    // the initialization of C triggers initialization of its super interfaces.
    // Only need to recurse if has_nonstatic_concrete_methods which includes declaring and
    // having a superinterface that declares, non-static, concrete methods
    if (!HAS_PENDING_EXCEPTION && has_nonstatic_concrete_methods()) {
      initialize_super_interfaces(THREAD);
    }

    // If any exceptions, complete abruptly, throwing the same exception as above.
    if (HAS_PENDING_EXCEPTION) {
      Handle e(THREAD, PENDING_EXCEPTION);
      CLEAR_PENDING_EXCEPTION;
      {
        EXCEPTION_MARK;
        add_initialization_error(THREAD, e);
        // Locks object, set state, and notify all waiting threads
        set_initialization_state_and_notify(initialization_error, THREAD);
        CLEAR_PENDING_EXCEPTION;
      }
      DTRACE_CLASSINIT_PROBE_WAIT(super__failed, -1, wait);
      THROW_OOP(e());
    }
  }


  // Step 8
  {
    DTRACE_CLASSINIT_PROBE_WAIT(clinit, -1, wait);
    if (class_initializer() != nullptr) {
      // Timer includes any side effects of class initialization (resolution,
      // etc), but not recursive entry into call_class_initializer().
      PerfClassTraceTime timer(ClassLoader::perf_class_init_time(),
                               ClassLoader::perf_class_init_selftime(),
                               ClassLoader::perf_classes_inited(),
                               jt->get_thread_stat()->perf_recursion_counts_addr(),
                               jt->get_thread_stat()->perf_timers_addr(),
                               PerfClassTraceTime::CLASS_CLINIT);
      call_class_initializer(THREAD);
    } else {
      // The elapsed time is so small it's not worth counting.
      if (UsePerfData) {
        ClassLoader::perf_classes_inited()->inc();
      }
      call_class_initializer(THREAD);
    }
  }

  // Step 9
  if (!HAS_PENDING_EXCEPTION) {
    set_initialization_state_and_notify(fully_initialized, CHECK);
    DEBUG_ONLY(vtable().verify(tty, true);)
    CompilationPolicy::replay_training_at_init(this, THREAD);
  }
  else {
    // Step 10 and 11
    Handle e(THREAD, PENDING_EXCEPTION);
    CLEAR_PENDING_EXCEPTION;
    // JVMTI has already reported the pending exception
    // JVMTI internal flag reset is needed in order to report ExceptionInInitializerError
    JvmtiExport::clear_detected_exception(jt);
    {
      EXCEPTION_MARK;
      add_initialization_error(THREAD, e);
      set_initialization_state_and_notify(initialization_error, THREAD);
      CLEAR_PENDING_EXCEPTION;   // ignore any exception thrown, class initialization error is thrown below
      // JVMTI has already reported the pending exception
      // JVMTI internal flag reset is needed in order to report ExceptionInInitializerError
      JvmtiExport::clear_detected_exception(jt);
    }
    DTRACE_CLASSINIT_PROBE_WAIT(error, -1, wait);
    if (e->is_a(vmClasses::Error_klass())) {
      THROW_OOP(e());
    } else {
      JavaCallArguments args(e);
      THROW_ARG(vmSymbols::java_lang_ExceptionInInitializerError(),
                vmSymbols::throwable_void_signature(),
                &args);
    }
  }
  DTRACE_CLASSINIT_PROBE_WAIT(end, -1, wait);
}


void InstanceKlass::set_initialization_state_and_notify(ClassState state, TRAPS) {
  Handle h_init_lock(THREAD, init_lock());
  if (h_init_lock() != nullptr) {
    ObjectLocker ol(h_init_lock, THREAD);
    set_init_thread(nullptr); // reset _init_thread before changing _init_state
    set_init_state(state);
    fence_and_clear_init_lock();
    ol.notify_all(CHECK);
  } else {
    assert(h_init_lock() != nullptr, "The initialization state should never be set twice");
    set_init_thread(nullptr); // reset _init_thread before changing _init_state
    set_init_state(state);
  }
}

// Update hierarchy. This is done before the new klass has been added to the SystemDictionary. The Compile_lock
// is grabbed, to ensure that the compiler is not using the class hierarchy.
void InstanceKlass::add_to_hierarchy(JavaThread* current) {
  assert(!SafepointSynchronize::is_at_safepoint(), "must NOT be at safepoint");

  DeoptimizationScope deopt_scope;
  {
    MutexLocker ml(current, Compile_lock);

    set_init_state(InstanceKlass::loaded);
    // make sure init_state store is already done.
    // The compiler reads the hierarchy outside of the Compile_lock.
    // Access ordering is used to add to hierarchy.

    // Link into hierarchy.
    append_to_sibling_list();                    // add to superklass/sibling list
    process_interfaces();                        // handle all "implements" declarations

    // Now mark all code that depended on old class hierarchy.
    // Note: must be done *after* linking k into the hierarchy (was bug 12/9/97)
    if (Universe::is_fully_initialized()) {
      CodeCache::mark_dependents_on(&deopt_scope, this);
    }
  }
  // Perform the deopt handshake outside Compile_lock.
  deopt_scope.deoptimize_marked();
}


InstanceKlass* InstanceKlass::implementor() const {
  InstanceKlass* volatile* ik = adr_implementor();
  if (ik == nullptr) {
    return nullptr;
  } else {
    // This load races with inserts, and therefore needs acquire.
    InstanceKlass* ikls = Atomic::load_acquire(ik);
    if (ikls != nullptr && !ikls->is_loader_alive()) {
      return nullptr;  // don't return unloaded class
    } else {
      return ikls;
    }
  }
}


void InstanceKlass::set_implementor(InstanceKlass* ik) {
  assert_locked_or_safepoint(Compile_lock);
  assert(is_interface(), "not interface");
  InstanceKlass* volatile* addr = adr_implementor();
  assert(addr != nullptr, "null addr");
  if (addr != nullptr) {
    Atomic::release_store(addr, ik);
  }
}

int  InstanceKlass::nof_implementors() const {
  InstanceKlass* ik = implementor();
  if (ik == nullptr) {
    return 0;
  } else if (ik != this) {
    return 1;
  } else {
    return 2;
  }
}

// The embedded _implementor field can only record one implementor.
// When there are more than one implementors, the _implementor field
// is set to the interface Klass* itself. Following are the possible
// values for the _implementor field:
//   null                  - no implementor
//   implementor Klass*    - one implementor
//   self                  - more than one implementor
//
// The _implementor field only exists for interfaces.
void InstanceKlass::add_implementor(InstanceKlass* ik) {
  if (Universe::is_fully_initialized()) {
    assert_lock_strong(Compile_lock);
  }
  assert(is_interface(), "not interface");
  // Filter out my subinterfaces.
  // (Note: Interfaces are never on the subklass list.)
  if (ik->is_interface()) return;

  // Filter out subclasses whose supers already implement me.
  // (Note: CHA must walk subclasses of direct implementors
  // in order to locate indirect implementors.)
  InstanceKlass* super_ik = ik->super();
  if (super_ik != nullptr && super_ik->implements_interface(this))
    // We only need to check one immediate superclass, since the
    // implements_interface query looks at transitive_interfaces.
    // Any supers of the super have the same (or fewer) transitive_interfaces.
    return;

  InstanceKlass* iklass = implementor();
  if (iklass == nullptr) {
    set_implementor(ik);
  } else if (iklass != this && iklass != ik) {
    // There is already an implementor. Use itself as an indicator of
    // more than one implementors.
    set_implementor(this);
  }

  // The implementor also implements the transitive_interfaces
  for (int index = 0; index < local_interfaces()->length(); index++) {
    local_interfaces()->at(index)->add_implementor(ik);
  }
}

void InstanceKlass::init_implementor() {
  if (is_interface()) {
    set_implementor(nullptr);
  }
}


void InstanceKlass::process_interfaces() {
  // link this class into the implementors list of every interface it implements
  for (int i = local_interfaces()->length() - 1; i >= 0; i--) {
    assert(local_interfaces()->at(i)->is_klass(), "must be a klass");
    InstanceKlass* interf = local_interfaces()->at(i);
    assert(interf->is_interface(), "expected interface");
    interf->add_implementor(this);
  }
}

bool InstanceKlass::can_be_primary_super_slow() const {
  if (is_interface())
    return false;
  else
    return Klass::can_be_primary_super_slow();
}

GrowableArray<Klass*>* InstanceKlass::compute_secondary_supers(int num_extra_slots,
                                                               Array<InstanceKlass*>* transitive_interfaces) {
  // The secondaries are the implemented interfaces.
  // We need the cast because Array<Klass*> is NOT a supertype of Array<InstanceKlass*>,
  // (but it's safe to do here because we won't write into _secondary_supers from this point on).
  Array<Klass*>* interfaces = (Array<Klass*>*)(address)transitive_interfaces;
  int num_secondaries = num_extra_slots + interfaces->length();
  if (num_secondaries == 0) {
    // Must share this for correct bootstrapping!
    set_secondary_supers(Universe::the_empty_klass_array(), Universe::the_empty_klass_bitmap());
    return nullptr;
  } else if (num_extra_slots == 0 && interfaces->length() <= 1) {
    // We will reuse the transitive interfaces list if we're certain
    // it's in hash order.
    uintx bitmap = compute_secondary_supers_bitmap(interfaces);
    set_secondary_supers(interfaces, bitmap);
    return nullptr;
  }
  // Copy transitive interfaces to a temporary growable array to be constructed
  // into the secondary super list with extra slots.
  GrowableArray<Klass*>* secondaries = new GrowableArray<Klass*>(interfaces->length());
  for (int i = 0; i < interfaces->length(); i++) {
    secondaries->push(interfaces->at(i));
  }
  return secondaries;
}

bool InstanceKlass::implements_interface(Klass* k) const {
  if (this == k) return true;
  assert(k->is_interface(), "should be an interface class");
  for (int i = 0; i < transitive_interfaces()->length(); i++) {
    if (transitive_interfaces()->at(i) == k) {
      return true;
    }
  }
  return false;
}

bool InstanceKlass::is_same_or_direct_interface(Klass *k) const {
  // Verify direct super interface
  if (this == k) return true;
  assert(k->is_interface(), "should be an interface class");
  for (int i = 0; i < local_interfaces()->length(); i++) {
    if (local_interfaces()->at(i) == k) {
      return true;
    }
  }
  return false;
}

objArrayOop InstanceKlass::allocate_objArray(int n, int length, TRAPS) {
  check_array_allocation_length(length, arrayOopDesc::max_array_length(T_OBJECT), CHECK_NULL);
  size_t size = objArrayOopDesc::object_size(length);
  ArrayKlass* ak = array_klass(n, CHECK_NULL);
  objArrayOop o = (objArrayOop)Universe::heap()->array_allocate(ak, size, length,
                                                                /* do_zero */ true, CHECK_NULL);
  return o;
}

instanceOop InstanceKlass::register_finalizer(instanceOop i, TRAPS) {
  if (TraceFinalizerRegistration) {
    tty->print("Registered ");
    i->print_value_on(tty);
    tty->print_cr(" (" PTR_FORMAT ") as finalizable", p2i(i));
  }
  instanceHandle h_i(THREAD, i);
  // Pass the handle as argument, JavaCalls::call expects oop as jobjects
  JavaValue result(T_VOID);
  JavaCallArguments args(h_i);
  methodHandle mh(THREAD, Universe::finalizer_register_method());
  JavaCalls::call(&result, mh, &args, CHECK_NULL);
  MANAGEMENT_ONLY(FinalizerService::on_register(h_i(), THREAD);)
  return h_i();
}

instanceOop InstanceKlass::allocate_instance(TRAPS) {
  assert(!is_abstract() && !is_interface(), "Should not create this object");
  size_t size = size_helper();  // Query before forming handle.
  return (instanceOop)Universe::heap()->obj_allocate(this, size, CHECK_NULL);
}

instanceOop InstanceKlass::allocate_instance(oop java_class, TRAPS) {
  Klass* k = java_lang_Class::as_Klass(java_class);
  if (k == nullptr) {
    ResourceMark rm(THREAD);
    THROW_(vmSymbols::java_lang_InstantiationException(), nullptr);
  }
  InstanceKlass* ik = cast(k);
  ik->check_valid_for_instantiation(false, CHECK_NULL);
  ik->initialize(CHECK_NULL);
  return ik->allocate_instance(THREAD);
}

instanceHandle InstanceKlass::allocate_instance_handle(TRAPS) {
  return instanceHandle(THREAD, allocate_instance(THREAD));
}

void InstanceKlass::check_valid_for_instantiation(bool throwError, TRAPS) {
  if (is_interface() || is_abstract()) {
    ResourceMark rm(THREAD);
    THROW_MSG(throwError ? vmSymbols::java_lang_InstantiationError()
              : vmSymbols::java_lang_InstantiationException(), external_name());
  }
  if (this == vmClasses::Class_klass()) {
    ResourceMark rm(THREAD);
    THROW_MSG(throwError ? vmSymbols::java_lang_IllegalAccessError()
              : vmSymbols::java_lang_IllegalAccessException(), external_name());
  }
}

ArrayKlass* InstanceKlass::array_klass(int n, TRAPS) {
  // Need load-acquire for lock-free read
  if (array_klasses_acquire() == nullptr) {

    // Recursively lock array allocation
    RecursiveLocker rl(MultiArray_lock, THREAD);

    // Check if another thread created the array klass while we were waiting for the lock.
    if (array_klasses() == nullptr) {
      ObjArrayKlass* k = ObjArrayKlass::allocate_objArray_klass(class_loader_data(), 1, this, CHECK_NULL);
      // use 'release' to pair with lock-free load
      release_set_array_klasses(k);
    }
  }

  // array_klasses() will always be set at this point
  ObjArrayKlass* ak = array_klasses();
  assert(ak != nullptr, "should be set");
  return ak->array_klass(n, THREAD);
}

ArrayKlass* InstanceKlass::array_klass_or_null(int n) {
  // Need load-acquire for lock-free read
  ObjArrayKlass* oak = array_klasses_acquire();
  if (oak == nullptr) {
    return nullptr;
  } else {
    return oak->array_klass_or_null(n);
  }
}

ArrayKlass* InstanceKlass::array_klass(TRAPS) {
  return array_klass(1, THREAD);
}

ArrayKlass* InstanceKlass::array_klass_or_null() {
  return array_klass_or_null(1);
}

static int call_class_initializer_counter = 0;   // for debugging

Method* InstanceKlass::class_initializer() const {
  Method* clinit = find_method(
      vmSymbols::class_initializer_name(), vmSymbols::void_method_signature());
  if (clinit != nullptr && clinit->has_valid_initializer_flags()) {
    return clinit;
  }
  return nullptr;
}

void InstanceKlass::call_class_initializer(TRAPS) {
  if (ReplayCompiles &&
      (ReplaySuppressInitializers == 1 ||
       (ReplaySuppressInitializers >= 2 && class_loader() != nullptr))) {
    // Hide the existence of the initializer for the purpose of replaying the compile
    return;
  }

#if INCLUDE_CDS
  // This is needed to ensure the consistency of the archived heap objects.
  if (has_aot_initialized_mirror() && CDSConfig::is_loading_heap()) {
    AOTClassInitializer::call_runtime_setup(THREAD, this);
    return;
  } else if (has_archived_enum_objs()) {
    assert(in_aot_cache(), "must be");
    bool initialized = CDSEnumKlass::initialize_enum_klass(this, CHECK);
    if (initialized) {
      return;
    }
  }
#endif

  methodHandle h_method(THREAD, class_initializer());
  assert(!is_initialized(), "we cannot initialize twice");
  LogTarget(Info, class, init) lt;
  if (lt.is_enabled()) {
    ResourceMark rm(THREAD);
    LogStream ls(lt);
    ls.print("%d Initializing ", call_class_initializer_counter++);
    name()->print_value_on(&ls);
    ls.print_cr("%s (" PTR_FORMAT ") by thread \"%s\"",
                h_method() == nullptr ? "(no method)" : "", p2i(this),
                THREAD->name());
  }
  if (h_method() != nullptr) {
    ThreadInClassInitializer ticl(THREAD, this); // Track class being initialized
    JavaCallArguments args; // No arguments
    JavaValue result(T_VOID);
    JavaCalls::call(&result, h_method, &args, CHECK); // Static call (no args)
  }
}

// If a class that implements this interface is initialized, is the JVM required
// to first execute a <clinit> method declared in this interface,
// or (if also_check_supers==true) any of the super types of this interface?
//
// JVMS 5.5. Initialization, step 7: Next, if C is a class rather than
// an interface, then let SC be its superclass and let SI1, ..., SIn
// be all superinterfaces of C (whether direct or indirect) that
// declare at least one non-abstract, non-static method.
//
// So when an interface is initialized, it does not look at its
// supers. But a proper class will ensure that all of its supers have
// run their <clinit> methods, except that it disregards interfaces
// that lack a non-static concrete method (i.e., a default method).
// Therefore, you should probably call this method only when the
// current class is a super of some proper class, not an interface.
bool InstanceKlass::interface_needs_clinit_execution_as_super(bool also_check_supers) const {
  assert(is_interface(), "must be");

  if (!has_nonstatic_concrete_methods()) {
    // quick check: no nonstatic concrete methods are declared by this or any super interfaces
    return false;
  }

  // JVMS 5.5. Initialization
  // ...If C is an interface that declares a non-abstract,
  // non-static method, the initialization of a class that
  // implements C directly or indirectly.
  if (declares_nonstatic_concrete_methods() && class_initializer() != nullptr) {
    return true;
  }
  if (also_check_supers) {
    Array<InstanceKlass*>* all_ifs = transitive_interfaces();
    for (int i = 0; i < all_ifs->length(); ++i) {
      InstanceKlass* super_intf = all_ifs->at(i);
      if (super_intf->declares_nonstatic_concrete_methods() && super_intf->class_initializer() != nullptr) {
        return true;
      }
    }
  }
  return false;
}

void InstanceKlass::mask_for(const methodHandle& method, int bci,
  InterpreterOopMap* entry_for) {
  // Lazily create the _oop_map_cache at first request.
  // Load_acquire is needed to safely get instance published with CAS by another thread.
  OopMapCache* oop_map_cache = Atomic::load_acquire(&_oop_map_cache);
  if (oop_map_cache == nullptr) {
    // Try to install new instance atomically.
    oop_map_cache = new OopMapCache();
    OopMapCache* other = Atomic::cmpxchg(&_oop_map_cache, (OopMapCache*)nullptr, oop_map_cache);
    if (other != nullptr) {
      // Someone else managed to install before us, ditch local copy and use the existing one.
      delete oop_map_cache;
      oop_map_cache = other;
    }
  }
  // _oop_map_cache is constant after init; lookup below does its own locking.
  oop_map_cache->lookup(method, bci, entry_for);
}

bool InstanceKlass::contains_field_offset(int offset) {
  fieldDescriptor fd;
  return find_field_from_offset(offset, false, &fd);
}

FieldInfo InstanceKlass::field(int index) const {
  for (AllFieldStream fs(this); !fs.done(); fs.next()) {
    if (fs.index() == index) {
      return fs.to_FieldInfo();
    }
  }
  fatal("Field not found");
  return FieldInfo();
}

bool InstanceKlass::find_local_field(Symbol* name, Symbol* sig, fieldDescriptor* fd) const {
  JavaFieldStream fs(this);
  if (fs.lookup(name, sig)) {
    assert(fs.name() == name, "name must match");
    assert(fs.signature() == sig, "signature must match");
    fd->reinitialize(const_cast<InstanceKlass*>(this), fs.to_FieldInfo());
    return true;
  }
  return false;
}


Klass* InstanceKlass::find_interface_field(Symbol* name, Symbol* sig, fieldDescriptor* fd) const {
  const int n = local_interfaces()->length();
  for (int i = 0; i < n; i++) {
    InstanceKlass* intf1 = local_interfaces()->at(i);
    assert(intf1->is_interface(), "just checking type");
    // search for field in current interface
    if (intf1->find_local_field(name, sig, fd)) {
      assert(fd->is_static(), "interface field must be static");
      return intf1;
    }
    // search for field in direct superinterfaces
    Klass* intf2 = intf1->find_interface_field(name, sig, fd);
    if (intf2 != nullptr) return intf2;
  }
  // otherwise field lookup fails
  return nullptr;
}


Klass* InstanceKlass::find_field(Symbol* name, Symbol* sig, fieldDescriptor* fd) const {
  // search order according to newest JVM spec (5.4.3.2, p.167).
  // 1) search for field in current klass
  if (find_local_field(name, sig, fd)) {
    return const_cast<InstanceKlass*>(this);
  }
  // 2) search for field recursively in direct superinterfaces
  { Klass* intf = find_interface_field(name, sig, fd);
    if (intf != nullptr) return intf;
  }
  // 3) apply field lookup recursively if superclass exists
  { InstanceKlass* supr = super();
    if (supr != nullptr) return supr->find_field(name, sig, fd);
  }
  // 4) otherwise field lookup fails
  return nullptr;
}


Klass* InstanceKlass::find_field(Symbol* name, Symbol* sig, bool is_static, fieldDescriptor* fd) const {
  // search order according to newest JVM spec (5.4.3.2, p.167).
  // 1) search for field in current klass
  if (find_local_field(name, sig, fd)) {
    if (fd->is_static() == is_static) return const_cast<InstanceKlass*>(this);
  }
  // 2) search for field recursively in direct superinterfaces
  if (is_static) {
    Klass* intf = find_interface_field(name, sig, fd);
    if (intf != nullptr) return intf;
  }
  // 3) apply field lookup recursively if superclass exists
  { InstanceKlass* supr = super();
    if (supr != nullptr) return supr->find_field(name, sig, is_static, fd);
  }
  // 4) otherwise field lookup fails
  return nullptr;
}


bool InstanceKlass::find_local_field_from_offset(int offset, bool is_static, fieldDescriptor* fd) const {
  for (JavaFieldStream fs(this); !fs.done(); fs.next()) {
    if (fs.offset() == offset) {
      fd->reinitialize(const_cast<InstanceKlass*>(this), fs.to_FieldInfo());
      if (fd->is_static() == is_static) return true;
    }
  }
  return false;
}


bool InstanceKlass::find_field_from_offset(int offset, bool is_static, fieldDescriptor* fd) const {
  const InstanceKlass* klass = this;
  while (klass != nullptr) {
    if (klass->find_local_field_from_offset(offset, is_static, fd)) {
      return true;
    }
    klass = klass->super();
  }
  return false;
}


void InstanceKlass::methods_do(void f(Method* method)) {
  // Methods aren't stable until they are loaded.  This can be read outside
  // a lock through the ClassLoaderData for profiling
  // Redefined scratch classes are on the list and need to be cleaned
  if (!is_loaded() && !is_scratch_class()) {
    return;
  }

  int len = methods()->length();
  for (int index = 0; index < len; index++) {
    Method* m = methods()->at(index);
    assert(m->is_method(), "must be method");
    f(m);
  }
}


void InstanceKlass::do_local_static_fields(FieldClosure* cl) {
  for (JavaFieldStream fs(this); !fs.done(); fs.next()) {
    if (fs.access_flags().is_static()) {
      fieldDescriptor& fd = fs.field_descriptor();
      cl->do_field(&fd);
    }
  }
}


void InstanceKlass::do_local_static_fields(void f(fieldDescriptor*, Handle, TRAPS), Handle mirror, TRAPS) {
  for (JavaFieldStream fs(this); !fs.done(); fs.next()) {
    if (fs.access_flags().is_static()) {
      fieldDescriptor& fd = fs.field_descriptor();
      f(&fd, mirror, CHECK);
    }
  }
}

void InstanceKlass::do_nonstatic_fields(FieldClosure* cl) {
  InstanceKlass* super = this->super();
  if (super != nullptr) {
    super->do_nonstatic_fields(cl);
  }
  for (JavaFieldStream fs(this); !fs.done(); fs.next()) {
    fieldDescriptor& fd = fs.field_descriptor();
    if (!fd.is_static()) {
      cl->do_field(&fd);
    }
  }
}

static int compare_fields_by_offset(FieldInfo* a, FieldInfo* b) {
  return a->offset() - b->offset();
}

void InstanceKlass::print_nonstatic_fields(FieldClosure* cl) {
  InstanceKlass* super = this->super();
  if (super != nullptr) {
    super->print_nonstatic_fields(cl);
  }
  ResourceMark rm;
  // In DebugInfo nonstatic fields are sorted by offset.
  GrowableArray<FieldInfo> fields_sorted;
  for (AllFieldStream fs(this); !fs.done(); fs.next()) {
    if (!fs.access_flags().is_static()) {
      fields_sorted.push(fs.to_FieldInfo());
    }
  }
  int length = fields_sorted.length();
  if (length > 0) {
    fields_sorted.sort(compare_fields_by_offset);
    fieldDescriptor fd;
    for (int i = 0; i < length; i++) {
      fd.reinitialize(this, fields_sorted.at(i));
      assert(!fd.is_static() && fd.offset() == checked_cast<int>(fields_sorted.at(i).offset()), "only nonstatic fields");
      cl->do_field(&fd);
    }
  }
}

#ifdef ASSERT
static int linear_search(const Array<Method*>* methods,
                         const Symbol* name,
                         const Symbol* signature) {
  const int len = methods->length();
  for (int index = 0; index < len; index++) {
    const Method* const m = methods->at(index);
    assert(m->is_method(), "must be method");
    if (m->signature() == signature && m->name() == name) {
       return index;
    }
  }
  return -1;
}
#endif

bool InstanceKlass::_disable_method_binary_search = false;

NOINLINE int linear_search(const Array<Method*>* methods, const Symbol* name) {
  int len = methods->length();
  int l = 0;
  int h = len - 1;
  while (l <= h) {
    Method* m = methods->at(l);
    if (m->name() == name) {
      return l;
    }
    l++;
  }
  return -1;
}

inline int InstanceKlass::quick_search(const Array<Method*>* methods, const Symbol* name) {
  if (_disable_method_binary_search) {
    assert(CDSConfig::is_dumping_dynamic_archive(), "must be");
    // At the final stage of dynamic dumping, the methods array may not be sorted
    // by ascending addresses of their names, so we can't use binary search anymore.
    // However, methods with the same name are still laid out consecutively inside the
    // methods array, so let's look for the first one that matches.
    return linear_search(methods, name);
  }

  int len = methods->length();
  int l = 0;
  int h = len - 1;

  // methods are sorted by ascending addresses of their names, so do binary search
  while (l <= h) {
    int mid = (l + h) >> 1;
    Method* m = methods->at(mid);
    assert(m->is_method(), "must be method");
    int res = m->name()->fast_compare(name);
    if (res == 0) {
      return mid;
    } else if (res < 0) {
      l = mid + 1;
    } else {
      h = mid - 1;
    }
  }
  return -1;
}

// find_method looks up the name/signature in the local methods array
Method* InstanceKlass::find_method(const Symbol* name,
                                   const Symbol* signature) const {
  return find_method_impl(name, signature,
                          OverpassLookupMode::find,
                          StaticLookupMode::find,
                          PrivateLookupMode::find);
}

Method* InstanceKlass::find_method_impl(const Symbol* name,
                                        const Symbol* signature,
                                        OverpassLookupMode overpass_mode,
                                        StaticLookupMode static_mode,
                                        PrivateLookupMode private_mode) const {
  return InstanceKlass::find_method_impl(methods(),
                                         name,
                                         signature,
                                         overpass_mode,
                                         static_mode,
                                         private_mode);
}

// find_instance_method looks up the name/signature in the local methods array
// and skips over static methods
Method* InstanceKlass::find_instance_method(const Array<Method*>* methods,
                                            const Symbol* name,
                                            const Symbol* signature,
                                            PrivateLookupMode private_mode) {
  Method* const meth = InstanceKlass::find_method_impl(methods,
                                                 name,
                                                 signature,
                                                 OverpassLookupMode::find,
                                                 StaticLookupMode::skip,
                                                 private_mode);
  assert(((meth == nullptr) || !meth->is_static()),
    "find_instance_method should have skipped statics");
  return meth;
}

// find_instance_method looks up the name/signature in the local methods array
// and skips over static methods
Method* InstanceKlass::find_instance_method(const Symbol* name,
                                            const Symbol* signature,
                                            PrivateLookupMode private_mode) const {
  return InstanceKlass::find_instance_method(methods(), name, signature, private_mode);
}

// Find looks up the name/signature in the local methods array
// and filters on the overpass, static and private flags
// This returns the first one found
// note that the local methods array can have up to one overpass, one static
// and one instance (private or not) with the same name/signature
Method* InstanceKlass::find_local_method(const Symbol* name,
                                         const Symbol* signature,
                                         OverpassLookupMode overpass_mode,
                                         StaticLookupMode static_mode,
                                         PrivateLookupMode private_mode) const {
  return InstanceKlass::find_method_impl(methods(),
                                         name,
                                         signature,
                                         overpass_mode,
                                         static_mode,
                                         private_mode);
}

// Find looks up the name/signature in the local methods array
// and filters on the overpass, static and private flags
// This returns the first one found
// note that the local methods array can have up to one overpass, one static
// and one instance (private or not) with the same name/signature
Method* InstanceKlass::find_local_method(const Array<Method*>* methods,
                                         const Symbol* name,
                                         const Symbol* signature,
                                         OverpassLookupMode overpass_mode,
                                         StaticLookupMode static_mode,
                                         PrivateLookupMode private_mode) {
  return InstanceKlass::find_method_impl(methods,
                                         name,
                                         signature,
                                         overpass_mode,
                                         static_mode,
                                         private_mode);
}

Method* InstanceKlass::find_method(const Array<Method*>* methods,
                                   const Symbol* name,
                                   const Symbol* signature) {
  return InstanceKlass::find_method_impl(methods,
                                         name,
                                         signature,
                                         OverpassLookupMode::find,
                                         StaticLookupMode::find,
                                         PrivateLookupMode::find);
}

Method* InstanceKlass::find_method_impl(const Array<Method*>* methods,
                                        const Symbol* name,
                                        const Symbol* signature,
                                        OverpassLookupMode overpass_mode,
                                        StaticLookupMode static_mode,
                                        PrivateLookupMode private_mode) {
  int hit = find_method_index(methods, name, signature, overpass_mode, static_mode, private_mode);
  return hit >= 0 ? methods->at(hit): nullptr;
}

// true if method matches signature and conforms to skipping_X conditions.
static bool method_matches(const Method* m,
                           const Symbol* signature,
                           bool skipping_overpass,
                           bool skipping_static,
                           bool skipping_private) {
  return ((m->signature() == signature) &&
    (!skipping_overpass || !m->is_overpass()) &&
    (!skipping_static || !m->is_static()) &&
    (!skipping_private || !m->is_private()));
}

// Used directly for default_methods to find the index into the
// default_vtable_indices, and indirectly by find_method
// find_method_index looks in the local methods array to return the index
// of the matching name/signature. If, overpass methods are being ignored,
// the search continues to find a potential non-overpass match.  This capability
// is important during method resolution to prefer a static method, for example,
// over an overpass method.
// There is the possibility in any _method's array to have the same name/signature
// for a static method, an overpass method and a local instance method
// To correctly catch a given method, the search criteria may need
// to explicitly skip the other two. For local instance methods, it
// is often necessary to skip private methods
int InstanceKlass::find_method_index(const Array<Method*>* methods,
                                     const Symbol* name,
                                     const Symbol* signature,
                                     OverpassLookupMode overpass_mode,
                                     StaticLookupMode static_mode,
                                     PrivateLookupMode private_mode) {
  const bool skipping_overpass = (overpass_mode == OverpassLookupMode::skip);
  const bool skipping_static = (static_mode == StaticLookupMode::skip);
  const bool skipping_private = (private_mode == PrivateLookupMode::skip);
  const int hit = quick_search(methods, name);
  if (hit != -1) {
    const Method* const m = methods->at(hit);

    // Do linear search to find matching signature.  First, quick check
    // for common case, ignoring overpasses if requested.
    if (method_matches(m, signature, skipping_overpass, skipping_static, skipping_private)) {
      return hit;
    }

    // search downwards through overloaded methods
    int i;
    for (i = hit - 1; i >= 0; --i) {
        const Method* const m = methods->at(i);
        assert(m->is_method(), "must be method");
        if (m->name() != name) {
          break;
        }
        if (method_matches(m, signature, skipping_overpass, skipping_static, skipping_private)) {
          return i;
        }
    }
    // search upwards
    for (i = hit + 1; i < methods->length(); ++i) {
        const Method* const m = methods->at(i);
        assert(m->is_method(), "must be method");
        if (m->name() != name) {
          break;
        }
        if (method_matches(m, signature, skipping_overpass, skipping_static, skipping_private)) {
          return i;
        }
    }
    // not found
#ifdef ASSERT
    const int index = (skipping_overpass || skipping_static || skipping_private) ? -1 :
      linear_search(methods, name, signature);
    assert(-1 == index, "binary search should have found entry %d", index);
#endif
  }
  return -1;
}

int InstanceKlass::find_method_by_name(const Symbol* name, int* end) const {
  return find_method_by_name(methods(), name, end);
}

int InstanceKlass::find_method_by_name(const Array<Method*>* methods,
                                       const Symbol* name,
                                       int* end_ptr) {
  assert(end_ptr != nullptr, "just checking");
  int start = quick_search(methods, name);
  int end = start + 1;
  if (start != -1) {
    while (start - 1 >= 0 && (methods->at(start - 1))->name() == name) --start;
    while (end < methods->length() && (methods->at(end))->name() == name) ++end;
    *end_ptr = end;
    return start;
  }
  return -1;
}

// uncached_lookup_method searches both the local class methods array and all
// superclasses methods arrays, skipping any overpass methods in superclasses,
// and possibly skipping private methods.
Method* InstanceKlass::uncached_lookup_method(const Symbol* name,
                                              const Symbol* signature,
                                              OverpassLookupMode overpass_mode,
                                              PrivateLookupMode private_mode) const {
  OverpassLookupMode overpass_local_mode = overpass_mode;
  const InstanceKlass* klass = this;
  while (klass != nullptr) {
    Method* const method = klass->find_method_impl(name,
                                                   signature,
                                                   overpass_local_mode,
                                                   StaticLookupMode::find,
                                                   private_mode);
    if (method != nullptr) {
      return method;
    }
    klass = klass->super();
    overpass_local_mode = OverpassLookupMode::skip;   // Always ignore overpass methods in superclasses
  }
  return nullptr;
}

#ifdef ASSERT
// search through class hierarchy and return true if this class or
// one of the superclasses was redefined
bool InstanceKlass::has_redefined_this_or_super() const {
  const InstanceKlass* klass = this;
  while (klass != nullptr) {
    if (klass->has_been_redefined()) {
      return true;
    }
    klass = klass->super();
  }
  return false;
}
#endif

// lookup a method in the default methods list then in all transitive interfaces
// Do NOT return private or static methods
Method* InstanceKlass::lookup_method_in_ordered_interfaces(Symbol* name,
                                                         Symbol* signature) const {
  Method* m = nullptr;
  if (default_methods() != nullptr) {
    m = find_method(default_methods(), name, signature);
  }
  // Look up interfaces
  if (m == nullptr) {
    m = lookup_method_in_all_interfaces(name, signature, DefaultsLookupMode::find);
  }
  return m;
}

// lookup a method in all the interfaces that this class implements
// Do NOT return private or static methods, new in JDK8 which are not externally visible
// They should only be found in the initial InterfaceMethodRef
Method* InstanceKlass::lookup_method_in_all_interfaces(Symbol* name,
                                                       Symbol* signature,
                                                       DefaultsLookupMode defaults_mode) const {
  Array<InstanceKlass*>* all_ifs = transitive_interfaces();
  int num_ifs = all_ifs->length();
  InstanceKlass *ik = nullptr;
  for (int i = 0; i < num_ifs; i++) {
    ik = all_ifs->at(i);
    Method* m = ik->lookup_method(name, signature);
    if (m != nullptr && m->is_public() && !m->is_static() &&
        ((defaults_mode != DefaultsLookupMode::skip) || !m->is_default_method())) {
      return m;
    }
  }
  return nullptr;
}

PrintClassClosure::PrintClassClosure(outputStream* st, bool verbose)
  :_st(st), _verbose(verbose) {
  ResourceMark rm;
  _st->print("%-18s  ", "KlassAddr");
  _st->print("%-4s  ", "Size");
  _st->print("%-20s  ", "State");
  _st->print("%-7s  ", "Flags");
  _st->print("%-5s  ", "ClassName");
  _st->cr();
}

void PrintClassClosure::do_klass(Klass* k)  {
  ResourceMark rm;
  // klass pointer
  _st->print(PTR_FORMAT "  ", p2i(k));
  // klass size
  _st->print("%4d  ", k->size());
  // initialization state
  if (k->is_instance_klass()) {
    _st->print("%-20s  ",InstanceKlass::cast(k)->init_state_name());
  } else {
    _st->print("%-20s  ","");
  }
  // misc flags(Changes should synced with ClassesDCmd::ClassesDCmd help doc)
  char buf[10];
  int i = 0;
  if (k->has_finalizer()) buf[i++] = 'F';
  if (k->is_instance_klass()) {
    InstanceKlass* ik = InstanceKlass::cast(k);
    if (ik->has_final_method()) buf[i++] = 'f';
    if (ik->is_rewritten()) buf[i++] = 'W';
    if (ik->is_contended()) buf[i++] = 'C';
    if (ik->has_been_redefined()) buf[i++] = 'R';
    if (ik->in_aot_cache()) buf[i++] = 'S';
  }
  buf[i++] = '\0';
  _st->print("%-7s  ", buf);
  // klass name
  _st->print("%-5s  ", k->external_name());
  // end
  _st->cr();
  if (_verbose) {
    k->print_on(_st);
  }
}

/* jni_id_for for jfieldIds only */
JNIid* InstanceKlass::jni_id_for(int offset) {
  MutexLocker ml(JfieldIdCreation_lock);
  JNIid* probe = jni_ids() == nullptr ? nullptr : jni_ids()->find(offset);
  if (probe == nullptr) {
    // Allocate new static field identifier
    probe = new JNIid(this, offset, jni_ids());
    set_jni_ids(probe);
  }
  return probe;
}

u2 InstanceKlass::enclosing_method_data(int offset) const {
  const Array<jushort>* const inner_class_list = inner_classes();
  if (inner_class_list == nullptr) {
    return 0;
  }
  const int length = inner_class_list->length();
  if (length % inner_class_next_offset == 0) {
    return 0;
  }
  const int index = length - enclosing_method_attribute_size;
  assert(offset < enclosing_method_attribute_size, "invalid offset");
  return inner_class_list->at(index + offset);
}

void InstanceKlass::set_enclosing_method_indices(u2 class_index,
                                                 u2 method_index) {
  Array<jushort>* inner_class_list = inner_classes();
  assert (inner_class_list != nullptr, "_inner_classes list is not set up");
  int length = inner_class_list->length();
  if (length % inner_class_next_offset == enclosing_method_attribute_size) {
    int index = length - enclosing_method_attribute_size;
    inner_class_list->at_put(
      index + enclosing_method_class_index_offset, class_index);
    inner_class_list->at_put(
      index + enclosing_method_method_index_offset, method_index);
  }
}

jmethodID InstanceKlass::update_jmethod_id(jmethodID* jmeths, Method* method, int idnum) {
  if (method->is_old() && !method->is_obsolete()) {
    // If the method passed in is old (but not obsolete), use the current version.
    method = method_with_idnum((int)idnum);
    assert(method != nullptr, "old and but not obsolete, so should exist");
  }
  jmethodID new_id = Method::make_jmethod_id(class_loader_data(), method);
  Atomic::release_store(&jmeths[idnum + 1], new_id);
  return new_id;
}

// Allocate the jmethodID cache.
static jmethodID* create_jmethod_id_cache(size_t size) {
  jmethodID* jmeths = NEW_C_HEAP_ARRAY(jmethodID, size + 1, mtClass);
  memset(jmeths, 0, (size + 1) * sizeof(jmethodID));
  // cache size is stored in element[0], other elements offset by one
  jmeths[0] = (jmethodID)size;
  return jmeths;
}

// When reading outside a lock, use this.
jmethodID* InstanceKlass::methods_jmethod_ids_acquire() const {
  return Atomic::load_acquire(&_methods_jmethod_ids);
}

void InstanceKlass::release_set_methods_jmethod_ids(jmethodID* jmeths) {
  Atomic::release_store(&_methods_jmethod_ids, jmeths);
}

// Lookup or create a jmethodID.
jmethodID InstanceKlass::get_jmethod_id(Method* method) {
  int idnum = method->method_idnum();
  jmethodID* jmeths = methods_jmethod_ids_acquire();

  // We use a double-check locking idiom here because this cache is
  // performance sensitive. In the normal system, this cache only
  // transitions from null to non-null which is safe because we use
  // release_set_methods_jmethod_ids() to advertise the new cache.
  // A partially constructed cache should never be seen by a racing
  // thread. We also use release_store() to save a new jmethodID
  // in the cache so a partially constructed jmethodID should never be
  // seen either. Cache reads of existing jmethodIDs proceed without a
  // lock, but cache writes of a new jmethodID requires uniqueness and
  // creation of the cache itself requires no leaks so a lock is
  // acquired in those two cases.
  //
  // If the RedefineClasses() API has been used, then this cache grows
  // in the redefinition safepoint.

  if (jmeths == nullptr) {
    MutexLocker ml(JmethodIdCreation_lock, Mutex::_no_safepoint_check_flag);
    jmeths = _methods_jmethod_ids;
    // Still null?
    if (jmeths == nullptr) {
      size_t size = idnum_allocated_count();
      assert(size > (size_t)idnum, "should already have space");
      jmeths = create_jmethod_id_cache(size);
      jmethodID new_id = update_jmethod_id(jmeths, method, idnum);

      // publish jmeths
      release_set_methods_jmethod_ids(jmeths);
      return new_id;
    }
  }

  jmethodID id = Atomic::load_acquire(&jmeths[idnum + 1]);
  if (id == nullptr) {
    MutexLocker ml(JmethodIdCreation_lock, Mutex::_no_safepoint_check_flag);
    id = jmeths[idnum + 1];
    // Still null?
    if (id == nullptr) {
      return update_jmethod_id(jmeths, method, idnum);
    }
  }
  return id;
}

void InstanceKlass::update_methods_jmethod_cache() {
  assert(SafepointSynchronize::is_at_safepoint(), "only called at safepoint");
  jmethodID* cache = _methods_jmethod_ids;
  if (cache != nullptr) {
    size_t size = idnum_allocated_count();
    size_t old_size = (size_t)cache[0];
    if (old_size < size + 1) {
      // Allocate a larger one and copy entries to the new one.
      // They've already been updated to point to new methods where applicable (i.e., not obsolete).
      jmethodID* new_cache = create_jmethod_id_cache(size);

      for (int i = 1; i <= (int)old_size; i++) {
        new_cache[i] = cache[i];
      }
      _methods_jmethod_ids = new_cache;
      FREE_C_HEAP_ARRAY(jmethodID, cache);
    }
  }
}

// Make a jmethodID for all methods in this class.  This makes getting all method
// ids much, much faster with classes with more than 8
// methods, and has a *substantial* effect on performance with jvmti
// code that loads all jmethodIDs for all classes.
void InstanceKlass::make_methods_jmethod_ids() {
  MutexLocker ml(JmethodIdCreation_lock, Mutex::_no_safepoint_check_flag);
  jmethodID* jmeths = _methods_jmethod_ids;
  if (jmeths == nullptr) {
    jmeths = create_jmethod_id_cache(idnum_allocated_count());
    release_set_methods_jmethod_ids(jmeths);
  }

  int length = methods()->length();
  for (int index = 0; index < length; index++) {
    Method* m = methods()->at(index);
    int idnum = m->method_idnum();
    assert(!m->is_old(), "should not have old methods or I'm confused");
    jmethodID id = Atomic::load_acquire(&jmeths[idnum + 1]);
    if (!m->is_overpass() &&  // skip overpasses
        id == nullptr) {
      id = Method::make_jmethod_id(class_loader_data(), m);
      Atomic::release_store(&jmeths[idnum + 1], id);
    }
  }
}

// Lookup a jmethodID, null if not found.  Do no blocking, no allocations, no handles
jmethodID InstanceKlass::jmethod_id_or_null(Method* method) {
  int idnum = method->method_idnum();
  jmethodID* jmeths = methods_jmethod_ids_acquire();
  return (jmeths != nullptr) ? jmeths[idnum + 1] : nullptr;
}

inline DependencyContext InstanceKlass::dependencies() {
  DependencyContext dep_context(&_dep_context, &_dep_context_last_cleaned);
  return dep_context;
}

void InstanceKlass::mark_dependent_nmethods(DeoptimizationScope* deopt_scope, KlassDepChange& changes) {
  dependencies().mark_dependent_nmethods(deopt_scope, changes);
}

void InstanceKlass::add_dependent_nmethod(nmethod* nm) {
  assert_lock_strong(CodeCache_lock);
  dependencies().add_dependent_nmethod(nm);
}

void InstanceKlass::clean_dependency_context() {
  dependencies().clean_unloading_dependents();
}

#ifndef PRODUCT
void InstanceKlass::print_dependent_nmethods(bool verbose) {
  dependencies().print_dependent_nmethods(verbose);
}

bool InstanceKlass::is_dependent_nmethod(nmethod* nm) {
  return dependencies().is_dependent_nmethod(nm);
}
#endif //PRODUCT

void InstanceKlass::clean_weak_instanceklass_links() {
  clean_implementors_list();
  clean_method_data();
}

void InstanceKlass::clean_implementors_list() {
  assert(is_loader_alive(), "this klass should be live");
  if (is_interface()) {
    assert (ClassUnloading, "only called for ClassUnloading");
    for (;;) {
      // Use load_acquire due to competing with inserts
      InstanceKlass* volatile* iklass = adr_implementor();
      assert(iklass != nullptr, "Klass must not be null");
      InstanceKlass* impl = Atomic::load_acquire(iklass);
      if (impl != nullptr && !impl->is_loader_alive()) {
        // null this field, might be an unloaded instance klass or null
        if (Atomic::cmpxchg(iklass, impl, (InstanceKlass*)nullptr) == impl) {
          // Successfully unlinking implementor.
          if (log_is_enabled(Trace, class, unload)) {
            ResourceMark rm;
            log_trace(class, unload)("unlinking class (implementor): %s", impl->external_name());
          }
          return;
        }
      } else {
        return;
      }
    }
  }
}

void InstanceKlass::clean_method_data() {
  for (int m = 0; m < methods()->length(); m++) {
    MethodData* mdo = methods()->at(m)->method_data();
    if (mdo != nullptr) {
      mdo->clean_method_data(/*always_clean*/false);
    }
  }
}

void InstanceKlass::metaspace_pointers_do(MetaspaceClosure* it) {
  Klass::metaspace_pointers_do(it);

  if (log_is_enabled(Trace, aot)) {
    ResourceMark rm;
    log_trace(aot)("Iter(InstanceKlass): %p (%s)", this, external_name());
  }

  it->push(&_annotations);
  it->push((Klass**)&_array_klasses);
  if (!is_rewritten()) {
    it->push(&_constants, MetaspaceClosure::_writable);
  } else {
    it->push(&_constants);
  }
  it->push(&_inner_classes);
#if INCLUDE_JVMTI
  it->push(&_previous_versions);
#endif
#if INCLUDE_CDS
  // For "old" classes with methods containing the jsr bytecode, the _methods array will
  // be rewritten during runtime (see Rewriter::rewrite_jsrs()) but they cannot be safely
  // checked here with ByteCodeStream. All methods that can't be verified are made writable.
  // The length check on the _methods is necessary because classes which don't have any
  // methods share the Universe::_the_empty_method_array which is in the RO region.
  if (_methods != nullptr && _methods->length() > 0 && !can_be_verified_at_dumptime()) {
    // To handle jsr bytecode, new Method* maybe stored into _methods
    it->push(&_methods, MetaspaceClosure::_writable);
  } else {
#endif
    it->push(&_methods);
#if INCLUDE_CDS
  }
#endif
  it->push(&_default_methods);
  it->push(&_local_interfaces);
  it->push(&_transitive_interfaces);
  it->push(&_method_ordering);
  if (!is_rewritten()) {
    it->push(&_default_vtable_indices, MetaspaceClosure::_writable);
  } else {
    it->push(&_default_vtable_indices);
  }

  it->push(&_fieldinfo_stream);
  it->push(&_fieldinfo_search_table);
  // _fields_status might be written into by Rewriter::scan_method() -> fd.set_has_initialized_final_update()
  it->push(&_fields_status, MetaspaceClosure::_writable);

  if (itable_length() > 0) {
    itableOffsetEntry* ioe = (itableOffsetEntry*)start_of_itable();
    int method_table_offset_in_words = ioe->offset()/wordSize;
    int itable_offset_in_words = (int)(start_of_itable() - (intptr_t*)this);

    int nof_interfaces = (method_table_offset_in_words - itable_offset_in_words)
                         / itableOffsetEntry::size();

    for (int i = 0; i < nof_interfaces; i ++, ioe ++) {
      if (ioe->interface_klass() != nullptr) {
        it->push(ioe->interface_klass_addr());
        itableMethodEntry* ime = ioe->first_method_entry(this);
        int n = klassItable::method_count_for_interface(ioe->interface_klass());
        for (int index = 0; index < n; index ++) {
          it->push(ime[index].method_addr());
        }
      }
    }
  }

  it->push(&_nest_host);
  it->push(&_nest_members);
  it->push(&_permitted_subclasses);
  it->push(&_record_components);
}

#if INCLUDE_CDS
void InstanceKlass::remove_unshareable_info() {

  if (is_linked()) {
    assert(can_be_verified_at_dumptime(), "must be");
    // Remember this so we can avoid walking the hierarchy at runtime.
    set_verified_at_dump_time();
  }

  _misc_flags.set_has_init_deps_processed(false);

  Klass::remove_unshareable_info();

  if (SystemDictionaryShared::has_class_failed_verification(this)) {
    // Classes are attempted to link during dumping and may fail,
    // but these classes are still in the dictionary and class list in CLD.
    // If the class has failed verification, there is nothing else to remove.
    return;
  }

  // Reset to the 'allocated' state to prevent any premature accessing to
  // a shared class at runtime while the class is still being loaded and
  // restored. A class' init_state is set to 'loaded' at runtime when it's
  // being added to class hierarchy (see InstanceKlass:::add_to_hierarchy()).
  _init_state = allocated;

  { // Otherwise this needs to take out the Compile_lock.
    assert(SafepointSynchronize::is_at_safepoint(), "only called at safepoint");
    init_implementor();
  }

  // Call remove_unshareable_info() on other objects that belong to this class, except
  // for constants()->remove_unshareable_info(), which is called in a separate pass in
  // ArchiveBuilder::make_klasses_shareable(),

  for (int i = 0; i < methods()->length(); i++) {
    Method* m = methods()->at(i);
    m->remove_unshareable_info();
  }

  // do array classes also.
  if (array_klasses() != nullptr) {
    array_klasses()->remove_unshareable_info();
  }

  // These are not allocated from metaspace. They are safe to set to null.
  _source_debug_extension = nullptr;
  _dep_context = nullptr;
  _osr_nmethods_head = nullptr;
#if INCLUDE_JVMTI
  _breakpoints = nullptr;
  _previous_versions = nullptr;
  _cached_class_file = nullptr;
  _jvmti_cached_class_field_map = nullptr;
#endif

  _init_thread = nullptr;
  _methods_jmethod_ids = nullptr;
  _jni_ids = nullptr;
  _oop_map_cache = nullptr;
  if (CDSConfig::is_dumping_method_handles() && HeapShared::is_lambda_proxy_klass(this)) {
    // keep _nest_host
  } else {
    // clear _nest_host to ensure re-load at runtime
    _nest_host = nullptr;
  }
  init_shared_package_entry();
  _dep_context_last_cleaned = 0;
  DEBUG_ONLY(_shared_class_load_count = 0);

  remove_unshareable_flags();

  DEBUG_ONLY(FieldInfoStream::validate_search_table(_constants, _fieldinfo_stream, _fieldinfo_search_table));
}

void InstanceKlass::remove_unshareable_flags() {
  // clear all the flags/stats that shouldn't be in the archived version
  assert(!is_scratch_class(), "must be");
  assert(!has_been_redefined(), "must be");
#if INCLUDE_JVMTI
  set_is_being_redefined(false);
#endif
  set_has_resolved_methods(false);
}

void InstanceKlass::remove_java_mirror() {
  Klass::remove_java_mirror();

  // do array classes also.
  if (array_klasses() != nullptr) {
    array_klasses()->remove_java_mirror();
  }
}

void InstanceKlass::init_shared_package_entry() {
  assert(CDSConfig::is_dumping_archive(), "must be");
#if !INCLUDE_CDS_JAVA_HEAP
  _package_entry = nullptr;
#else
  if (CDSConfig::is_dumping_full_module_graph()) {
    if (defined_by_other_loaders()) {
      _package_entry = nullptr;
    } else {
      _package_entry = PackageEntry::get_archived_entry(_package_entry);
    }
  } else if (CDSConfig::is_dumping_dynamic_archive() &&
             CDSConfig::is_using_full_module_graph() &&
             MetaspaceShared::in_aot_cache(_package_entry)) {
    // _package_entry is an archived package in the base archive. Leave it as is.
  } else {
    _package_entry = nullptr;
  }
  ArchivePtrMarker::mark_pointer((address**)&_package_entry);
#endif
}

void InstanceKlass::compute_has_loops_flag_for_methods() {
  Array<Method*>* methods = this->methods();
  for (int index = 0; index < methods->length(); ++index) {
    Method* m = methods->at(index);
    if (!m->is_overpass()) { // work around JDK-8305771
      m->compute_has_loops_flag();
    }
  }
}

void InstanceKlass::restore_unshareable_info(ClassLoaderData* loader_data, Handle protection_domain,
                                             PackageEntry* pkg_entry, TRAPS) {
  // InstanceKlass::add_to_hierarchy() sets the init_state to loaded
  // before the InstanceKlass is added to the SystemDictionary. Make
  // sure the current state is <loaded.
  assert(!is_loaded(), "invalid init state");
  assert(!shared_loading_failed(), "Must not try to load failed class again");
  set_package(loader_data, pkg_entry, CHECK);
  Klass::restore_unshareable_info(loader_data, protection_domain, CHECK);

  Array<Method*>* methods = this->methods();
  int num_methods = methods->length();
  for (int index = 0; index < num_methods; ++index) {
    methods->at(index)->restore_unshareable_info(CHECK);
  }
#if INCLUDE_JVMTI
  if (JvmtiExport::has_redefined_a_class()) {
    // Reinitialize vtable because RedefineClasses may have changed some
    // entries in this vtable for super classes so the CDS vtable might
    // point to old or obsolete entries.  RedefineClasses doesn't fix up
    // vtables in the shared system dictionary, only the main one.
    // It also redefines the itable too so fix that too.
    // First fix any default methods that point to a super class that may
    // have been redefined.
    bool trace_name_printed = false;
    adjust_default_methods(&trace_name_printed);
    if (verified_at_dump_time()) {
      // Initialize vtable and itable for classes which can be verified at dump time.
      // Unlinked classes such as old classes with major version < 50 cannot be verified
      // at dump time.
      vtable().initialize_vtable();
      itable().initialize_itable();
    }
  }
#endif // INCLUDE_JVMTI

  // restore constant pool resolved references
  constants()->restore_unshareable_info(CHECK);

  if (array_klasses() != nullptr) {
    // To get a consistent list of classes we need MultiArray_lock to ensure
    // array classes aren't observed while they are being restored.
    RecursiveLocker rl(MultiArray_lock, THREAD);
    assert(this == array_klasses()->bottom_klass(), "sanity");
    // Array classes have null protection domain.
    // --> see ArrayKlass::complete_create_array_klass()
    array_klasses()->restore_unshareable_info(class_loader_data(), Handle(), CHECK);
  }

  // Initialize @ValueBased class annotation if not already set in the archived klass.
  if (DiagnoseSyncOnValueBasedClasses && has_value_based_class_annotation() && !is_value_based()) {
    set_is_value_based();
  }

  DEBUG_ONLY(FieldInfoStream::validate_search_table(_constants, _fieldinfo_stream, _fieldinfo_search_table));
}

// Check if a class or any of its supertypes has a version older than 50.
// CDS will not perform verification of old classes during dump time because
// without changing the old verifier, the verification constraint cannot be
// retrieved during dump time.
// Verification of archived old classes will be performed during run time.
bool InstanceKlass::can_be_verified_at_dumptime() const {
  if (MetaspaceShared::in_aot_cache(this)) {
    // This is a class that was dumped into the base archive, so we know
    // it was verified at dump time.
    return true;
  }
  if (major_version() < 50 /*JAVA_6_VERSION*/) {
    return false;
  }
  if (super() != nullptr && !super()->can_be_verified_at_dumptime()) {
    return false;
  }
  Array<InstanceKlass*>* interfaces = local_interfaces();
  int len = interfaces->length();
  for (int i = 0; i < len; i++) {
    if (!interfaces->at(i)->can_be_verified_at_dumptime()) {
      return false;
    }
  }
  return true;
}

#endif // INCLUDE_CDS

#if INCLUDE_JVMTI
static void clear_all_breakpoints(Method* m) {
  m->clear_all_breakpoints();
}
#endif

void InstanceKlass::unload_class(InstanceKlass* ik) {

  if (ik->is_scratch_class()) {
    assert(ik->dependencies().is_empty(), "dependencies should be empty for scratch classes");
    return;
  }
  assert(ik->is_loaded(), "class should be loaded " PTR_FORMAT, p2i(ik));

  // Release dependencies.
  ik->dependencies().remove_all_dependents();

  // notify the debugger
  if (JvmtiExport::should_post_class_unload()) {
    JvmtiExport::post_class_unload(ik);
  }

  // notify ClassLoadingService of class unload
  ClassLoadingService::notify_class_unloaded(ik);

  SystemDictionaryShared::handle_class_unloading(ik);

  if (log_is_enabled(Info, class, unload)) {
    ResourceMark rm;
    log_info(class, unload)("unloading class %s " PTR_FORMAT, ik->external_name(), p2i(ik));
  }

  Events::log_class_unloading(Thread::current(), ik);

#if INCLUDE_JFR
  assert(ik != nullptr, "invariant");
  EventClassUnload event;
  event.set_unloadedClass(ik);
  event.set_definingClassLoader(ik->class_loader_data());
  event.commit();
#endif
}

static void method_release_C_heap_structures(Method* m) {
  m->release_C_heap_structures();
}

// Called also by InstanceKlass::deallocate_contents, with false for release_sub_metadata.
void InstanceKlass::release_C_heap_structures(bool release_sub_metadata) {
  // Clean up C heap
  Klass::release_C_heap_structures();

  // Deallocate and call destructors for MDO mutexes
  if (release_sub_metadata) {
    methods_do(method_release_C_heap_structures);
  }

  // Deallocate oop map cache
  if (_oop_map_cache != nullptr) {
    delete _oop_map_cache;
    _oop_map_cache = nullptr;
  }

  // Deallocate JNI identifiers for jfieldIDs
  JNIid::deallocate(jni_ids());
  set_jni_ids(nullptr);

  jmethodID* jmeths = _methods_jmethod_ids;
  if (jmeths != nullptr) {
    release_set_methods_jmethod_ids(nullptr);
    FreeHeap(jmeths);
  }

  assert(_dep_context == nullptr,
         "dependencies should already be cleaned");

#if INCLUDE_JVMTI
  // Deallocate breakpoint records
  if (breakpoints() != nullptr) {
    methods_do(clear_all_breakpoints);
    assert(breakpoints() == nullptr, "should have cleared breakpoints");
  }

  // deallocate the cached class file
  if (_cached_class_file != nullptr) {
    os::free(_cached_class_file);
    _cached_class_file = nullptr;
  }
#endif

  FREE_C_HEAP_ARRAY(char, _source_debug_extension);

  if (release_sub_metadata) {
    constants()->release_C_heap_structures();
  }
}

// The constant pool is on stack if any of the methods are executing or
// referenced by handles.
bool InstanceKlass::on_stack() const {
  return _constants->on_stack();
}

Symbol* InstanceKlass::source_file_name() const               { return _constants->source_file_name(); }
u2 InstanceKlass::source_file_name_index() const              { return _constants->source_file_name_index(); }
void InstanceKlass::set_source_file_name_index(u2 sourcefile_index) { _constants->set_source_file_name_index(sourcefile_index); }

// minor and major version numbers of class file
u2 InstanceKlass::minor_version() const                 { return _constants->minor_version(); }
void InstanceKlass::set_minor_version(u2 minor_version) { _constants->set_minor_version(minor_version); }
u2 InstanceKlass::major_version() const                 { return _constants->major_version(); }
void InstanceKlass::set_major_version(u2 major_version) { _constants->set_major_version(major_version); }

const InstanceKlass* InstanceKlass::get_klass_version(int version) const {
  for (const InstanceKlass* ik = this; ik != nullptr; ik = ik->previous_versions()) {
    if (ik->constants()->version() == version) {
      return ik;
    }
  }
  return nullptr;
}

void InstanceKlass::set_source_debug_extension(const char* array, int length) {
  if (array == nullptr) {
    _source_debug_extension = nullptr;
  } else {
    // Adding one to the attribute length in order to store a null terminator
    // character could cause an overflow because the attribute length is
    // already coded with an u4 in the classfile, but in practice, it's
    // unlikely to happen.
    assert((length+1) > length, "Overflow checking");
    char* sde = NEW_C_HEAP_ARRAY(char, (length + 1), mtClass);
    for (int i = 0; i < length; i++) {
      sde[i] = array[i];
    }
    sde[length] = '\0';
    _source_debug_extension = sde;
  }
}

Symbol* InstanceKlass::generic_signature() const                   { return _constants->generic_signature(); }
u2 InstanceKlass::generic_signature_index() const                  { return _constants->generic_signature_index(); }
void InstanceKlass::set_generic_signature_index(u2 sig_index)      { _constants->set_generic_signature_index(sig_index); }

const char* InstanceKlass::signature_name() const {

  // Get the internal name as a c string
  const char* src = (const char*) (name()->as_C_string());
  const int src_length = (int)strlen(src);

  char* dest = NEW_RESOURCE_ARRAY(char, src_length + 3);

  // Add L as type indicator
  int dest_index = 0;
  dest[dest_index++] = JVM_SIGNATURE_CLASS;

  // Add the actual class name
  for (int src_index = 0; src_index < src_length; ) {
    dest[dest_index++] = src[src_index++];
  }

  if (is_hidden()) { // Replace the last '+' with a '.'.
    for (int index = (int)src_length; index > 0; index--) {
      if (dest[index] == '+') {
        dest[index] = JVM_SIGNATURE_DOT;
        break;
      }
    }
  }

  // Add the semicolon and the null
  dest[dest_index++] = JVM_SIGNATURE_ENDCLASS;
  dest[dest_index] = '\0';
  return dest;
}

ModuleEntry* InstanceKlass::module() const {
  if (is_hidden() &&
      in_unnamed_package() &&
      class_loader_data()->has_class_mirror_holder()) {
    // For a non-strong hidden class defined to an unnamed package,
    // its (class held) CLD will not have an unnamed module created for it.
    // Two choices to find the correct ModuleEntry:
    // 1. If hidden class is within a nest, use nest host's module
    // 2. Find the unnamed module off from the class loader
    // For now option #2 is used since a nest host is not set until
    // after the instance class is created in jvm_lookup_define_class().
    if (class_loader_data()->is_boot_class_loader_data()) {
      return ClassLoaderData::the_null_class_loader_data()->unnamed_module();
    } else {
      oop module = java_lang_ClassLoader::unnamedModule(class_loader_data()->class_loader());
      assert(java_lang_Module::is_instance(module), "Not an instance of java.lang.Module");
      return java_lang_Module::module_entry(module);
    }
  }

  // Class is in a named package
  if (!in_unnamed_package()) {
    return _package_entry->module();
  }

  // Class is in an unnamed package, return its loader's unnamed module
  return class_loader_data()->unnamed_module();
}

bool InstanceKlass::in_javabase_module() const {
  return module()->name() == vmSymbols::java_base();
}

void InstanceKlass::set_package(ClassLoaderData* loader_data, PackageEntry* pkg_entry, TRAPS) {

  // ensure java/ packages only loaded by boot or platform builtin loaders
  // not needed for shared class since CDS does not archive prohibited classes.
  if (!in_aot_cache()) {
    check_prohibited_package(name(), loader_data, CHECK);
  }

  if (in_aot_cache() && _package_entry != nullptr) {
    if (CDSConfig::is_using_full_module_graph() && _package_entry == pkg_entry) {
      // we can use the saved package
      assert(MetaspaceShared::in_aot_cache(_package_entry), "must be");
      return;
    } else {
      _package_entry = nullptr;
    }
  }

  // ClassLoader::package_from_class_name has already incremented the refcount of the symbol
  // it returns, so we need to decrement it when the current function exits.
  TempNewSymbol from_class_name =
      (pkg_entry != nullptr) ? nullptr : ClassLoader::package_from_class_name(name());

  Symbol* pkg_name;
  if (pkg_entry != nullptr) {
    pkg_name = pkg_entry->name();
  } else {
    pkg_name = from_class_name;
  }

  if (pkg_name != nullptr && loader_data != nullptr) {

    // Find in class loader's package entry table.
    _package_entry = pkg_entry != nullptr ? pkg_entry : loader_data->packages()->lookup_only(pkg_name);

    // If the package name is not found in the loader's package
    // entry table, it is an indication that the package has not
    // been defined. Consider it defined within the unnamed module.
    if (_package_entry == nullptr) {

      if (!ModuleEntryTable::javabase_defined()) {
        // Before java.base is defined during bootstrapping, define all packages in
        // the java.base module.  If a non-java.base package is erroneously placed
        // in the java.base module it will be caught later when java.base
        // is defined by ModuleEntryTable::verify_javabase_packages check.
        assert(ModuleEntryTable::javabase_moduleEntry() != nullptr, JAVA_BASE_NAME " module is null");
        _package_entry = loader_data->packages()->create_entry_if_absent(pkg_name, ModuleEntryTable::javabase_moduleEntry());
      } else {
        assert(loader_data->unnamed_module() != nullptr, "unnamed module is null");
        _package_entry = loader_data->packages()->create_entry_if_absent(pkg_name, loader_data->unnamed_module());
      }

      // A package should have been successfully created
      DEBUG_ONLY(ResourceMark rm(THREAD));
      assert(_package_entry != nullptr, "Package entry for class %s not found, loader %s",
             name()->as_C_string(), loader_data->loader_name_and_id());
    }

    if (log_is_enabled(Debug, module)) {
      ResourceMark rm(THREAD);
      ModuleEntry* m = _package_entry->module();
      log_trace(module)("Setting package: class: %s, package: %s, loader: %s, module: %s",
                        external_name(),
                        pkg_name->as_C_string(),
                        loader_data->loader_name_and_id(),
                        (m->is_named() ? m->name()->as_C_string() : UNNAMED_MODULE));
    }
  } else {
    ResourceMark rm(THREAD);
    log_trace(module)("Setting package: class: %s, package: unnamed, loader: %s, module: %s",
                      external_name(),
                      (loader_data != nullptr) ? loader_data->loader_name_and_id() : "null",
                      UNNAMED_MODULE);
  }
}

// Function set_classpath_index ensures that for a non-null _package_entry
// of the InstanceKlass, the entry is in the boot loader's package entry table.
// It then sets the classpath_index in the package entry record.
//
// The classpath_index field is used to find the entry on the boot loader class
// path for packages with classes loaded by the boot loader from -Xbootclasspath/a
// in an unnamed module.  It is also used to indicate (for all packages whose
// classes are loaded by the boot loader) that at least one of the package's
// classes has been loaded.
void InstanceKlass::set_classpath_index(s2 path_index) {
  if (_package_entry != nullptr) {
    DEBUG_ONLY(PackageEntryTable* pkg_entry_tbl = ClassLoaderData::the_null_class_loader_data()->packages();)
    assert(pkg_entry_tbl->lookup_only(_package_entry->name()) == _package_entry, "Should be same");
    assert(path_index != -1, "Unexpected classpath_index");
    _package_entry->set_classpath_index(path_index);
  }
}

// different versions of is_same_class_package

bool InstanceKlass::is_same_class_package(const Klass* class2) const {
  oop classloader1 = this->class_loader();
  PackageEntry* classpkg1 = this->package();
  if (class2->is_objArray_klass()) {
    class2 = ObjArrayKlass::cast(class2)->bottom_klass();
  }

  oop classloader2;
  PackageEntry* classpkg2;
  if (class2->is_instance_klass()) {
    classloader2 = class2->class_loader();
    classpkg2 = class2->package();
  } else {
    assert(class2->is_typeArray_klass(), "should be type array");
    classloader2 = nullptr;
    classpkg2 = nullptr;
  }

  // Same package is determined by comparing class loader
  // and package entries. Both must be the same. This rule
  // applies even to classes that are defined in the unnamed
  // package, they still must have the same class loader.
  if ((classloader1 == classloader2) && (classpkg1 == classpkg2)) {
    return true;
  }

  return false;
}

// return true if this class and other_class are in the same package. Classloader
// and classname information is enough to determine a class's package
bool InstanceKlass::is_same_class_package(oop other_class_loader,
                                          const Symbol* other_class_name) const {
  if (class_loader() != other_class_loader) {
    return false;
  }
  if (name()->fast_compare(other_class_name) == 0) {
     return true;
  }

  {
    ResourceMark rm;

    bool bad_class_name = false;
    TempNewSymbol other_pkg = ClassLoader::package_from_class_name(other_class_name, &bad_class_name);
    if (bad_class_name) {
      return false;
    }
    // Check that package_from_class_name() returns null, not "", if there is no package.
    assert(other_pkg == nullptr || other_pkg->utf8_length() > 0, "package name is empty string");

    const Symbol* const this_package_name =
      this->package() != nullptr ? this->package()->name() : nullptr;

    if (this_package_name == nullptr || other_pkg == nullptr) {
      // One of the two doesn't have a package.  Only return true if the other
      // one also doesn't have a package.
      return this_package_name == other_pkg;
    }

    // Check if package is identical
    return this_package_name->fast_compare(other_pkg) == 0;
  }
}

static bool is_prohibited_package_slow(Symbol* class_name) {
  // Caller has ResourceMark
  int length;
  jchar* unicode = class_name->as_unicode(length);
  return (length >= 5 &&
          unicode[0] == 'j' &&
          unicode[1] == 'a' &&
          unicode[2] == 'v' &&
          unicode[3] == 'a' &&
          unicode[4] == '/');
}

// Only boot and platform class loaders can define classes in "java/" packages.
void InstanceKlass::check_prohibited_package(Symbol* class_name,
                                             ClassLoaderData* loader_data,
                                             TRAPS) {
  if (!loader_data->is_boot_class_loader_data() &&
      !loader_data->is_platform_class_loader_data() &&
      class_name != nullptr && class_name->utf8_length() >= 5) {
    ResourceMark rm(THREAD);
    bool prohibited;
    const u1* base = class_name->base();
    if ((base[0] | base[1] | base[2] | base[3] | base[4]) & 0x80) {
      prohibited = is_prohibited_package_slow(class_name);
    } else {
      char* name = class_name->as_C_string();
      prohibited = (strncmp(name, JAVAPKG, JAVAPKG_LEN) == 0 && name[JAVAPKG_LEN] == '/');
    }
    if (prohibited) {
      TempNewSymbol pkg_name = ClassLoader::package_from_class_name(class_name);
      assert(pkg_name != nullptr, "Error in parsing package name starting with 'java/'");
      char* name = pkg_name->as_C_string();
      const char* class_loader_name = loader_data->loader_name_and_id();
      StringUtils::replace_no_expand(name, "/", ".");
      const char* msg_text1 = "Class loader (instance of): ";
      const char* msg_text2 = " tried to load prohibited package name: ";
      size_t len = strlen(msg_text1) + strlen(class_loader_name) + strlen(msg_text2) + strlen(name) + 1;
      char* message = NEW_RESOURCE_ARRAY_IN_THREAD(THREAD, char, len);
      jio_snprintf(message, len, "%s%s%s%s", msg_text1, class_loader_name, msg_text2, name);
      THROW_MSG(vmSymbols::java_lang_SecurityException(), message);
    }
  }
  return;
}

bool InstanceKlass::find_inner_classes_attr(int* ooff, int* noff, TRAPS) const {
  constantPoolHandle i_cp(THREAD, constants());
  for (InnerClassesIterator iter(this); !iter.done(); iter.next()) {
    int ioff = iter.inner_class_info_index();
    if (ioff != 0) {
      // Check to see if the name matches the class we're looking for
      // before attempting to find the class.
      if (i_cp->klass_name_at_matches(this, ioff)) {
        Klass* inner_klass = i_cp->klass_at(ioff, CHECK_false);
        if (this == inner_klass) {
          *ooff = iter.outer_class_info_index();
          *noff = iter.inner_name_index();
          return true;
        }
      }
    }
  }
  return false;
}

InstanceKlass* InstanceKlass::compute_enclosing_class(bool* inner_is_member, TRAPS) const {
  InstanceKlass* outer_klass = nullptr;
  *inner_is_member = false;
  int ooff = 0, noff = 0;
  bool has_inner_classes_attr = find_inner_classes_attr(&ooff, &noff, THREAD);
  if (has_inner_classes_attr) {
    constantPoolHandle i_cp(THREAD, constants());
    if (ooff != 0) {
      Klass* ok = i_cp->klass_at(ooff, CHECK_NULL);
      if (!ok->is_instance_klass()) {
        // If the outer class is not an instance klass then it cannot have
        // declared any inner classes.
        ResourceMark rm(THREAD);
        // Names are all known to be < 64k so we know this formatted message is not excessively large.
        Exceptions::fthrow(
          THREAD_AND_LOCATION,
          vmSymbols::java_lang_IncompatibleClassChangeError(),
          "%s and %s disagree on InnerClasses attribute",
          ok->external_name(),
          external_name());
        return nullptr;
      }
      outer_klass = InstanceKlass::cast(ok);
      *inner_is_member = true;
    }
    if (nullptr == outer_klass) {
      // It may be a local class; try for that.
      int encl_method_class_idx = enclosing_method_class_index();
      if (encl_method_class_idx != 0) {
        Klass* ok = i_cp->klass_at(encl_method_class_idx, CHECK_NULL);
        outer_klass = InstanceKlass::cast(ok);
        *inner_is_member = false;
      }
    }
  }

  // If no inner class attribute found for this class.
  if (nullptr == outer_klass) return nullptr;

  // Throws an exception if outer klass has not declared k as an inner klass
  // We need evidence that each klass knows about the other, or else
  // the system could allow a spoof of an inner class to gain access rights.
  Reflection::check_for_inner_class(outer_klass, this, *inner_is_member, CHECK_NULL);
  return outer_klass;
}

u2 InstanceKlass::compute_modifier_flags() const {
  u2 access = access_flags().as_unsigned_short();

  // But check if it happens to be member class.
  InnerClassesIterator iter(this);
  for (; !iter.done(); iter.next()) {
    int ioff = iter.inner_class_info_index();
    // Inner class attribute can be zero, skip it.
    // Strange but true:  JVM spec. allows null inner class refs.
    if (ioff == 0) continue;

    // only look at classes that are already loaded
    // since we are looking for the flags for our self.
    Symbol* inner_name = constants()->klass_name_at(ioff);
    if (name() == inner_name) {
      // This is really a member class.
      access = iter.inner_access_flags();
      break;
    }
  }
  // Remember to strip ACC_SUPER bit
  return (access & (~JVM_ACC_SUPER));
}

jint InstanceKlass::jvmti_class_status() const {
  jint result = 0;

  if (is_linked()) {
    result |= JVMTI_CLASS_STATUS_VERIFIED | JVMTI_CLASS_STATUS_PREPARED;
  }

  if (is_initialized()) {
    assert(is_linked(), "Class status is not consistent");
    result |= JVMTI_CLASS_STATUS_INITIALIZED;
  }
  if (is_in_error_state()) {
    result |= JVMTI_CLASS_STATUS_ERROR;
  }
  return result;
}

Method* InstanceKlass::method_at_itable(InstanceKlass* holder, int index, TRAPS) {
  bool implements_interface; // initialized by method_at_itable_or_null
  Method* m = method_at_itable_or_null(holder, index,
                                       implements_interface); // out parameter
  if (m != nullptr) {
    assert(implements_interface, "sanity");
    return m;
  } else if (implements_interface) {
    // Throw AbstractMethodError since corresponding itable slot is empty.
    THROW_NULL(vmSymbols::java_lang_AbstractMethodError());
  } else {
    // If the interface isn't implemented by the receiver class,
    // the VM should throw IncompatibleClassChangeError.
    ResourceMark rm(THREAD);
    stringStream ss;
    bool same_module = (module() == holder->module());
    ss.print("Receiver class %s does not implement "
             "the interface %s defining the method to be called "
             "(%s%s%s)",
             external_name(), holder->external_name(),
             (same_module) ? joint_in_module_of_loader(holder) : class_in_module_of_loader(),
             (same_module) ? "" : "; ",
             (same_module) ? "" : holder->class_in_module_of_loader());
    THROW_MSG_NULL(vmSymbols::java_lang_IncompatibleClassChangeError(), ss.as_string());
  }
}

Method* InstanceKlass::method_at_itable_or_null(InstanceKlass* holder, int index, bool& implements_interface) {
  klassItable itable(this);
  for (int i = 0; i < itable.size_offset_table(); i++) {
    itableOffsetEntry* offset_entry = itable.offset_entry(i);
    if (offset_entry->interface_klass() == holder) {
      implements_interface = true;
      itableMethodEntry* ime = offset_entry->first_method_entry(this);
      Method* m = ime[index].method();
      return m;
    }
  }
  implements_interface = false;
  return nullptr; // offset entry not found
}

int InstanceKlass::vtable_index_of_interface_method(Method* intf_method) {
  assert(is_linked(), "required");
  assert(intf_method->method_holder()->is_interface(), "not an interface method");
  assert(is_subtype_of(intf_method->method_holder()), "interface not implemented");

  int vtable_index = Method::invalid_vtable_index;
  Symbol* name = intf_method->name();
  Symbol* signature = intf_method->signature();

  // First check in default method array
  if (!intf_method->is_abstract() && default_methods() != nullptr) {
    int index = find_method_index(default_methods(),
                                  name, signature,
                                  Klass::OverpassLookupMode::find,
                                  Klass::StaticLookupMode::find,
                                  Klass::PrivateLookupMode::find);
    if (index >= 0) {
      vtable_index = default_vtable_indices()->at(index);
    }
  }
  if (vtable_index == Method::invalid_vtable_index) {
    // get vtable_index for miranda methods
    klassVtable vt = vtable();
    vtable_index = vt.index_of_miranda(name, signature);
  }
  return vtable_index;
}

#if INCLUDE_JVMTI
// update default_methods for redefineclasses for methods that are
// not yet in the vtable due to concurrent subclass define and superinterface
// redefinition
// Note: those in the vtable, should have been updated via adjust_method_entries
void InstanceKlass::adjust_default_methods(bool* trace_name_printed) {
  // search the default_methods for uses of either obsolete or EMCP methods
  if (default_methods() != nullptr) {
    for (int index = 0; index < default_methods()->length(); index ++) {
      Method* old_method = default_methods()->at(index);
      if (old_method == nullptr || !old_method->is_old()) {
        continue; // skip uninteresting entries
      }
      assert(!old_method->is_deleted(), "default methods may not be deleted");
      Method* new_method = old_method->get_new_method();
      default_methods()->at_put(index, new_method);

      if (log_is_enabled(Info, redefine, class, update)) {
        ResourceMark rm;
        if (!(*trace_name_printed)) {
          log_info(redefine, class, update)
            ("adjust: klassname=%s default methods from name=%s",
             external_name(), old_method->method_holder()->external_name());
          *trace_name_printed = true;
        }
        log_debug(redefine, class, update, vtables)
          ("default method update: %s(%s) ",
           new_method->name()->as_C_string(), new_method->signature()->as_C_string());
      }
    }
  }
}
#endif // INCLUDE_JVMTI

// On-stack replacement stuff
void InstanceKlass::add_osr_nmethod(nmethod* n) {
  assert_lock_strong(NMethodState_lock);
#ifndef PRODUCT
  nmethod* prev = lookup_osr_nmethod(n->method(), n->osr_entry_bci(), n->comp_level(), true);
  assert(prev == nullptr || !prev->is_in_use() COMPILER2_PRESENT(|| StressRecompilation),
      "redundant OSR recompilation detected. memory leak in CodeCache!");
#endif
  // only one compilation can be active
  assert(n->is_osr_method(), "wrong kind of nmethod");
  n->set_osr_link(osr_nmethods_head());
  set_osr_nmethods_head(n);
  // Raise the highest osr level if necessary
  n->method()->set_highest_osr_comp_level(MAX2(n->method()->highest_osr_comp_level(), n->comp_level()));

  // Get rid of the osr methods for the same bci that have lower levels.
  for (int l = CompLevel_limited_profile; l < n->comp_level(); l++) {
    nmethod *inv = lookup_osr_nmethod(n->method(), n->osr_entry_bci(), l, true);
    if (inv != nullptr && inv->is_in_use()) {
      inv->make_not_entrant(nmethod::InvalidationReason::OSR_INVALIDATION_OF_LOWER_LEVEL);
    }
  }
}

// Remove osr nmethod from the list. Return true if found and removed.
bool InstanceKlass::remove_osr_nmethod(nmethod* n) {
  // This is a short non-blocking critical region, so the no safepoint check is ok.
  ConditionalMutexLocker ml(NMethodState_lock, !NMethodState_lock->owned_by_self(), Mutex::_no_safepoint_check_flag);
  assert(n->is_osr_method(), "wrong kind of nmethod");
  nmethod* last = nullptr;
  nmethod* cur  = osr_nmethods_head();
  int max_level = CompLevel_none;  // Find the max comp level excluding n
  Method* m = n->method();
  // Search for match
  bool found = false;
  while(cur != nullptr && cur != n) {
    if (m == cur->method()) {
      // Find max level before n
      max_level = MAX2(max_level, cur->comp_level());
    }
    last = cur;
    cur = cur->osr_link();
  }
  nmethod* next = nullptr;
  if (cur == n) {
    found = true;
    next = cur->osr_link();
    if (last == nullptr) {
      // Remove first element
      set_osr_nmethods_head(next);
    } else {
      last->set_osr_link(next);
    }
  }
  n->set_osr_link(nullptr);
  cur = next;
  while (cur != nullptr) {
    // Find max level after n
    if (m == cur->method()) {
      max_level = MAX2(max_level, cur->comp_level());
    }
    cur = cur->osr_link();
  }
  m->set_highest_osr_comp_level(max_level);
  return found;
}

int InstanceKlass::mark_osr_nmethods(DeoptimizationScope* deopt_scope, const Method* m) {
  ConditionalMutexLocker ml(NMethodState_lock, !NMethodState_lock->owned_by_self(), Mutex::_no_safepoint_check_flag);
  nmethod* osr = osr_nmethods_head();
  int found = 0;
  while (osr != nullptr) {
    assert(osr->is_osr_method(), "wrong kind of nmethod found in chain");
    if (osr->method() == m) {
      deopt_scope->mark(osr);
      found++;
    }
    osr = osr->osr_link();
  }
  return found;
}

nmethod* InstanceKlass::lookup_osr_nmethod(const Method* m, int bci, int comp_level, bool match_level) const {
  ConditionalMutexLocker ml(NMethodState_lock, !NMethodState_lock->owned_by_self(), Mutex::_no_safepoint_check_flag);
  nmethod* osr = osr_nmethods_head();
  nmethod* best = nullptr;
  while (osr != nullptr) {
    assert(osr->is_osr_method(), "wrong kind of nmethod found in chain");
    // There can be a time when a c1 osr method exists but we are waiting
    // for a c2 version. When c2 completes its osr nmethod we will trash
    // the c1 version and only be able to find the c2 version. However
    // while we overflow in the c1 code at back branches we don't want to
    // try and switch to the same code as we are already running

    if (osr->method() == m &&
        (bci == InvocationEntryBci || osr->osr_entry_bci() == bci)) {
      if (match_level) {
        if (osr->comp_level() == comp_level) {
          // Found a match - return it.
          return osr;
        }
      } else {
        if (best == nullptr || (osr->comp_level() > best->comp_level())) {
          if (osr->comp_level() == CompilationPolicy::highest_compile_level()) {
            // Found the best possible - return it.
            return osr;
          }
          best = osr;
        }
      }
    }
    osr = osr->osr_link();
  }

  assert(match_level == false || best == nullptr, "shouldn't pick up anything if match_level is set");
  if (best != nullptr && best->comp_level() >= comp_level) {
    return best;
  }
  return nullptr;
}

// -----------------------------------------------------------------------------------------------------
// Printing

#define BULLET  " - "

static const char* state_names[] = {
  "allocated", "loaded", "linked", "being_initialized", "fully_initialized", "initialization_error"
};

static void print_vtable(intptr_t* start, int len, outputStream* st) {
  for (int i = 0; i < len; i++) {
    intptr_t e = start[i];
    st->print("%d : " INTPTR_FORMAT, i, e);
    if (MetaspaceObj::is_valid((Metadata*)e)) {
      st->print(" ");
      ((Metadata*)e)->print_value_on(st);
    }
    st->cr();
  }
}

static void print_vtable(vtableEntry* start, int len, outputStream* st) {
  return print_vtable(reinterpret_cast<intptr_t*>(start), len, st);
}

const char* InstanceKlass::init_state_name() const {
  return state_names[init_state()];
}

void InstanceKlass::print_on(outputStream* st) const {
  assert(is_klass(), "must be klass");
  Klass::print_on(st);

  st->print(BULLET"instance size:     %d", size_helper());                        st->cr();
  st->print(BULLET"klass size:        %d", size());                               st->cr();
  st->print(BULLET"access:            "); access_flags().print_on(st);            st->cr();
  st->print(BULLET"flags:             "); _misc_flags.print_on(st);               st->cr();
  st->print(BULLET"state:             "); st->print_cr("%s", init_state_name());
  st->print(BULLET"name:              "); name()->print_value_on(st);             st->cr();
  st->print(BULLET"super:             "); Metadata::print_value_on_maybe_null(st, super()); st->cr();
  st->print(BULLET"sub:               ");
  Klass* sub = subklass();
  int n;
  for (n = 0; sub != nullptr; n++, sub = sub->next_sibling()) {
    if (n < MaxSubklassPrintSize) {
      sub->print_value_on(st);
      st->print("   ");
    }
  }
  if (n >= MaxSubklassPrintSize) st->print("(%zd more klasses...)", n - MaxSubklassPrintSize);
  st->cr();

  if (is_interface()) {
    st->print_cr(BULLET"nof implementors:  %d", nof_implementors());
    if (nof_implementors() == 1) {
      st->print_cr(BULLET"implementor:    ");
      st->print("   ");
      implementor()->print_value_on(st);
      st->cr();
    }
  }

  st->print(BULLET"arrays:            "); Metadata::print_value_on_maybe_null(st, array_klasses()); st->cr();
  st->print(BULLET"methods:           "); methods()->print_value_on(st);               st->cr();
  if (Verbose || WizardMode) {
    Array<Method*>* method_array = methods();
    for (int i = 0; i < method_array->length(); i++) {
      st->print("%d : ", i); method_array->at(i)->print_value(); st->cr();
    }
  }
  st->print(BULLET"method ordering:   "); method_ordering()->print_value_on(st);      st->cr();
  if (default_methods() != nullptr) {
    st->print(BULLET"default_methods:   "); default_methods()->print_value_on(st);    st->cr();
    if (Verbose) {
      Array<Method*>* method_array = default_methods();
      for (int i = 0; i < method_array->length(); i++) {
        st->print("%d : ", i); method_array->at(i)->print_value(); st->cr();
      }
    }
  }
  print_on_maybe_null(st, BULLET"default vtable indices:   ", default_vtable_indices());
  st->print(BULLET"local interfaces:  "); local_interfaces()->print_value_on(st);      st->cr();
  st->print(BULLET"trans. interfaces: "); transitive_interfaces()->print_value_on(st); st->cr();

  st->print(BULLET"secondary supers: "); secondary_supers()->print_value_on(st); st->cr();

  st->print(BULLET"hash_slot:         %d", hash_slot()); st->cr();
  st->print(BULLET"secondary bitmap: " UINTX_FORMAT_X_0, _secondary_supers_bitmap); st->cr();

  if (secondary_supers() != nullptr) {
    if (Verbose) {
      bool is_hashed = (_secondary_supers_bitmap != SECONDARY_SUPERS_BITMAP_FULL);
      st->print_cr(BULLET"---- secondary supers (%d words):", _secondary_supers->length());
      for (int i = 0; i < _secondary_supers->length(); i++) {
        ResourceMark rm; // for external_name()
        Klass* secondary_super = _secondary_supers->at(i);
        st->print(BULLET"%2d:", i);
        if (is_hashed) {
          int home_slot = compute_home_slot(secondary_super, _secondary_supers_bitmap);
          int distance = (i - home_slot) & SECONDARY_SUPERS_TABLE_MASK;
          st->print(" dist:%02d:", distance);
        }
        st->print_cr(" %p %s", secondary_super, secondary_super->external_name());
      }
    }
  }
  st->print(BULLET"constants:         "); constants()->print_value_on(st);         st->cr();

  print_on_maybe_null(st, BULLET"class loader data:  ", class_loader_data());
  print_on_maybe_null(st, BULLET"source file:       ", source_file_name());
  if (source_debug_extension() != nullptr) {
    st->print(BULLET"source debug extension:       ");
    st->print("%s", source_debug_extension());
    st->cr();
  }
  print_on_maybe_null(st, BULLET"class annotations:       ", class_annotations());
  print_on_maybe_null(st, BULLET"class type annotations:  ", class_type_annotations());
  print_on_maybe_null(st, BULLET"field annotations:       ", fields_annotations());
  print_on_maybe_null(st, BULLET"field type annotations:  ", fields_type_annotations());
  {
    bool have_pv = false;
    // previous versions are linked together through the InstanceKlass
    for (InstanceKlass* pv_node = previous_versions();
         pv_node != nullptr;
         pv_node = pv_node->previous_versions()) {
      if (!have_pv)
        st->print(BULLET"previous version:  ");
      have_pv = true;
      pv_node->constants()->print_value_on(st);
    }
    if (have_pv) st->cr();
  }

  print_on_maybe_null(st, BULLET"generic signature: ", generic_signature());
  st->print(BULLET"inner classes:     "); inner_classes()->print_value_on(st);     st->cr();
  st->print(BULLET"nest members:     "); nest_members()->print_value_on(st);     st->cr();
  print_on_maybe_null(st, BULLET"record components:     ", record_components());
  st->print(BULLET"permitted subclasses:     "); permitted_subclasses()->print_value_on(st);     st->cr();
  if (java_mirror() != nullptr) {
    st->print(BULLET"java mirror:       ");
    java_mirror()->print_value_on(st);
    st->cr();
  } else {
    st->print_cr(BULLET"java mirror:       null");
  }
  st->print(BULLET"vtable length      %d  (start addr: " PTR_FORMAT ")", vtable_length(), p2i(start_of_vtable())); st->cr();
  if (vtable_length() > 0 && (Verbose || WizardMode))  print_vtable(start_of_vtable(), vtable_length(), st);
  st->print(BULLET"itable length      %d (start addr: " PTR_FORMAT ")", itable_length(), p2i(start_of_itable())); st->cr();
  if (itable_length() > 0 && (Verbose || WizardMode))  print_vtable(start_of_itable(), itable_length(), st);
  st->print_cr(BULLET"---- static fields (%d words):", static_field_size());

  FieldPrinter print_static_field(st);
  ((InstanceKlass*)this)->do_local_static_fields(&print_static_field);
  st->print_cr(BULLET"---- non-static fields (%d words):", nonstatic_field_size());
  FieldPrinter print_nonstatic_field(st);
  InstanceKlass* ik = const_cast<InstanceKlass*>(this);
  ik->print_nonstatic_fields(&print_nonstatic_field);

  st->print(BULLET"non-static oop maps (%d entries): ", nonstatic_oop_map_count());
  OopMapBlock* map     = start_of_nonstatic_oop_maps();
  OopMapBlock* end_map = map + nonstatic_oop_map_count();
  while (map < end_map) {
    st->print("%d-%d ", map->offset(), map->offset() + heapOopSize*(map->count() - 1));
    map++;
  }
  st->cr();

  if (fieldinfo_search_table() != nullptr) {
    st->print_cr(BULLET"---- field info search table:");
    FieldInfoStream::print_search_table(st, _constants, _fieldinfo_stream, _fieldinfo_search_table);
  }
}

void InstanceKlass::print_value_on(outputStream* st) const {
  assert(is_klass(), "must be klass");
  if (Verbose || WizardMode)  access_flags().print_on(st);
  name()->print_value_on(st);
}

void FieldPrinter::do_field(fieldDescriptor* fd) {
  _st->print(BULLET);
   if (_obj == nullptr) {
     fd->print_on(_st);
     _st->cr();
   } else {
     fd->print_on_for(_st, _obj);
     _st->cr();
   }
}


void InstanceKlass::oop_print_on(oop obj, outputStream* st) {
  Klass::oop_print_on(obj, st);

  if (this == vmClasses::String_klass()) {
    typeArrayOop value  = java_lang_String::value(obj);
    juint        length = java_lang_String::length(obj);
    if (value != nullptr &&
        value->is_typeArray() &&
        length <= (juint) value->length()) {
      st->print(BULLET"string: ");
      java_lang_String::print(obj, st);
      st->cr();
    }
  }

  st->print_cr(BULLET"---- fields (total size %zu words):", oop_size(obj));
  FieldPrinter print_field(st, obj);
  print_nonstatic_fields(&print_field);

  if (this == vmClasses::Class_klass()) {
    st->print(BULLET"signature: ");
    java_lang_Class::print_signature(obj, st);
    st->cr();
    Klass* real_klass = java_lang_Class::as_Klass(obj);
    if (real_klass != nullptr && real_klass->is_instance_klass()) {
      st->print_cr(BULLET"---- static fields (%d):", java_lang_Class::static_oop_field_count(obj));
      InstanceKlass::cast(real_klass)->do_local_static_fields(&print_field);
    }
  } else if (this == vmClasses::MethodType_klass()) {
    st->print(BULLET"signature: ");
    java_lang_invoke_MethodType::print_signature(obj, st);
    st->cr();
  }
}

#ifndef PRODUCT

bool InstanceKlass::verify_itable_index(int i) {
  int method_count = klassItable::method_count_for_interface(this);
  assert(i >= 0 && i < method_count, "index out of bounds");
  return true;
}

#endif //PRODUCT

void InstanceKlass::oop_print_value_on(oop obj, outputStream* st) {
  st->print("a ");
  name()->print_value_on(st);
  obj->print_address_on(st);
  if (this == vmClasses::String_klass()
      && java_lang_String::value(obj) != nullptr) {
    ResourceMark rm;
    int len = java_lang_String::length(obj);
    int plen = (len < 24 ? len : 12);
    char* str = java_lang_String::as_utf8_string(obj, 0, plen);
    st->print(" = \"%s\"", str);
    if (len > plen)
      st->print("...[%d]", len);
  } else if (this == vmClasses::Class_klass()) {
    Klass* k = java_lang_Class::as_Klass(obj);
    st->print(" = ");
    if (k != nullptr) {
      k->print_value_on(st);
    } else {
      const char* tname = type2name(java_lang_Class::primitive_type(obj));
      st->print("%s", tname ? tname : "type?");
    }
  } else if (this == vmClasses::MethodType_klass()) {
    st->print(" = ");
    java_lang_invoke_MethodType::print_signature(obj, st);
  } else if (java_lang_boxing_object::is_instance(obj)) {
    st->print(" = ");
    java_lang_boxing_object::print(obj, st);
  } else if (this == vmClasses::LambdaForm_klass()) {
    oop vmentry = java_lang_invoke_LambdaForm::vmentry(obj);
    if (vmentry != nullptr) {
      st->print(" => ");
      vmentry->print_value_on(st);
    }
  } else if (this == vmClasses::MemberName_klass()) {
    Metadata* vmtarget = java_lang_invoke_MemberName::vmtarget(obj);
    if (vmtarget != nullptr) {
      st->print(" = ");
      vmtarget->print_value_on(st);
    } else {
      oop clazz = java_lang_invoke_MemberName::clazz(obj);
      oop name  = java_lang_invoke_MemberName::name(obj);
      if (clazz != nullptr) {
        clazz->print_value_on(st);
      } else {
        st->print("null");
      }
      st->print(".");
      if (name != nullptr) {
        name->print_value_on(st);
      } else {
        st->print("null");
      }
    }
  }
}

const char* InstanceKlass::internal_name() const {
  return external_name();
}

void InstanceKlass::print_class_load_logging(ClassLoaderData* loader_data,
                                             const ModuleEntry* module_entry,
                                             const ClassFileStream* cfs) const {

  if (ClassListWriter::is_enabled()) {
    ClassListWriter::write(this, cfs);
  }

  print_class_load_helper(loader_data, module_entry, cfs);
  print_class_load_cause_logging();
}

void InstanceKlass::print_class_load_helper(ClassLoaderData* loader_data,
                                             const ModuleEntry* module_entry,
                                             const ClassFileStream* cfs) const {

  if (!log_is_enabled(Info, class, load)) {
    return;
  }

  ResourceMark rm;
  LogMessage(class, load) msg;
  stringStream info_stream;

  // Name and class hierarchy info
  info_stream.print("%s", external_name());

  // Source
  if (cfs != nullptr) {
    if (cfs->source() != nullptr) {
      const char* module_name = (module_entry->name() == nullptr) ? UNNAMED_MODULE : module_entry->name()->as_C_string();
      if (module_name != nullptr) {
        // When the boot loader created the stream, it didn't know the module name
        // yet. Let's format it now.
        if (cfs->from_boot_loader_modules_image()) {
          info_stream.print(" source: jrt:/%s", module_name);
        } else {
          info_stream.print(" source: %s", cfs->source());
        }
      } else {
        info_stream.print(" source: %s", cfs->source());
      }
    } else if (loader_data == ClassLoaderData::the_null_class_loader_data()) {
      Thread* current = Thread::current();
      Klass* caller = current->is_Java_thread() ?
        JavaThread::cast(current)->security_get_caller_class(1):
        nullptr;
      // caller can be null, for example, during a JVMTI VM_Init hook
      if (caller != nullptr) {
        info_stream.print(" source: instance of %s", caller->external_name());
      } else {
        // source is unknown
      }
    } else {
      oop class_loader = loader_data->class_loader();
      info_stream.print(" source: %s", class_loader->klass()->external_name());
    }
  } else {
    assert(this->in_aot_cache(), "must be");
    if (MetaspaceShared::in_aot_cache_dynamic_region((void*)this)) {
      info_stream.print(" source: shared objects file (top)");
    } else {
      info_stream.print(" source: shared objects file");
    }
  }

  msg.info("%s", info_stream.as_string());

  if (log_is_enabled(Debug, class, load)) {
    stringStream debug_stream;

    // Class hierarchy info
    debug_stream.print(" klass: " PTR_FORMAT " super: " PTR_FORMAT,
                       p2i(this),  p2i(super()));

    // Interfaces
    if (local_interfaces() != nullptr && local_interfaces()->length() > 0) {
      debug_stream.print(" interfaces:");
      int length = local_interfaces()->length();
      for (int i = 0; i < length; i++) {
        debug_stream.print(" " PTR_FORMAT,
                           p2i(local_interfaces()->at(i)));
      }
    }

    // Class loader
    debug_stream.print(" loader: [");
    loader_data->print_value_on(&debug_stream);
    debug_stream.print("]");

    // Classfile checksum
    if (cfs) {
      debug_stream.print(" bytes: %d checksum: %08x",
                         cfs->length(),
                         ClassLoader::crc32(0, (const char*)cfs->buffer(),
                         cfs->length()));
    }

    msg.debug("%s", debug_stream.as_string());
  }
}

void InstanceKlass::print_class_load_cause_logging() const {
  bool log_cause_native = log_is_enabled(Info, class, load, cause, native);
  if (log_cause_native || log_is_enabled(Info, class, load, cause)) {
    JavaThread* current = JavaThread::current();
    ResourceMark rm(current);
    const char* name = external_name();

    if (LogClassLoadingCauseFor == nullptr ||
        (strcmp("*", LogClassLoadingCauseFor) != 0 &&
         strstr(name, LogClassLoadingCauseFor) == nullptr)) {
        return;
    }

    // Log Java stack first
    {
      LogMessage(class, load, cause) msg;
      NonInterleavingLogStream info_stream{LogLevelType::Info, msg};

      info_stream.print_cr("Java stack when loading %s:", name);
      current->print_stack_on(&info_stream);
    }

    // Log native stack second
    if (log_cause_native) {
      // Log to string first so that lines can be indented
      stringStream stack_stream;
      char buf[O_BUFLEN];
      address lastpc = nullptr;
      NativeStackPrinter nsp(current);
      nsp.print_stack(&stack_stream, buf, sizeof(buf), lastpc,
                      true /* print_source_info */, -1 /* max stack */);

      LogMessage(class, load, cause, native) msg;
      NonInterleavingLogStream info_stream{LogLevelType::Info, msg};
      info_stream.print_cr("Native stack when loading %s:", name);

      // Print each native stack line to the log
      int size = (int) stack_stream.size();
      char* stack = stack_stream.as_string();
      char* stack_end = stack + size;
      char* line_start = stack;
      for (char* p = stack; p < stack_end; p++) {
        if (*p == '\n') {
          *p = '\0';
          info_stream.print_cr("\t%s", line_start);
          line_start = p + 1;
        }
      }
      if (line_start < stack_end) {
        info_stream.print_cr("\t%s", line_start);
      }
    }
  }
}

// Verification

class VerifyFieldClosure: public BasicOopIterateClosure {
 protected:
  template <class T> void do_oop_work(T* p) {
    oop obj = RawAccess<>::oop_load(p);
    if (!oopDesc::is_oop_or_null(obj)) {
      tty->print_cr("Failed: " PTR_FORMAT " -> " PTR_FORMAT, p2i(p), p2i(obj));
      Universe::print_on(tty);
      guarantee(false, "boom");
    }
  }
 public:
  virtual void do_oop(oop* p)       { VerifyFieldClosure::do_oop_work(p); }
  virtual void do_oop(narrowOop* p) { VerifyFieldClosure::do_oop_work(p); }
};

void InstanceKlass::verify_on(outputStream* st) {
#ifndef PRODUCT
  // Avoid redundant verifies, this really should be in product.
  if (_verify_count == Universe::verify_count()) return;
  _verify_count = Universe::verify_count();
#endif

  // Verify Klass
  Klass::verify_on(st);

  // Verify that klass is present in ClassLoaderData
  guarantee(class_loader_data()->contains_klass(this),
            "this class isn't found in class loader data");

  // Verify vtables
  if (is_linked()) {
    // $$$ This used to be done only for m/s collections.  Doing it
    // always seemed a valid generalization.  (DLD -- 6/00)
    vtable().verify(st);
  }

  // Verify first subklass
  if (subklass() != nullptr) {
    guarantee(subklass()->is_klass(), "should be klass");
  }

  // Verify siblings
  Klass* super = this->super();
  Klass* sib = next_sibling();
  if (sib != nullptr) {
    if (sib == this) {
      fatal("subclass points to itself " PTR_FORMAT, p2i(sib));
    }

    guarantee(sib->is_klass(), "should be klass");
    guarantee(sib->super() == super, "siblings should have same superklass");
  }

  // Verify local interfaces
  if (local_interfaces()) {
    Array<InstanceKlass*>* local_interfaces = this->local_interfaces();
    for (int j = 0; j < local_interfaces->length(); j++) {
      InstanceKlass* e = local_interfaces->at(j);
      guarantee(e->is_klass() && e->is_interface(), "invalid local interface");
    }
  }

  // Verify transitive interfaces
  if (transitive_interfaces() != nullptr) {
    Array<InstanceKlass*>* transitive_interfaces = this->transitive_interfaces();
    for (int j = 0; j < transitive_interfaces->length(); j++) {
      InstanceKlass* e = transitive_interfaces->at(j);
      guarantee(e->is_klass() && e->is_interface(), "invalid transitive interface");
    }
  }

  // Verify methods
  if (methods() != nullptr) {
    Array<Method*>* methods = this->methods();
    for (int j = 0; j < methods->length(); j++) {
      guarantee(methods->at(j)->is_method(), "non-method in methods array");
    }
    for (int j = 0; j < methods->length() - 1; j++) {
      Method* m1 = methods->at(j);
      Method* m2 = methods->at(j + 1);
      guarantee(m1->name()->fast_compare(m2->name()) <= 0, "methods not sorted correctly");
    }
  }

  // Verify method ordering
  if (method_ordering() != nullptr) {
    Array<int>* method_ordering = this->method_ordering();
    int length = method_ordering->length();
    if (JvmtiExport::can_maintain_original_method_order() ||
        ((CDSConfig::is_using_archive() || CDSConfig::is_dumping_archive()) && length != 0)) {
      guarantee(length == methods()->length(), "invalid method ordering length");
      jlong sum = 0;
      for (int j = 0; j < length; j++) {
        int original_index = method_ordering->at(j);
        guarantee(original_index >= 0, "invalid method ordering index");
        guarantee(original_index < length, "invalid method ordering index");
        sum += original_index;
      }
      // Verify sum of indices 0,1,...,length-1
      guarantee(sum == ((jlong)length*(length-1))/2, "invalid method ordering sum");
    } else {
      guarantee(length == 0, "invalid method ordering length");
    }
  }

  // Verify default methods
  if (default_methods() != nullptr) {
    Array<Method*>* methods = this->default_methods();
    for (int j = 0; j < methods->length(); j++) {
      guarantee(methods->at(j)->is_method(), "non-method in methods array");
    }
    for (int j = 0; j < methods->length() - 1; j++) {
      Method* m1 = methods->at(j);
      Method* m2 = methods->at(j + 1);
      guarantee(m1->name()->fast_compare(m2->name()) <= 0, "methods not sorted correctly");
    }
  }

  // Verify JNI static field identifiers
  if (jni_ids() != nullptr) {
    jni_ids()->verify(this);
  }

  // Verify other fields
  if (constants() != nullptr) {
    guarantee(constants()->is_constantPool(), "should be constant pool");
  }
}

void InstanceKlass::oop_verify_on(oop obj, outputStream* st) {
  Klass::oop_verify_on(obj, st);
  VerifyFieldClosure blk;
  obj->oop_iterate(&blk);
}

// JNIid class for jfieldIDs only
// Note to reviewers:
// These JNI functions are just moved over to column 1 and not changed
// in the compressed oops workspace.
JNIid::JNIid(InstanceKlass* holder, int offset, JNIid* next) {
  _holder = holder;
  _offset = offset;
  _next = next;
  DEBUG_ONLY(_is_static_field_id = false;)
}

JNIid* JNIid::find(int offset) {
  JNIid* current = this;
  while (current != nullptr) {
    if (current->offset() == offset) return current;
    current = current->next();
  }
  return nullptr;
}

void JNIid::deallocate(JNIid* current) {
  while (current != nullptr) {
    JNIid* next = current->next();
    delete current;
    current = next;
  }
}

void JNIid::verify(InstanceKlass* holder) {
  int first_field_offset  = InstanceMirrorKlass::offset_of_static_fields();
  int end_field_offset;
  end_field_offset = first_field_offset + (holder->static_field_size() * wordSize);

  JNIid* current = this;
  while (current != nullptr) {
    guarantee(current->holder() == holder, "Invalid klass in JNIid");
#ifdef ASSERT
    int o = current->offset();
    if (current->is_static_field_id()) {
      guarantee(o >= first_field_offset  && o < end_field_offset,  "Invalid static field offset in JNIid");
    }
#endif
    current = current->next();
  }
}

void InstanceKlass::set_init_state(ClassState state) {
#ifdef ASSERT
  bool good_state = in_aot_cache() ? (_init_state <= state)
                                               : (_init_state < state);
  assert(good_state || state == allocated, "illegal state transition");
#endif
  assert(_init_thread == nullptr, "should be cleared before state change");
  Atomic::release_store(&_init_state, state);
}

#if INCLUDE_JVMTI

// RedefineClasses() support for previous versions

// Globally, there is at least one previous version of a class to walk
// during class unloading, which is saved because old methods in the class
// are still running.   Otherwise the previous version list is cleaned up.
bool InstanceKlass::_should_clean_previous_versions = false;

// Returns true if there are previous versions of a class for class
// unloading only. Also resets the flag to false. purge_previous_version
// will set the flag to true if there are any left, i.e., if there's any
// work to do for next time. This is to avoid the expensive code cache
// walk in CLDG::clean_deallocate_lists().
bool InstanceKlass::should_clean_previous_versions_and_reset() {
  bool ret = _should_clean_previous_versions;
  log_trace(redefine, class, iklass, purge)("Class unloading: should_clean_previous_versions = %s",
     ret ? "true" : "false");
  _should_clean_previous_versions = false;
  return ret;
}

// This nulls out the jmethodID for all obsolete methods in the previous version of the 'klass'.
// These obsolete methods only exist in the previous version and we're about to delete the memory for them.
// The jmethodID for these are deallocated when we unload the class, so this doesn't remove them from the table.
void InstanceKlass::clear_obsolete_jmethod_ids(InstanceKlass* klass) {
  Array<Method*>* method_refs = klass->methods();
  for (int k = 0; k < method_refs->length(); k++) {
    Method* method = method_refs->at(k);
    // Only need to clear obsolete methods.
    if (method != nullptr && method->is_obsolete()) {
      method->clear_jmethod_id();
    }
  }
}

// Purge previous versions before adding new previous versions of the class and
// during class unloading.
void InstanceKlass::purge_previous_version_list() {
  assert(SafepointSynchronize::is_at_safepoint(), "only called at safepoint");
  assert(has_been_redefined(), "Should only be called for main class");

  // Quick exit.
  if (previous_versions() == nullptr) {
    return;
  }

  // This klass has previous versions so see what we can cleanup
  // while it is safe to do so.

  int deleted_count = 0;    // leave debugging breadcrumbs
  int live_count = 0;
  ClassLoaderData* loader_data = class_loader_data();
  assert(loader_data != nullptr, "should never be null");

  ResourceMark rm;
  log_trace(redefine, class, iklass, purge)("%s: previous versions", external_name());

  // previous versions are linked together through the InstanceKlass
  InstanceKlass* pv_node = previous_versions();
  InstanceKlass* last = this;
  int version = 0;

  // check the previous versions list
  for (; pv_node != nullptr; ) {

    ConstantPool* pvcp = pv_node->constants();
    assert(pvcp != nullptr, "cp ref was unexpectedly cleared");

    if (!pvcp->on_stack()) {
      // If the constant pool isn't on stack, none of the methods
      // are executing.  Unlink this previous_version.
      // The previous version InstanceKlass is on the ClassLoaderData deallocate list
      // so will be deallocated during the next phase of class unloading.
      log_trace(redefine, class, iklass, purge)
        ("previous version " PTR_FORMAT " is dead.", p2i(pv_node));
      // Unlink from previous version list.
      assert(pv_node->class_loader_data() == loader_data, "wrong loader_data");
      InstanceKlass* next = pv_node->previous_versions();
      clear_obsolete_jmethod_ids(pv_node); // jmethodID maintenance for the unloaded class
      pv_node->link_previous_versions(nullptr);   // point next to null
      last->link_previous_versions(next);
      // Delete this node directly. Nothing is referring to it and we don't
      // want it to increase the counter for metadata to delete in CLDG.
      MetadataFactory::free_metadata(loader_data, pv_node);
      pv_node = next;
      deleted_count++;
      version++;
      continue;
    } else {
      assert(pvcp->pool_holder() != nullptr, "Constant pool with no holder");
      guarantee (!loader_data->is_unloading(), "unloaded classes can't be on the stack");
      live_count++;
      if (pvcp->in_aot_cache()) {
        // Shared previous versions can never be removed so no cleaning is needed.
        log_trace(redefine, class, iklass, purge)("previous version " PTR_FORMAT " is shared", p2i(pv_node));
      } else {
        // Previous version alive, set that clean is needed for next time.
        _should_clean_previous_versions = true;
        log_trace(redefine, class, iklass, purge)("previous version " PTR_FORMAT " is alive", p2i(pv_node));
      }
    }

    // next previous version
    last = pv_node;
    pv_node = pv_node->previous_versions();
    version++;
  }
  log_trace(redefine, class, iklass, purge)
    ("previous version stats: live=%d, deleted=%d", live_count, deleted_count);
}

void InstanceKlass::mark_newly_obsolete_methods(Array<Method*>* old_methods,
                                                int emcp_method_count) {
  int obsolete_method_count = old_methods->length() - emcp_method_count;

  if (emcp_method_count != 0 && obsolete_method_count != 0 &&
      _previous_versions != nullptr) {
    // We have a mix of obsolete and EMCP methods so we have to
    // clear out any matching EMCP method entries the hard way.
    int local_count = 0;
    for (int i = 0; i < old_methods->length(); i++) {
      Method* old_method = old_methods->at(i);
      if (old_method->is_obsolete()) {
        // only obsolete methods are interesting
        Symbol* m_name = old_method->name();
        Symbol* m_signature = old_method->signature();

        // previous versions are linked together through the InstanceKlass
        int j = 0;
        for (InstanceKlass* prev_version = _previous_versions;
             prev_version != nullptr;
             prev_version = prev_version->previous_versions(), j++) {

          Array<Method*>* method_refs = prev_version->methods();
          for (int k = 0; k < method_refs->length(); k++) {
            Method* method = method_refs->at(k);

            if (!method->is_obsolete() &&
                method->name() == m_name &&
                method->signature() == m_signature) {
              // The current RedefineClasses() call has made all EMCP
              // versions of this method obsolete so mark it as obsolete
              log_trace(redefine, class, iklass, add)
                ("%s(%s): flush obsolete method @%d in version @%d",
                 m_name->as_C_string(), m_signature->as_C_string(), k, j);

              method->set_is_obsolete();
              break;
            }
          }

          // The previous loop may not find a matching EMCP method, but
          // that doesn't mean that we can optimize and not go any
          // further back in the PreviousVersion generations. The EMCP
          // method for this generation could have already been made obsolete,
          // but there still may be an older EMCP method that has not
          // been made obsolete.
        }

        if (++local_count >= obsolete_method_count) {
          // no more obsolete methods so bail out now
          break;
        }
      }
    }
  }
}

// Save the scratch_class as the previous version if any of the methods are running.
// The previous_versions are used to set breakpoints in EMCP methods and they are
// also used to clean MethodData links to redefined methods that are no longer running.
void InstanceKlass::add_previous_version(InstanceKlass* scratch_class,
                                         int emcp_method_count) {
  assert(Thread::current()->is_VM_thread(),
         "only VMThread can add previous versions");

  ResourceMark rm;
  log_trace(redefine, class, iklass, add)
    ("adding previous version ref for %s, EMCP_cnt=%d", scratch_class->external_name(), emcp_method_count);

  // Clean out old previous versions for this class
  purge_previous_version_list();

  // Mark newly obsolete methods in remaining previous versions.  An EMCP method from
  // a previous redefinition may be made obsolete by this redefinition.
  Array<Method*>* old_methods = scratch_class->methods();
  mark_newly_obsolete_methods(old_methods, emcp_method_count);

  // If the constant pool for this previous version of the class
  // is not marked as being on the stack, then none of the methods
  // in this previous version of the class are on the stack so
  // we don't need to add this as a previous version.
  ConstantPool* cp_ref = scratch_class->constants();
  if (!cp_ref->on_stack()) {
    log_trace(redefine, class, iklass, add)("scratch class not added; no methods are running");
    scratch_class->class_loader_data()->add_to_deallocate_list(scratch_class);
    return;
  }

  // Add previous version if any methods are still running or if this is
  // a shared class which should never be removed.
  assert(scratch_class->previous_versions() == nullptr, "shouldn't have a previous version");
  scratch_class->link_previous_versions(previous_versions());
  link_previous_versions(scratch_class);
  if (cp_ref->in_aot_cache()) {
    log_trace(redefine, class, iklass, add) ("scratch class added; class is shared");
  } else {
    //  We only set clean_previous_versions flag for processing during class
    // unloading for non-shared classes.
    _should_clean_previous_versions = true;
    log_trace(redefine, class, iklass, add) ("scratch class added; one of its methods is on_stack.");
  }
} // end add_previous_version()

#endif // INCLUDE_JVMTI

Method* InstanceKlass::method_with_idnum(int idnum) const {
  Method* m = nullptr;
  if (idnum < methods()->length()) {
    m = methods()->at(idnum);
  }
  if (m == nullptr || m->method_idnum() != idnum) {
    for (int index = 0; index < methods()->length(); ++index) {
      m = methods()->at(index);
      if (m->method_idnum() == idnum) {
        return m;
      }
    }
    // None found, return null for the caller to handle.
    return nullptr;
  }
  return m;
}


Method* InstanceKlass::method_with_orig_idnum(int idnum) const {
  if (idnum >= methods()->length()) {
    return nullptr;
  }
  Method* m = methods()->at(idnum);
  if (m != nullptr && m->orig_method_idnum() == idnum) {
    return m;
  }
  // Obsolete method idnum does not match the original idnum
  for (int index = 0; index < methods()->length(); ++index) {
    m = methods()->at(index);
    if (m->orig_method_idnum() == idnum) {
      return m;
    }
  }
  // None found, return null for the caller to handle.
  return nullptr;
}


Method* InstanceKlass::method_with_orig_idnum(int idnum, int version) const {
  const InstanceKlass* holder = get_klass_version(version);
  if (holder == nullptr) {
    return nullptr; // The version of klass is gone, no method is found
  }
  return holder->method_with_orig_idnum(idnum);
}

#if INCLUDE_JVMTI
JvmtiCachedClassFileData* InstanceKlass::get_cached_class_file() {
  return _cached_class_file;
}

jint InstanceKlass::get_cached_class_file_len() {
  return VM_RedefineClasses::get_cached_class_file_len(_cached_class_file);
}

unsigned char * InstanceKlass::get_cached_class_file_bytes() {
  return VM_RedefineClasses::get_cached_class_file_bytes(_cached_class_file);
}
#endif

// Make a step iterating over the class hierarchy under the root class.
// Skips subclasses if requested.
void ClassHierarchyIterator::next() {
  assert(_current != nullptr, "required");
  if (_visit_subclasses && _current->subklass() != nullptr) {
    _current = _current->subklass();
    return; // visit next subclass
  }
  _visit_subclasses = true; // reset
  while (_current->next_sibling() == nullptr && _current != _root) {
    _current = _current->java_super(); // backtrack; no more sibling subclasses left
  }
  if (_current == _root) {
    // Iteration is over (back at root after backtracking). Invalidate the iterator.
    _current = nullptr;
    return;
  }
  _current = _current->next_sibling();
  return; // visit next sibling subclass
}<|MERGE_RESOLUTION|>--- conflicted
+++ resolved
@@ -584,13 +584,8 @@
   if (ti != Universe::the_empty_instance_klass_array() && ti != local_interfaces) {
     // check that the interfaces don't come from super class
     Array<InstanceKlass*>* sti = (super_klass == nullptr) ? nullptr :
-<<<<<<< HEAD
-                    InstanceKlass::cast(super_klass)->transitive_interfaces();
+                    super_klass->transitive_interfaces();
     if (ti != sti && ti != nullptr && !ti->in_aot_cache()) {
-=======
-                    super_klass->transitive_interfaces();
-    if (ti != sti && ti != nullptr && !ti->is_shared()) {
->>>>>>> f4d73d2a
       MetadataFactory::free_array<InstanceKlass*>(loader_data, ti);
     }
   }
