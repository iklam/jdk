/*
 * Copyright (c) 1997, 2025, Oracle and/or its affiliates. All rights reserved.
 * DO NOT ALTER OR REMOVE COPYRIGHT NOTICES OR THIS FILE HEADER.
 *
 * This code is free software; you can redistribute it and/or modify it
 * under the terms of the GNU General Public License version 2 only, as
 * published by the Free Software Foundation.
 *
 * This code is distributed in the hope that it will be useful, but WITHOUT
 * ANY WARRANTY; without even the implied warranty of MERCHANTABILITY or
 * FITNESS FOR A PARTICULAR PURPOSE.  See the GNU General Public License
 * version 2 for more details (a copy is included in the LICENSE file that
 * accompanied this code).
 *
 * You should have received a copy of the GNU General Public License version
 * 2 along with this work; if not, write to the Free Software Foundation,
 * Inc., 51 Franklin St, Fifth Floor, Boston, MA 02110-1301 USA.
 *
 * Please contact Oracle, 500 Oracle Parkway, Redwood Shores, CA 94065 USA
 * or visit www.oracle.com if you need additional information or have any
 * questions.
 *
 */

#include "cds/cdsConfig.hpp"
#include "cds/cppVtables.hpp"
#include "cds/metaspaceShared.hpp"
#include "classfile/classLoader.hpp"
#include "classfile/classLoaderDataGraph.hpp"
#include "classfile/metadataOnStackMark.hpp"
#include "classfile/symbolTable.hpp"
#include "classfile/systemDictionary.hpp"
#include "classfile/vmClasses.hpp"
#include "code/aotCodeCache.hpp"
#include "code/codeCache.hpp"
#include "code/debugInfoRec.hpp"
#include "compiler/compilationPolicy.hpp"
#include "gc/shared/collectedHeap.inline.hpp"
#include "interpreter/bytecodeStream.hpp"
#include "interpreter/bytecodeTracer.hpp"
#include "interpreter/bytecodes.hpp"
#include "interpreter/interpreter.hpp"
#include "interpreter/oopMapCache.hpp"
#include "logging/log.hpp"
#include "logging/logStream.hpp"
#include "logging/logTag.hpp"
#include "memory/allocation.inline.hpp"
#include "memory/metadataFactory.hpp"
#include "memory/metaspaceClosure.hpp"
#include "memory/oopFactory.hpp"
#include "memory/resourceArea.hpp"
#include "memory/universe.hpp"
#include "nmt/memTracker.hpp"
#include "oops/constMethod.hpp"
#include "oops/constantPool.hpp"
#include "oops/klass.inline.hpp"
#include "oops/method.inline.hpp"
#include "oops/methodData.hpp"
#include "oops/objArrayKlass.hpp"
#include "oops/objArrayOop.inline.hpp"
#include "oops/oop.inline.hpp"
#include "oops/symbol.hpp"
#include "oops/trainingData.hpp"
#include "prims/jvmtiExport.hpp"
#include "prims/methodHandles.hpp"
#include "runtime/atomic.hpp"
#include "runtime/arguments.hpp"
#include "runtime/continuationEntry.hpp"
#include "runtime/frame.inline.hpp"
#include "runtime/handles.inline.hpp"
#include "runtime/init.hpp"
#include "runtime/java.hpp"
#include "runtime/orderAccess.hpp"
#include "runtime/perfData.hpp"
#include "runtime/relocator.hpp"
#include "runtime/safepointVerifiers.hpp"
#include "runtime/sharedRuntime.hpp"
#include "runtime/signature.hpp"
#include "runtime/threads.hpp"
#include "runtime/vm_version.hpp"
#include "utilities/align.hpp"
#include "utilities/quickSort.hpp"
#include "utilities/vmError.hpp"
#include "utilities/xmlstream.hpp"

// Implementation of Method

Method* Method::allocate(ClassLoaderData* loader_data,
                         int byte_code_size,
                         AccessFlags access_flags,
                         InlineTableSizes* sizes,
                         ConstMethod::MethodType method_type,
                         Symbol* name,
                         TRAPS) {
  assert(!access_flags.is_native() || byte_code_size == 0,
         "native methods should not contain byte codes");
  ConstMethod* cm = ConstMethod::allocate(loader_data,
                                          byte_code_size,
                                          sizes,
                                          method_type,
                                          CHECK_NULL);
  int size = Method::size(access_flags.is_native());
  return new (loader_data, size, MetaspaceObj::MethodType, THREAD) Method(cm, access_flags, name);
}

Method::Method(ConstMethod* xconst, AccessFlags access_flags, Symbol* name) {
  NoSafepointVerifier no_safepoint;
  set_constMethod(xconst);
  set_access_flags(access_flags);
  set_intrinsic_id(vmIntrinsics::_none);
  clear_method_data();
  clear_method_counters();
  set_vtable_index(Method::garbage_vtable_index);

  // Fix and bury in Method*
  set_interpreter_entry(nullptr); // sets i2i entry and from_int
  set_adapter_entry(nullptr);
  Method::clear_code(); // from_c/from_i get set to c2i/i2i

  if (access_flags.is_native()) {
    clear_native_function();
    set_signature_handler(nullptr);
  }

  NOT_PRODUCT(set_compiled_invocation_count(0);)
  // Name is very useful for debugging.
  NOT_PRODUCT(_name = name;)
}

// Release Method*.  The nmethod will be gone when we get here because
// we've walked the code cache.
void Method::deallocate_contents(ClassLoaderData* loader_data) {
  MetadataFactory::free_metadata(loader_data, constMethod());
  set_constMethod(nullptr);
  MetadataFactory::free_metadata(loader_data, method_data());
  clear_method_data();
  MetadataFactory::free_metadata(loader_data, method_counters());
  clear_method_counters();
  set_adapter_entry(nullptr);
  // The nmethod will be gone when we get here.
  if (code() != nullptr) _code = nullptr;
}

void Method::release_C_heap_structures() {
  if (method_data()) {
    method_data()->release_C_heap_structures();

    // Destroy MethodData embedded lock
    method_data()->~MethodData();
  }
}

address Method::get_i2c_entry() {
  assert(adapter() != nullptr, "must have");
  return adapter()->get_i2c_entry();
}

address Method::get_c2i_entry() {
  assert(adapter() != nullptr, "must have");
  return adapter()->get_c2i_entry();
}

address Method::get_c2i_unverified_entry() {
  assert(adapter() != nullptr, "must have");
  return adapter()->get_c2i_unverified_entry();
}

address Method::get_c2i_no_clinit_check_entry() {
  assert(VM_Version::supports_fast_class_init_checks(), "");
  assert(adapter() != nullptr, "must have");
  return adapter()->get_c2i_no_clinit_check_entry();
}

char* Method::name_and_sig_as_C_string() const {
  return name_and_sig_as_C_string(constants()->pool_holder(), name(), signature());
}

char* Method::name_and_sig_as_C_string(char* buf, int size) const {
  return name_and_sig_as_C_string(constants()->pool_holder(), name(), signature(), buf, size);
}

char* Method::name_and_sig_as_C_string(Klass* klass, Symbol* method_name, Symbol* signature) {
  const char* klass_name = klass->external_name();
  int klass_name_len  = (int)strlen(klass_name);
  int method_name_len = method_name->utf8_length();
  int len             = klass_name_len + 2 + method_name_len + signature->utf8_length();
  char* dest          = NEW_RESOURCE_ARRAY(char, len + 1);
  strcpy(dest, klass_name);
  dest[klass_name_len + 0] = ':';
  dest[klass_name_len + 1] = ':';
  strcpy(&dest[klass_name_len + 2], method_name->as_C_string());
  strcpy(&dest[klass_name_len + 2 + method_name_len], signature->as_C_string());
  dest[len] = 0;
  return dest;
}

char* Method::name_and_sig_as_C_string(Klass* klass, Symbol* method_name, Symbol* signature, char* buf, int size) {
  Symbol* klass_name = klass->name();
  klass_name->as_klass_external_name(buf, size);
  int len = (int)strlen(buf);

  if (len < size - 1) {
    buf[len++] = '.';

    method_name->as_C_string(&(buf[len]), size - len);
    len = (int)strlen(buf);

    signature->as_C_string(&(buf[len]), size - len);
  }

  return buf;
}

const char* Method::external_name() const {
  return external_name(constants()->pool_holder(), name(), signature());
}

void Method::print_external_name(outputStream *os) const {
  print_external_name(os, constants()->pool_holder(), name(), signature());
}

const char* Method::external_name(Klass* klass, Symbol* method_name, Symbol* signature) {
  stringStream ss;
  print_external_name(&ss, klass, method_name, signature);
  return ss.as_string();
}

void Method::print_external_name(outputStream *os, Klass* klass, Symbol* method_name, Symbol* signature) {
  signature->print_as_signature_external_return_type(os);
  os->print(" %s.%s(", klass->external_name(), method_name->as_C_string());
  signature->print_as_signature_external_parameters(os);
  os->print(")");
}

int Method::fast_exception_handler_bci_for(const methodHandle& mh, Klass* ex_klass, int throw_bci, TRAPS) {
  if (log_is_enabled(Debug, exceptions)) {
    ResourceMark rm(THREAD);
    log_debug(exceptions)("Looking for catch handler for exception of type \"%s\" in method \"%s\"",
                          ex_klass == nullptr ? "null" : ex_klass->external_name(), mh->name()->as_C_string());
  }
  // exception table holds quadruple entries of the form (beg_bci, end_bci, handler_bci, klass_index)
  // access exception table
  ExceptionTable table(mh());
  int length = table.length();
  // iterate through all entries sequentially
  constantPoolHandle pool(THREAD, mh->constants());
  for (int i = 0; i < length; i ++) {
    //reacquire the table in case a GC happened
    ExceptionTable table(mh());
    int beg_bci = table.start_pc(i);
    int end_bci = table.end_pc(i);
    assert(beg_bci <= end_bci, "inconsistent exception table");
    log_debug(exceptions)("  - checking exception table entry for BCI %d to %d",
                         beg_bci, end_bci);

    if (beg_bci <= throw_bci && throw_bci < end_bci) {
      // exception handler bci range covers throw_bci => investigate further
      log_debug(exceptions)("    - entry covers throw point BCI %d", throw_bci);

      int handler_bci = table.handler_pc(i);
      int klass_index = table.catch_type_index(i);
      if (klass_index == 0) {
        if (log_is_enabled(Info, exceptions)) {
          ResourceMark rm(THREAD);
          log_info(exceptions)("Found catch-all handler for exception of type \"%s\" in method \"%s\" at BCI: %d",
                               ex_klass == nullptr ? "null" : ex_klass->external_name(), mh->name()->as_C_string(), handler_bci);
        }
        return handler_bci;
      } else if (ex_klass == nullptr) {
        // Is this even possible?
        if (log_is_enabled(Info, exceptions)) {
          ResourceMark rm(THREAD);
          log_info(exceptions)("null exception class is implicitly caught by handler in method \"%s\" at BCI: %d",
                               mh()->name()->as_C_string(), handler_bci);
        }
        return handler_bci;
      } else {
        if (log_is_enabled(Debug, exceptions)) {
          ResourceMark rm(THREAD);
          log_debug(exceptions)("    - resolving catch type \"%s\"",
                               pool->klass_name_at(klass_index)->as_C_string());
        }
        // we know the exception class => get the constraint class
        // this may require loading of the constraint class; if verification
        // fails or some other exception occurs, return handler_bci
        Klass* k = pool->klass_at(klass_index, THREAD);
        if (HAS_PENDING_EXCEPTION) {
          if (log_is_enabled(Debug, exceptions)) {
            ResourceMark rm(THREAD);
            log_debug(exceptions)("    - exception \"%s\" occurred resolving catch type",
                                 PENDING_EXCEPTION->klass()->external_name());
          }
          return handler_bci;
        }
        assert(k != nullptr, "klass not loaded");
        if (ex_klass->is_subtype_of(k)) {
          if (log_is_enabled(Info, exceptions)) {
            ResourceMark rm(THREAD);
            log_info(exceptions)("Found matching handler for exception of type \"%s\" in method \"%s\" at BCI: %d",
                                 ex_klass == nullptr ? "null" : ex_klass->external_name(), mh->name()->as_C_string(), handler_bci);
          }
          return handler_bci;
        }
      }
    }
  }

  if (log_is_enabled(Debug, exceptions)) {
    ResourceMark rm(THREAD);
    log_debug(exceptions)("No catch handler found for exception of type \"%s\" in method \"%s\"",
                          ex_klass->external_name(), mh->name()->as_C_string());
  }

  return -1;
}

void Method::mask_for(int bci, InterpreterOopMap* mask) {
  methodHandle h_this(Thread::current(), this);
  mask_for(h_this, bci, mask);
}

void Method::mask_for(const methodHandle& this_mh, int bci, InterpreterOopMap* mask) {
  assert(this_mh() == this, "Sanity");
  method_holder()->mask_for(this_mh, bci, mask);
}

int Method::bci_from(address bcp) const {
  if (is_native() && bcp == nullptr) {
    return 0;
  }
  // Do not have a ResourceMark here because AsyncGetCallTrace stack walking code
  // may call this after interrupting a nested ResourceMark.
  assert((is_native() && bcp == code_base()) || contains(bcp) || VMError::is_error_reported(),
         "bcp doesn't belong to this method. bcp: " PTR_FORMAT, p2i(bcp));

  return int(bcp - code_base());
}


int Method::validate_bci(int bci) const {
  // Called from the verifier, and should return -1 if not valid.
  return ((is_native() && bci == 0) || (!is_native() && 0 <= bci && bci < code_size())) ? bci : -1;
}

// Return bci if it appears to be a valid bcp
// Return -1 otherwise.
// Used by profiling code, when invalid data is a possibility.
// The caller is responsible for validating the Method* itself.
int Method::validate_bci_from_bcp(address bcp) const {
  // keep bci as -1 if not a valid bci
  int bci = -1;
  if (bcp == nullptr || bcp == code_base()) {
    // code_size() may return 0 and we allow 0 here
    // the method may be native
    bci = 0;
  } else if (contains(bcp)) {
    bci = int(bcp - code_base());
  }
  // Assert that if we have dodged any asserts, bci is negative.
  assert(bci == -1 || bci == bci_from(bcp_from(bci)), "sane bci if >=0");
  return bci;
}

address Method::bcp_from(int bci) const {
  assert((is_native() && bci == 0) || (!is_native() && 0 <= bci && bci < code_size()),
         "illegal bci: %d for %s method", bci, is_native() ? "native" : "non-native");
  address bcp = code_base() + bci;
  assert((is_native() && bcp == code_base()) || contains(bcp), "bcp doesn't belong to this method");
  return bcp;
}

address Method::bcp_from(address bcp) const {
  if (is_native() && bcp == nullptr) {
    return code_base();
  } else {
    return bcp;
  }
}

int Method::size(bool is_native) {
  // If native, then include pointers for native_function and signature_handler
  int extra_bytes = (is_native) ? 2*sizeof(address*) : 0;
  int extra_words = align_up(extra_bytes, BytesPerWord) / BytesPerWord;
  return align_metadata_size(header_size() + extra_words);
}

Symbol* Method::klass_name() const {
  return method_holder()->name();
}

void Method::metaspace_pointers_do(MetaspaceClosure* it) {
  LogStreamHandle(Trace, aot) lsh;
  if (lsh.is_enabled()) {
    lsh.print("Iter(Method): %p ", this);
    print_external_name(&lsh);
    lsh.cr();
  }
  if (method_holder() != nullptr && !method_holder()->is_rewritten()) {
    // holder is null for MH intrinsic methods
    it->push(&_constMethod, MetaspaceClosure::_writable);
  } else {
    it->push(&_constMethod);
  }
  it->push(&_adapter);
  it->push(&_method_data);
  it->push(&_method_counters);
  NOT_PRODUCT(it->push(&_name);)
}

#if INCLUDE_CDS
// Attempt to return method to original state.  Clear any pointers
// (to objects outside the shared spaces).  We won't be able to predict
// where they should point in a new JVM.  Further initialize some
// entries now in order allow them to be write protected later.

void Method::remove_unshareable_info() {
  unlink_method();
  if (method_data() != nullptr) {
    method_data()->remove_unshareable_info();
  }
  if (method_counters() != nullptr) {
    method_counters()->remove_unshareable_info();
  }
  if (CDSConfig::is_dumping_adapters() && _adapter != nullptr) {
    _adapter->remove_unshareable_info();
    _adapter = nullptr;
  }
  if (method_data() != nullptr) {
    method_data()->remove_unshareable_info();
  }
  if (method_counters() != nullptr) {
    method_counters()->remove_unshareable_info();
  }
  JFR_ONLY(REMOVE_METHOD_ID(this);)
}

void Method::restore_unshareable_info(TRAPS) {
  assert(is_method() && is_valid_method(this), "ensure C++ vtable is restored");
  if (method_data() != nullptr) {
    method_data()->restore_unshareable_info(CHECK);
  }
  if (method_counters() != nullptr) {
    method_counters()->restore_unshareable_info(CHECK);
  }
  if (_adapter != nullptr) {
    assert(_adapter->is_linked(), "must be");
    _from_compiled_entry = _adapter->get_c2i_entry();
  }
  if (method_data() != nullptr) {
    method_data()->restore_unshareable_info(CHECK);
  }
  if (method_counters() != nullptr) {
    method_counters()->restore_unshareable_info(CHECK);
  }
  assert(!queued_for_compilation(), "method's queued_for_compilation flag should not be set");
  assert(!pending_queue_processed(), "method's pending_queued_processed flag should not be set");
}
#endif

void Method::set_vtable_index(int index) {
  if (is_shared() && !MetaspaceShared::remapped_readwrite() && method_holder()->verified_at_dump_time()) {
    // At runtime initialize_vtable is rerun as part of link_class_impl()
    // for a shared class loaded by the non-boot loader to obtain the loader
    // constraints based on the runtime classloaders' context.
    return; // don't write into the shared class
  } else {
    _vtable_index = index;
  }
}

void Method::set_itable_index(int index) {
  if (is_shared() && !MetaspaceShared::remapped_readwrite() && method_holder()->verified_at_dump_time()) {
    // At runtime initialize_itable is rerun as part of link_class_impl()
    // for a shared class loaded by the non-boot loader to obtain the loader
    // constraints based on the runtime classloaders' context. The dumptime
    // itable index should be the same as the runtime index.
    assert(_vtable_index == itable_index_max - index,
           "archived itable index is different from runtime index");
    return; // don't write into the shared class
  } else {
    _vtable_index = itable_index_max - index;
  }
  assert(valid_itable_index(), "");
}

// The RegisterNatives call being attempted tried to register with a method that
// is not native.  Ask JVM TI what prefixes have been specified.  Then check
// to see if the native method is now wrapped with the prefixes.  See the
// SetNativeMethodPrefix(es) functions in the JVM TI Spec for details.
static Method* find_prefixed_native(Klass* k, Symbol* name, Symbol* signature, TRAPS) {
#if INCLUDE_JVMTI
  ResourceMark rm(THREAD);
  Method* method;
  int name_len = name->utf8_length();
  char* name_str = name->as_utf8();
  int prefix_count;
  char** prefixes = JvmtiExport::get_all_native_method_prefixes(&prefix_count);
  for (int i = 0; i < prefix_count; i++) {
    char* prefix = prefixes[i];
    int prefix_len = (int)strlen(prefix);

    // try adding this prefix to the method name and see if it matches another method name
    int trial_len = name_len + prefix_len;
    char* trial_name_str = NEW_RESOURCE_ARRAY(char, trial_len + 1);
    strcpy(trial_name_str, prefix);
    strcat(trial_name_str, name_str);
    TempNewSymbol trial_name = SymbolTable::probe(trial_name_str, trial_len);
    if (trial_name == nullptr) {
      continue; // no such symbol, so this prefix wasn't used, try the next prefix
    }
    method = k->lookup_method(trial_name, signature);
    if (method == nullptr) {
      continue; // signature doesn't match, try the next prefix
    }
    if (method->is_native()) {
      method->set_is_prefixed_native();
      return method; // wahoo, we found a prefixed version of the method, return it
    }
    // found as non-native, so prefix is good, add it, probably just need more prefixes
    name_len = trial_len;
    name_str = trial_name_str;
  }
#endif // INCLUDE_JVMTI
  return nullptr; // not found
}

bool Method::register_native(Klass* k, Symbol* name, Symbol* signature, address entry, TRAPS) {
  Method* method = k->lookup_method(name, signature);
  if (method == nullptr) {
    ResourceMark rm(THREAD);
    stringStream st;
    st.print("Method '");
    print_external_name(&st, k, name, signature);
    st.print("' name or signature does not match");
    THROW_MSG_(vmSymbols::java_lang_NoSuchMethodError(), st.as_string(), false);
  }
  if (!method->is_native()) {
    // trying to register to a non-native method, see if a JVM TI agent has added prefix(es)
    method = find_prefixed_native(k, name, signature, THREAD);
    if (method == nullptr) {
      ResourceMark rm(THREAD);
      stringStream st;
      st.print("Method '");
      print_external_name(&st, k, name, signature);
      st.print("' is not declared as native");
      THROW_MSG_(vmSymbols::java_lang_NoSuchMethodError(), st.as_string(), false);
    }
  }

  if (entry != nullptr) {
    method->set_native_function(entry, native_bind_event_is_interesting);
  } else {
    method->clear_native_function();
  }
  if (log_is_enabled(Debug, jni, resolve)) {
    ResourceMark rm(THREAD);
    log_debug(jni, resolve)("[Registering JNI native method %s.%s]",
                            method->method_holder()->external_name(),
                            method->name()->as_C_string());
  }
  return true;
}

bool Method::was_executed_more_than(int n) {
  // Invocation counter is reset when the Method* is compiled.
  // If the method has compiled code we therefore assume it has
  // be executed more than n times.
  if (is_accessor() || is_empty_method() || (code() != nullptr)) {
    // interpreter doesn't bump invocation counter of trivial methods
    // compiler does not bump invocation counter of compiled methods
    return true;
  }
  else if ((method_counters() != nullptr &&
            method_counters()->invocation_counter()->carry()) ||
           (method_data() != nullptr &&
            method_data()->invocation_counter()->carry())) {
    // The carry bit is set when the counter overflows and causes
    // a compilation to occur.  We don't know how many times
    // the counter has been reset, so we simply assume it has
    // been executed more than n times.
    return true;
  } else {
    return invocation_count() > n;
  }
}

void Method::print_invocation_count(outputStream* st) {
  //---<  compose+print method return type, klass, name, and signature  >---
  if (is_static())       { st->print("static "); }
  if (is_final())        { st->print("final "); }
  if (is_synchronized()) { st->print("synchronized "); }
  if (is_native())       { st->print("native "); }
  st->print("%s::", method_holder()->external_name());
  name()->print_symbol_on(st);
  signature()->print_symbol_on(st);

  if (WizardMode) {
    // dump the size of the byte codes
    st->print(" {%d}", code_size());
  }
  st->cr();

  // Counting based on signed int counters tends to overflow with
  // longer-running workloads on fast machines. The counters under
  // consideration here, however, are limited in range by counting
  // logic. See InvocationCounter:count_limit for example.
  // No "overflow precautions" need to be implemented here.
  st->print_cr ("  interpreter_invocation_count: " INT32_FORMAT_W(11), interpreter_invocation_count());
  st->print_cr ("  invocation_counter:           " INT32_FORMAT_W(11), invocation_count());
  st->print_cr ("  backedge_counter:             " INT32_FORMAT_W(11), backedge_count());

  if (method_data() != nullptr) {
    st->print_cr ("  decompile_count:              " UINT32_FORMAT_W(11), method_data()->decompile_count());
  }

#ifndef PRODUCT
  if (CountCompiledCalls) {
    st->print_cr ("  compiled_invocation_count:    " INT64_FORMAT_W(11), compiled_invocation_count());
  }
#endif
}

MethodTrainingData* Method::training_data_or_null() const {
  MethodCounters* mcs = method_counters();
  if (mcs == nullptr) {
    return nullptr;
  } else {
    MethodTrainingData* mtd = mcs->method_training_data();
    if (mtd == mcs->method_training_data_sentinel()) {
      return nullptr;
    }
    return mtd;
  }
}

bool Method::init_training_data(MethodTrainingData* td) {
  MethodCounters* mcs = method_counters();
  if (mcs == nullptr) {
    return false;
  } else {
    return mcs->init_method_training_data(td);
  }
}

bool Method::install_training_method_data(const methodHandle& method) {
  MethodTrainingData* mtd = MethodTrainingData::find(method);
  if (mtd != nullptr && mtd->final_profile() != nullptr) {
    Atomic::replace_if_null(&method->_method_data, mtd->final_profile());
    return true;
  }
  return false;
}

// Build a MethodData* object to hold profiling information collected on this
// method when requested.
void Method::build_profiling_method_data(const methodHandle& method, TRAPS) {
  if (install_training_method_data(method)) {
    return;
  }
  // Do not profile the method if metaspace has hit an OOM previously
  // allocating profiling data. Callers clear pending exception so don't
  // add one here.
  if (ClassLoaderDataGraph::has_metaspace_oom()) {
    return;
  }

  ClassLoaderData* loader_data = method->method_holder()->class_loader_data();
  MethodData* method_data = MethodData::allocate(loader_data, method, THREAD);
  if (HAS_PENDING_EXCEPTION) {
    CompileBroker::log_metaspace_failure();
    ClassLoaderDataGraph::set_metaspace_oom(true);
    return;   // return the exception (which is cleared)
  }

  if (!Atomic::replace_if_null(&method->_method_data, method_data)) {
    MetadataFactory::free_metadata(loader_data, method_data);
    return;
  }

  if (ForceProfiling && TrainingData::need_data()) {
    MethodTrainingData* mtd = MethodTrainingData::make(method, false);
    guarantee(mtd != nullptr, "");
  }

  if (PrintMethodData) {
    ResourceMark rm(THREAD);
    tty->print("build_profiling_method_data for ");
    method->print_name(tty);
    tty->cr();
    // At the end of the run, the MDO, full of data, will be dumped.
  }
}

MethodCounters* Method::build_method_counters(Thread* current, Method* m) {
  // Do not profile the method if metaspace has hit an OOM previously
  if (ClassLoaderDataGraph::has_metaspace_oom()) {
    return nullptr;
  }

  methodHandle mh(current, m);
  MethodCounters* counters;
  if (current->is_Java_thread()) {
    JavaThread* THREAD = JavaThread::cast(current); // For exception macros.
    // Use the TRAPS version for a JavaThread so it will adjust the GC threshold
    // if needed.
    counters = MethodCounters::allocate_with_exception(mh, THREAD);
    if (HAS_PENDING_EXCEPTION) {
      CLEAR_PENDING_EXCEPTION;
    }
  } else {
    // Call metaspace allocation that doesn't throw exception if the
    // current thread isn't a JavaThread, ie. the VMThread.
    counters = MethodCounters::allocate_no_exception(mh);
  }

  if (counters == nullptr) {
    CompileBroker::log_metaspace_failure();
    ClassLoaderDataGraph::set_metaspace_oom(true);
    return nullptr;
  }

  if (!mh->init_method_counters(counters)) {
    MetadataFactory::free_metadata(mh->method_holder()->class_loader_data(), counters);
  }

  if (ForceProfiling && TrainingData::need_data()) {
    MethodTrainingData* mtd = MethodTrainingData::make(mh, false);
    guarantee(mtd != nullptr, "");
  }

  return mh->method_counters();
}

bool Method::init_method_counters(MethodCounters* counters) {
  // Try to install a pointer to MethodCounters, return true on success.
  return Atomic::replace_if_null(&_method_counters, counters);
}

void Method::set_exception_handler_entered(int handler_bci) {
  if (ProfileExceptionHandlers) {
    MethodData* mdo = method_data();
    if (mdo != nullptr) {
      BitData handler_data = mdo->exception_handler_bci_to_data(handler_bci);
      handler_data.set_exception_handler_entered();
    }
  }
}

int Method::extra_stack_words() {
  // not an inline function, to avoid a header dependency on Interpreter
  return extra_stack_entries() * Interpreter::stackElementSize;
}

bool Method::compute_has_loops_flag() {
  BytecodeStream bcs(methodHandle(Thread::current(), this));
  Bytecodes::Code bc;

  while ((bc = bcs.next()) >= 0) {
    switch (bc) {
      case Bytecodes::_ifeq:
      case Bytecodes::_ifnull:
      case Bytecodes::_iflt:
      case Bytecodes::_ifle:
      case Bytecodes::_ifne:
      case Bytecodes::_ifnonnull:
      case Bytecodes::_ifgt:
      case Bytecodes::_ifge:
      case Bytecodes::_if_icmpeq:
      case Bytecodes::_if_icmpne:
      case Bytecodes::_if_icmplt:
      case Bytecodes::_if_icmpgt:
      case Bytecodes::_if_icmple:
      case Bytecodes::_if_icmpge:
      case Bytecodes::_if_acmpeq:
      case Bytecodes::_if_acmpne:
      case Bytecodes::_goto:
      case Bytecodes::_jsr:
        if (bcs.dest() < bcs.next_bci()) {
          return set_has_loops();
        }
        break;

      case Bytecodes::_goto_w:
      case Bytecodes::_jsr_w:
        if (bcs.dest_w() < bcs.next_bci()) {
          return set_has_loops();
        }
        break;

      case Bytecodes::_lookupswitch: {
        Bytecode_lookupswitch lookupswitch(this, bcs.bcp());
        if (lookupswitch.default_offset() < 0) {
          return set_has_loops();
        } else {
          for (int i = 0; i < lookupswitch.number_of_pairs(); ++i) {
            LookupswitchPair pair = lookupswitch.pair_at(i);
            if (pair.offset() < 0) {
              return set_has_loops();
            }
          }
        }
        break;
      }
      case Bytecodes::_tableswitch: {
        Bytecode_tableswitch tableswitch(this, bcs.bcp());
        if (tableswitch.default_offset() < 0) {
          return set_has_loops();
        } else {
          for (int i = 0; i < tableswitch.length(); ++i) {
            if (tableswitch.dest_offset_at(i) < 0) {
              return set_has_loops();
            }
          }
        }
        break;
      }
      default:
        break;
    }
  }

  _flags.set_has_loops_flag_init(true);
  return false;
}

bool Method::is_final_method(AccessFlags class_access_flags) const {
  // or "does_not_require_vtable_entry"
  // default method or overpass can occur, is not final (reuses vtable entry)
  // private methods in classes get vtable entries for backward class compatibility.
  if (is_overpass() || is_default_method())  return false;
  return is_final() || class_access_flags.is_final();
}

bool Method::is_final_method() const {
  return is_final_method(method_holder()->access_flags());
}

bool Method::is_default_method() const {
  if (method_holder() != nullptr &&
      method_holder()->is_interface() &&
      !is_abstract() && !is_private()) {
    return true;
  } else {
    return false;
  }
}

bool Method::can_be_statically_bound(AccessFlags class_access_flags) const {
  if (is_final_method(class_access_flags))  return true;
#ifdef ASSERT
  bool is_nonv = (vtable_index() == nonvirtual_vtable_index);
  if (class_access_flags.is_interface()) {
      ResourceMark rm;
      assert(is_nonv == is_static() || is_nonv == is_private(),
             "nonvirtual unexpected for non-static, non-private: %s",
             name_and_sig_as_C_string());
  }
#endif
  assert(valid_vtable_index() || valid_itable_index(), "method must be linked before we ask this question");
  return vtable_index() == nonvirtual_vtable_index;
}

bool Method::can_be_statically_bound() const {
  return can_be_statically_bound(method_holder()->access_flags());
}

bool Method::can_be_statically_bound(InstanceKlass* context) const {
  return (method_holder() == context) && can_be_statically_bound();
}

/**
 *  Returns false if this is one of specially treated methods for
 *  which we have to provide stack trace in throw in compiled code.
 *  Returns true otherwise.
 */
bool Method::can_omit_stack_trace() {
  if (klass_name() == vmSymbols::sun_invoke_util_ValueConversions()) {
    return false; // All methods in sun.invoke.util.ValueConversions
  }
  return true;
}

bool Method::is_accessor() const {
  return is_getter() || is_setter();
}

bool Method::is_getter() const {
  if (code_size() != 5) return false;
  if (size_of_parameters() != 1) return false;
  if (java_code_at(0) != Bytecodes::_aload_0)  return false;
  if (java_code_at(1) != Bytecodes::_getfield) return false;
  switch (java_code_at(4)) {
    case Bytecodes::_ireturn:
    case Bytecodes::_lreturn:
    case Bytecodes::_freturn:
    case Bytecodes::_dreturn:
    case Bytecodes::_areturn:
      break;
    default:
      return false;
  }
  return true;
}

bool Method::is_setter() const {
  if (code_size() != 6) return false;
  if (java_code_at(0) != Bytecodes::_aload_0) return false;
  switch (java_code_at(1)) {
    case Bytecodes::_iload_1:
    case Bytecodes::_aload_1:
    case Bytecodes::_fload_1:
      if (size_of_parameters() != 2) return false;
      break;
    case Bytecodes::_dload_1:
    case Bytecodes::_lload_1:
      if (size_of_parameters() != 3) return false;
      break;
    default:
      return false;
  }
  if (java_code_at(2) != Bytecodes::_putfield) return false;
  if (java_code_at(5) != Bytecodes::_return)   return false;
  return true;
}

bool Method::is_constant_getter() const {
  int last_index = code_size() - 1;
  // Check if the first 1-3 bytecodes are a constant push
  // and the last bytecode is a return.
  return (2 <= code_size() && code_size() <= 4 &&
          Bytecodes::is_const(java_code_at(0)) &&
          Bytecodes::length_for(java_code_at(0)) == last_index &&
          Bytecodes::is_return(java_code_at(last_index)));
}

bool Method::has_valid_initializer_flags() const {
  return (is_static() ||
          method_holder()->major_version() < 51);
}

bool Method::is_static_initializer() const {
  // For classfiles version 51 or greater, ensure that the clinit method is
  // static.  Non-static methods with the name "<clinit>" are not static
  // initializers. (older classfiles exempted for backward compatibility)
  return name() == vmSymbols::class_initializer_name() &&
         has_valid_initializer_flags();
}

bool Method::is_object_initializer() const {
   return name() == vmSymbols::object_initializer_name();
}

bool Method::needs_clinit_barrier() const {
  return is_static() && !method_holder()->is_initialized();
}

bool Method::code_has_clinit_barriers() const {
  nmethod* nm = code();
  return (nm != nullptr) && nm->has_clinit_barriers();
}

bool Method::is_object_wait0() const {
  return klass_name() == vmSymbols::java_lang_Object()
         && name() == vmSymbols::wait_name();
}

objArrayHandle Method::resolved_checked_exceptions_impl(Method* method, TRAPS) {
  int length = method->checked_exceptions_length();
  if (length == 0) {  // common case
    return objArrayHandle(THREAD, Universe::the_empty_class_array());
  } else {
    methodHandle h_this(THREAD, method);
    objArrayOop m_oop = oopFactory::new_objArray(vmClasses::Class_klass(), length, CHECK_(objArrayHandle()));
    objArrayHandle mirrors (THREAD, m_oop);
    for (int i = 0; i < length; i++) {
      CheckedExceptionElement* table = h_this->checked_exceptions_start(); // recompute on each iteration, not gc safe
      Klass* k = h_this->constants()->klass_at(table[i].class_cp_index, CHECK_(objArrayHandle()));
      if (log_is_enabled(Warning, exceptions) &&
          !k->is_subclass_of(vmClasses::Throwable_klass())) {
        ResourceMark rm(THREAD);
        log_warning(exceptions)(
          "Class %s in throws clause of method %s is not a subtype of class java.lang.Throwable",
          k->external_name(), method->external_name());
      }
      mirrors->obj_at_put(i, k->java_mirror());
    }
    return mirrors;
  }
};


int Method::line_number_from_bci(int bci) const {
  int best_bci  =  0;
  int best_line = -1;
  if (bci == SynchronizationEntryBCI) bci = 0;
  if (0 <= bci && bci < code_size() && has_linenumber_table()) {
    // The line numbers are a short array of 2-tuples [start_pc, line_number].
    // Not necessarily sorted and not necessarily one-to-one.
    CompressedLineNumberReadStream stream(compressed_linenumber_table());
    while (stream.read_pair()) {
      if (stream.bci() == bci) {
        // perfect match
        return stream.line();
      } else {
        // update best_bci/line
        if (stream.bci() < bci && stream.bci() >= best_bci) {
          best_bci  = stream.bci();
          best_line = stream.line();
        }
      }
    }
  }
  return best_line;
}


bool Method::is_klass_loaded_by_klass_index(int klass_index) const {
  if( constants()->tag_at(klass_index).is_unresolved_klass() ) {
    Thread *thread = Thread::current();
    Symbol* klass_name = constants()->klass_name_at(klass_index);
    Handle loader(thread, method_holder()->class_loader());
    return SystemDictionary::find_instance_klass(thread, klass_name, loader) != nullptr;
  } else {
    return true;
  }
}


bool Method::is_klass_loaded(int refinfo_index, Bytecodes::Code bc, bool must_be_resolved) const {
  int klass_index = constants()->klass_ref_index_at(refinfo_index, bc);
  if (must_be_resolved) {
    // Make sure klass is resolved in constantpool.
    if (constants()->tag_at(klass_index).is_unresolved_klass()) return false;
  }
  return is_klass_loaded_by_klass_index(klass_index);
}


void Method::set_native_function(address function, bool post_event_flag) {
  assert(function != nullptr, "use clear_native_function to unregister natives");
  assert(!is_special_native_intrinsic() || function == SharedRuntime::native_method_throw_unsatisfied_link_error_entry(), "");
  address* native_function = native_function_addr();

  // We can see racers trying to place the same native function into place. Once
  // is plenty.
  address current = *native_function;
  if (current == function) return;
  if (post_event_flag && JvmtiExport::should_post_native_method_bind() &&
      function != nullptr) {
    // native_method_throw_unsatisfied_link_error_entry() should only
    // be passed when post_event_flag is false.
    assert(function !=
      SharedRuntime::native_method_throw_unsatisfied_link_error_entry(),
      "post_event_flag mismatch");

    // post the bind event, and possible change the bind function
    JvmtiExport::post_native_method_bind(this, &function);
  }
  *native_function = function;
  // This function can be called more than once. We must make sure that we always
  // use the latest registered method -> check if a stub already has been generated.
  // If so, we have to make it not_entrant.
  nmethod* nm = code(); // Put it into local variable to guard against concurrent updates
  if (nm != nullptr) {
    nm->make_not_entrant("set native function");
  }
}


bool Method::has_native_function() const {
  if (is_special_native_intrinsic())
    return false;  // special-cased in SharedRuntime::generate_native_wrapper
  address func = native_function();
  return (func != nullptr && func != SharedRuntime::native_method_throw_unsatisfied_link_error_entry());
}


void Method::clear_native_function() {
  // Note: is_method_handle_intrinsic() is allowed here.
  set_native_function(
    SharedRuntime::native_method_throw_unsatisfied_link_error_entry(),
    !native_bind_event_is_interesting);
  this->unlink_code();
}


void Method::set_signature_handler(address handler) {
  address* signature_handler =  signature_handler_addr();
  *signature_handler = handler;
}


void Method::print_made_not_compilable(int comp_level, bool is_osr, bool report, const char* reason) {
  assert(reason != nullptr, "must provide a reason");
  if (PrintCompilation && report) {
    ttyLocker ttyl;
    tty->print("made not %scompilable on ", is_osr ? "OSR " : "");
    if (comp_level == CompLevel_all) {
      tty->print("all levels ");
    } else {
      tty->print("level %d ", comp_level);
    }
    this->print_short_name(tty);
    int size = this->code_size();
    if (size > 0) {
      tty->print(" (%d bytes)", size);
    }
    if (reason != nullptr) {
      tty->print("   %s", reason);
    }
    tty->cr();
  }
  if ((TraceDeoptimization || LogCompilation) && (xtty != nullptr)) {
    ttyLocker ttyl;
    xtty->begin_elem("make_not_compilable thread='%zu' osr='%d' level='%d'",
                     os::current_thread_id(), is_osr, comp_level);
    if (reason != nullptr) {
      xtty->print(" reason=\'%s\'", reason);
    }
    xtty->method(this);
    xtty->stamp();
    xtty->end_elem();
  }
}

bool Method::is_always_compilable() const {
  // Generated adapters must be compiled
  if (is_special_native_intrinsic() && is_synthetic()) {
    assert(!is_not_c1_compilable(), "sanity check");
    assert(!is_not_c2_compilable(), "sanity check");
    return true;
  }

  return false;
}

bool Method::is_not_compilable(int comp_level) const {
  if (number_of_breakpoints() > 0)
    return true;
  if (is_always_compilable())
    return false;
  if (comp_level == CompLevel_any)
    return is_not_c1_compilable() && is_not_c2_compilable();
  if (is_c1_compile(comp_level))
    return is_not_c1_compilable();
  if (is_c2_compile(comp_level))
    return is_not_c2_compilable();
  return false;
}

// call this when compiler finds that this method is not compilable
void Method::set_not_compilable(const char* reason, int comp_level, bool report) {
  if (is_always_compilable()) {
    // Don't mark a method which should be always compilable
    return;
  }
  print_made_not_compilable(comp_level, /*is_osr*/ false, report, reason);
  if (comp_level == CompLevel_all) {
    set_is_not_c1_compilable();
    set_is_not_c2_compilable();
  } else {
    if (is_c1_compile(comp_level))
      set_is_not_c1_compilable();
    if (is_c2_compile(comp_level))
      set_is_not_c2_compilable();
  }
  assert(!CompilationPolicy::can_be_compiled(methodHandle(Thread::current(), this), comp_level), "sanity check");
}

bool Method::is_not_osr_compilable(int comp_level) const {
  if (is_not_compilable(comp_level))
    return true;
  if (comp_level == CompLevel_any)
    return is_not_c1_osr_compilable() && is_not_c2_osr_compilable();
  if (is_c1_compile(comp_level))
    return is_not_c1_osr_compilable();
  if (is_c2_compile(comp_level))
    return is_not_c2_osr_compilable();
  return false;
}

void Method::set_not_osr_compilable(const char* reason, int comp_level, bool report) {
  print_made_not_compilable(comp_level, /*is_osr*/ true, report, reason);
  if (comp_level == CompLevel_all) {
    set_is_not_c1_osr_compilable();
    set_is_not_c2_osr_compilable();
  } else {
    if (is_c1_compile(comp_level))
      set_is_not_c1_osr_compilable();
    if (is_c2_compile(comp_level))
      set_is_not_c2_osr_compilable();
  }
  assert(!CompilationPolicy::can_be_osr_compiled(methodHandle(Thread::current(), this), comp_level), "sanity check");
}

// Revert to using the interpreter and clear out the nmethod
void Method::clear_code() {
  // this may be null if c2i adapters have not been made yet
  // Only should happen at allocate time.
  if (adapter() == nullptr) {
    _from_compiled_entry    = nullptr;
  } else {
    _from_compiled_entry    = adapter()->get_c2i_entry();
  }
  OrderAccess::storestore();
  _from_interpreted_entry = _i2i_entry;
  OrderAccess::storestore();
  _code = nullptr;
}

void Method::unlink_code(nmethod *compare) {
  ConditionalMutexLocker ml(NMethodState_lock, !NMethodState_lock->owned_by_self(), Mutex::_no_safepoint_check_flag);
  // We need to check if either the _code or _from_compiled_code_entry_point
  // refer to this nmethod because there is a race in setting these two fields
  // in Method* as seen in bugid 4947125.
  if (code() == compare ||
      from_compiled_entry() == compare->verified_entry_point()) {
    clear_code();
  }
}

void Method::unlink_code() {
  ConditionalMutexLocker ml(NMethodState_lock, !NMethodState_lock->owned_by_self(), Mutex::_no_safepoint_check_flag);
  clear_code();
}

#if INCLUDE_CDS
// Called by class data sharing to remove any entry points (which are not shared)
void Method::unlink_method() {
  assert(CDSConfig::is_dumping_archive(), "sanity");
  _code = nullptr;
  if (!CDSConfig::is_dumping_adapters() || AdapterHandlerLibrary::is_abstract_method_adapter(_adapter)) {
    _adapter = nullptr;
  }
  _i2i_entry = nullptr;
  _from_compiled_entry = nullptr;
  _from_interpreted_entry = nullptr;

  if (is_native()) {
    *native_function_addr() = nullptr;
    set_signature_handler(nullptr);
  }
  NOT_PRODUCT(set_compiled_invocation_count(0);)

  clear_method_data();
  clear_method_counters();
  clear_is_not_c1_compilable();
  clear_is_not_c1_osr_compilable();
  clear_is_not_c2_compilable();
  clear_is_not_c2_osr_compilable();
  clear_queued_for_compilation();
<<<<<<< HEAD
  set_pending_queue_processed(false);
=======

>>>>>>> e3f85c96
  remove_unshareable_flags();
}

void Method::remove_unshareable_flags() {
  // clear all the flags that shouldn't be in the archived version
  assert(!is_old(), "must be");
  assert(!is_obsolete(), "must be");
  assert(!is_deleted(), "must be");

  set_is_prefixed_native(false);
  set_queued_for_compilation(false);
  set_pending_queue_processed(false);
  set_is_not_c2_compilable(false);
  set_is_not_c1_compilable(false);
  set_is_not_c2_osr_compilable(false);
  set_on_stack_flag(false);
  set_has_upcall_on_method_entry(false);
  set_has_upcall_on_method_exit(false);
}
#endif

// Called when the method_holder is getting linked. Setup entrypoints so the method
// is ready to be called from interpreter, compiler, and vtables.
void Method::link_method(const methodHandle& h_method, TRAPS) {
  if (log_is_enabled(Info, perf, class, link)) {
    ClassLoader::perf_ik_link_methods_count()->inc();
  }

  // If the code cache is full, we may reenter this function for the
  // leftover methods that weren't linked.
  if (adapter() != nullptr) {
    if (adapter()->is_shared()) {
      assert(adapter()->is_linked(), "Adapter is shared but not linked");
    } else {
      return;
    }
  }
  assert( _code == nullptr, "nothing compiled yet" );

  // Setup interpreter entrypoint
  assert(this == h_method(), "wrong h_method()" );

  assert(adapter() == nullptr || adapter()->is_linked(), "init'd to null or restored from cache");
  address entry = Interpreter::entry_for_method(h_method);
  assert(entry != nullptr, "interpreter entry must be non-null");
  // Sets both _i2i_entry and _from_interpreted_entry
  set_interpreter_entry(entry);

  // Don't overwrite already registered native entries.
  if (is_native() && !has_native_function()) {
    set_native_function(
      SharedRuntime::native_method_throw_unsatisfied_link_error_entry(),
      !native_bind_event_is_interesting);
  }

  // Setup compiler entrypoint.  This is made eagerly, so we do not need
  // special handling of vtables.  An alternative is to make adapters more
  // lazily by calling make_adapter() from from_compiled_entry() for the
  // normal calls.  For vtable calls life gets more complicated.  When a
  // call-site goes mega-morphic we need adapters in all methods which can be
  // called from the vtable.  We need adapters on such methods that get loaded
  // later.  Ditto for mega-morphic itable calls.  If this proves to be a
  // problem we'll make these lazily later.
  if (_adapter == nullptr) {
    (void) make_adapters(h_method, CHECK);
    assert(adapter()->is_linked(), "Adapter must have been linked");
  }

  // ONLY USE the h_method now as make_adapter may have blocked

  if (h_method->is_continuation_native_intrinsic()) {
    _from_interpreted_entry = nullptr;
    _from_compiled_entry = nullptr;
    _i2i_entry = nullptr;
    if (Continuations::enabled()) {
      assert(!Threads::is_vm_complete(), "should only be called during vm init");
      AdapterHandlerLibrary::create_native_wrapper(h_method);
      if (!h_method->has_compiled_code()) {
        THROW_MSG(vmSymbols::java_lang_OutOfMemoryError(), "Initial size of CodeCache is too small");
      }
      assert(_from_interpreted_entry == get_i2c_entry(), "invariant");
    }
  }
  if (_preload_code != nullptr) {
    MutexLocker ml(NMethodState_lock, Mutex::_no_safepoint_check_flag);
    set_code(h_method, _preload_code);
    assert(((nmethod*)_preload_code)->aot_code_entry() == _aot_code_entry, "sanity");
  }
}

address Method::make_adapters(const methodHandle& mh, TRAPS) {
  PerfTraceElapsedTime timer(ClassLoader::perf_method_adapters_time());

  // Adapters for compiled code are made eagerly here.  They are fairly
  // small (generally < 100 bytes) and quick to make (and cached and shared)
  // so making them eagerly shouldn't be too expensive.
  AdapterHandlerEntry* adapter = AdapterHandlerLibrary::get_adapter(mh);
  if (adapter == nullptr ) {
    if (!is_init_completed()) {
      // Don't throw exceptions during VM initialization because java.lang.* classes
      // might not have been initialized, causing problems when constructing the
      // Java exception object.
      vm_exit_during_initialization("Out of space in CodeCache for adapters");
    } else {
      THROW_MSG_NULL(vmSymbols::java_lang_OutOfMemoryError(), "Out of space in CodeCache for adapters");
    }
  }

  mh->set_adapter_entry(adapter);
  mh->_from_compiled_entry = adapter->get_c2i_entry();
  return adapter->get_c2i_entry();
}

// The verified_code_entry() must be called when a invoke is resolved
// on this method.

// It returns the compiled code entry point, after asserting not null.
// This function is called after potential safepoints so that nmethod
// or adapter that it points to is still live and valid.
// This function must not hit a safepoint!
address Method::verified_code_entry() {
  DEBUG_ONLY(NoSafepointVerifier nsv;)
  assert(_from_compiled_entry != nullptr, "must be set");
  return _from_compiled_entry;
}

// Check that if an nmethod ref exists, it has a backlink to this or no backlink at all
// (could be racing a deopt).
// Not inline to avoid circular ref.
bool Method::check_code() const {
  // cached in a register or local.  There's a race on the value of the field.
  nmethod *code = Atomic::load_acquire(&_code);
  return code == nullptr || (code->method() == nullptr) || (code->method() == (Method*)this && !code->is_osr_method());
}

// Install compiled code.  Instantly it can execute.
void Method::set_code(const methodHandle& mh, nmethod *code) {
  assert_lock_strong(NMethodState_lock);
  assert( code, "use clear_code to remove code" );
  assert( mh->check_code(), "" );

  guarantee(mh->adapter() != nullptr, "Adapter blob must already exist!");

  // These writes must happen in this order, because the interpreter will
  // directly jump to from_interpreted_entry which jumps to an i2c adapter
  // which jumps to _from_compiled_entry.
  mh->_code = code;             // Assign before allowing compiled code to exec

  int comp_level = code->comp_level();
  // In theory there could be a race here. In practice it is unlikely
  // and not worth worrying about.
  if (comp_level > mh->highest_comp_level()) {
    mh->set_highest_comp_level(comp_level);
  }

  OrderAccess::storestore();
  mh->_from_compiled_entry = code->verified_entry_point();
  OrderAccess::storestore();

  if (mh->is_continuation_native_intrinsic()) {
    assert(mh->_from_interpreted_entry == nullptr, "initialized incorrectly"); // see link_method

    if (mh->is_continuation_enter_intrinsic()) {
      // This is the entry used when we're in interpreter-only mode; see InterpreterMacroAssembler::jump_from_interpreted
      mh->_i2i_entry = ContinuationEntry::interpreted_entry();
    } else if (mh->is_continuation_yield_intrinsic()) {
      mh->_i2i_entry = mh->get_i2c_entry();
    } else {
      guarantee(false, "Unknown Continuation native intrinsic");
    }
    // This must come last, as it is what's tested in LinkResolver::resolve_static_call
    Atomic::release_store(&mh->_from_interpreted_entry , mh->get_i2c_entry());
  } else if (!mh->is_method_handle_intrinsic()) {
    // Instantly compiled code can execute.
    mh->_from_interpreted_entry = mh->get_i2c_entry();
  }
}


bool Method::is_overridden_in(Klass* k) const {
  InstanceKlass* ik = InstanceKlass::cast(k);

  if (ik->is_interface()) return false;

  // If method is an interface, we skip it - except if it
  // is a miranda method
  if (method_holder()->is_interface()) {
    // Check that method is not a miranda method
    if (ik->lookup_method(name(), signature()) == nullptr) {
      // No implementation exist - so miranda method
      return false;
    }
    return true;
  }

  assert(ik->is_subclass_of(method_holder()), "should be subklass");
  if (!has_vtable_index()) {
    return false;
  } else {
    Method* vt_m = ik->method_at_vtable(vtable_index());
    return vt_m != this;
  }
}


// give advice about whether this Method* should be cached or not
bool Method::should_not_be_cached() const {
  if (is_old()) {
    // This method has been redefined. It is either EMCP or obsolete
    // and we don't want to cache it because that would pin the method
    // down and prevent it from being collectible if and when it
    // finishes executing.
    return true;
  }

  // caching this method should be just fine
  return false;
}


/**
 *  Returns true if this is one of the specially treated methods for
 *  security related stack walks (like Reflection.getCallerClass).
 */
bool Method::is_ignored_by_security_stack_walk() const {
  if (intrinsic_id() == vmIntrinsics::_invoke) {
    // This is Method.invoke() -- ignore it
    return true;
  }
  if (method_holder()->is_subclass_of(vmClasses::reflect_MethodAccessorImpl_klass())) {
    // This is an auxiliary frame -- ignore it
    return true;
  }
  if (is_method_handle_intrinsic() || is_compiled_lambda_form()) {
    // This is an internal adapter frame for method handles -- ignore it
    return true;
  }
  return false;
}


// Constant pool structure for invoke methods:
enum {
  _imcp_invoke_name = 1,        // utf8: 'invokeExact', etc.
  _imcp_invoke_signature,       // utf8: (variable Symbol*)
  _imcp_limit
};

// Test if this method is an MH adapter frame generated by Java code.
// Cf. java/lang/invoke/InvokerBytecodeGenerator
bool Method::is_compiled_lambda_form() const {
  return intrinsic_id() == vmIntrinsics::_compiledLambdaForm;
}

// Test if this method is an internal MH primitive method.
bool Method::is_method_handle_intrinsic() const {
  vmIntrinsics::ID iid = intrinsic_id();
  return (MethodHandles::is_signature_polymorphic(iid) &&
          MethodHandles::is_signature_polymorphic_intrinsic(iid));
}

bool Method::has_member_arg() const {
  vmIntrinsics::ID iid = intrinsic_id();
  return (MethodHandles::is_signature_polymorphic(iid) &&
          MethodHandles::has_member_arg(iid));
}

// Make an instance of a signature-polymorphic internal MH primitive.
methodHandle Method::make_method_handle_intrinsic(vmIntrinsics::ID iid,
                                                         Symbol* signature,
                                                         TRAPS) {
  ResourceMark rm(THREAD);
  methodHandle empty;

  InstanceKlass* holder = vmClasses::MethodHandle_klass();
  Symbol* name = MethodHandles::signature_polymorphic_intrinsic_name(iid);
  assert(iid == MethodHandles::signature_polymorphic_name_id(name), "");

  log_info(methodhandles)("make_method_handle_intrinsic MH.%s%s", name->as_C_string(), signature->as_C_string());

  // invariant:   cp->symbol_at_put is preceded by a refcount increment (more usually a lookup)
  name->increment_refcount();
  signature->increment_refcount();

  int cp_length = _imcp_limit;
  ClassLoaderData* loader_data = holder->class_loader_data();
  constantPoolHandle cp;
  {
    ConstantPool* cp_oop = ConstantPool::allocate(loader_data, cp_length, CHECK_(empty));
    cp = constantPoolHandle(THREAD, cp_oop);
  }
  cp->copy_fields(holder->constants());
  cp->set_pool_holder(holder);
  cp->symbol_at_put(_imcp_invoke_name,       name);
  cp->symbol_at_put(_imcp_invoke_signature,  signature);
  cp->set_has_preresolution();
  cp->set_is_for_method_handle_intrinsic();

  // decide on access bits:  public or not?
  u2 flags_bits = (JVM_ACC_NATIVE | JVM_ACC_SYNTHETIC | JVM_ACC_FINAL);
  bool must_be_static = MethodHandles::is_signature_polymorphic_static(iid);
  if (must_be_static)  flags_bits |= JVM_ACC_STATIC;
  assert((flags_bits & JVM_ACC_PUBLIC) == 0, "do not expose these methods");

  methodHandle m;
  {
    InlineTableSizes sizes;
    Method* m_oop = Method::allocate(loader_data, 0,
                                     accessFlags_from(flags_bits), &sizes,
                                     ConstMethod::NORMAL,
                                     name,
                                     CHECK_(empty));
    m = methodHandle(THREAD, m_oop);
  }
  m->set_constants(cp());
  m->set_name_index(_imcp_invoke_name);
  m->set_signature_index(_imcp_invoke_signature);
  assert(MethodHandles::is_signature_polymorphic_name(m->name()), "");
  assert(m->signature() == signature, "");
  m->constMethod()->compute_from_signature(signature, must_be_static);
  m->init_intrinsic_id(klass_id_for_intrinsics(m->method_holder()));
  assert(m->is_method_handle_intrinsic(), "");
#ifdef ASSERT
  if (!MethodHandles::is_signature_polymorphic(m->intrinsic_id()))  m->print();
  assert(MethodHandles::is_signature_polymorphic(m->intrinsic_id()), "must be an invoker");
  assert(m->intrinsic_id() == iid, "correctly predicted iid");
#endif //ASSERT

  // Finally, set up its entry points.
  assert(m->can_be_statically_bound(), "");
  m->set_vtable_index(Method::nonvirtual_vtable_index);
  m->link_method(m, CHECK_(empty));

  if (iid == vmIntrinsics::_linkToNative) {
    m->set_interpreter_entry(m->adapter()->get_i2c_entry());
  }
  if (log_is_enabled(Debug, methodhandles)) {
    LogTarget(Debug, methodhandles) lt;
    LogStream ls(lt);
    m->print_on(&ls);
  }

  return m;
}

#if INCLUDE_CDS
void Method::restore_archived_method_handle_intrinsic(methodHandle m, TRAPS) {
  if (m->adapter() != nullptr) {
    m->set_from_compiled_entry(m->adapter()->get_c2i_entry());
  }
  m->link_method(m, CHECK);

  if (m->intrinsic_id() == vmIntrinsics::_linkToNative) {
    m->set_interpreter_entry(m->adapter()->get_i2c_entry());
  }
}
#endif

Klass* Method::check_non_bcp_klass(Klass* klass) {
  if (klass != nullptr && klass->class_loader() != nullptr) {
    if (klass->is_objArray_klass())
      klass = ObjArrayKlass::cast(klass)->bottom_klass();
    return klass;
  }
  return nullptr;
}


methodHandle Method::clone_with_new_data(const methodHandle& m, u_char* new_code, int new_code_length,
                                                u_char* new_compressed_linenumber_table, int new_compressed_linenumber_size, TRAPS) {
  // Code below does not work for native methods - they should never get rewritten anyway
  assert(!m->is_native(), "cannot rewrite native methods");
  // Allocate new Method*
  AccessFlags flags = m->access_flags();

  ConstMethod* cm = m->constMethod();
  int checked_exceptions_len = cm->checked_exceptions_length();
  int localvariable_len = cm->localvariable_table_length();
  int exception_table_len = cm->exception_table_length();
  int method_parameters_len = cm->method_parameters_length();
  int method_annotations_len = cm->method_annotations_length();
  int parameter_annotations_len = cm->parameter_annotations_length();
  int type_annotations_len = cm->type_annotations_length();
  int default_annotations_len = cm->default_annotations_length();

  InlineTableSizes sizes(
      localvariable_len,
      new_compressed_linenumber_size,
      exception_table_len,
      checked_exceptions_len,
      method_parameters_len,
      cm->generic_signature_index(),
      method_annotations_len,
      parameter_annotations_len,
      type_annotations_len,
      default_annotations_len,
      0);

  ClassLoaderData* loader_data = m->method_holder()->class_loader_data();
  Method* newm_oop = Method::allocate(loader_data,
                                      new_code_length,
                                      flags,
                                      &sizes,
                                      m->method_type(),
                                      m->name(),
                                      CHECK_(methodHandle()));
  methodHandle newm (THREAD, newm_oop);

  // Create a shallow copy of Method part, but be careful to preserve the new ConstMethod*
  ConstMethod* newcm = newm->constMethod();
  int new_const_method_size = newm->constMethod()->size();

  // This works because the source and target are both Methods. Some compilers
  // (e.g., clang) complain that the target vtable pointer will be stomped,
  // so cast away newm()'s and m()'s Methodness.
  memcpy((void*)newm(), (void*)m(), sizeof(Method));

  // Create shallow copy of ConstMethod.
  memcpy(newcm, m->constMethod(), sizeof(ConstMethod));

  // Reset correct method/const method, method size, and parameter info
  newm->set_constMethod(newcm);
  newm->constMethod()->set_code_size(new_code_length);
  newm->constMethod()->set_constMethod_size(new_const_method_size);
  assert(newm->code_size() == new_code_length, "check");
  assert(newm->method_parameters_length() == method_parameters_len, "check");
  assert(newm->checked_exceptions_length() == checked_exceptions_len, "check");
  assert(newm->exception_table_length() == exception_table_len, "check");
  assert(newm->localvariable_table_length() == localvariable_len, "check");
  // Copy new byte codes
  memcpy(newm->code_base(), new_code, new_code_length);
  // Copy line number table
  if (new_compressed_linenumber_size > 0) {
    memcpy(newm->compressed_linenumber_table(),
           new_compressed_linenumber_table,
           new_compressed_linenumber_size);
  }
  // Copy method_parameters
  if (method_parameters_len > 0) {
    memcpy(newm->method_parameters_start(),
           m->method_parameters_start(),
           method_parameters_len * sizeof(MethodParametersElement));
  }
  // Copy checked_exceptions
  if (checked_exceptions_len > 0) {
    memcpy(newm->checked_exceptions_start(),
           m->checked_exceptions_start(),
           checked_exceptions_len * sizeof(CheckedExceptionElement));
  }
  // Copy exception table
  if (exception_table_len > 0) {
    memcpy(newm->exception_table_start(),
           m->exception_table_start(),
           exception_table_len * sizeof(ExceptionTableElement));
  }
  // Copy local variable number table
  if (localvariable_len > 0) {
    memcpy(newm->localvariable_table_start(),
           m->localvariable_table_start(),
           localvariable_len * sizeof(LocalVariableTableElement));
  }
  // Copy stackmap table
  if (m->has_stackmap_table()) {
    int code_attribute_length = m->stackmap_data()->length();
    Array<u1>* stackmap_data =
      MetadataFactory::new_array<u1>(loader_data, code_attribute_length, 0, CHECK_(methodHandle()));
    memcpy((void*)stackmap_data->adr_at(0),
           (void*)m->stackmap_data()->adr_at(0), code_attribute_length);
    newm->set_stackmap_data(stackmap_data);
  }

  // copy annotations over to new method
  newcm->copy_annotations_from(loader_data, cm, CHECK_(methodHandle()));
  return newm;
}

vmSymbolID Method::klass_id_for_intrinsics(const Klass* holder) {
  // if loader is not the default loader (i.e., non-null), we can't know the intrinsics
  // because we are not loading from core libraries
  // exception: the AES intrinsics come from lib/ext/sunjce_provider.jar
  // which does not use the class default class loader so we check for its loader here
  const InstanceKlass* ik = InstanceKlass::cast(holder);
  if ((ik->class_loader() != nullptr) && !SystemDictionary::is_platform_class_loader(ik->class_loader())) {
    return vmSymbolID::NO_SID;   // regardless of name, no intrinsics here
  }

  // see if the klass name is well-known:
  Symbol* klass_name = ik->name();
  vmSymbolID id = vmSymbols::find_sid(klass_name);
  if (id != vmSymbolID::NO_SID && vmIntrinsics::class_has_intrinsics(id)) {
    return id;
  } else {
    return vmSymbolID::NO_SID;
  }
}

void Method::init_intrinsic_id(vmSymbolID klass_id) {
  assert(_intrinsic_id == static_cast<int>(vmIntrinsics::_none), "do this just once");
  const uintptr_t max_id_uint = right_n_bits((int)(sizeof(_intrinsic_id) * BitsPerByte));
  assert((uintptr_t)vmIntrinsics::ID_LIMIT <= max_id_uint, "else fix size");
  assert(intrinsic_id_size_in_bytes() == sizeof(_intrinsic_id), "");

  // the klass name is well-known:
  assert(klass_id == klass_id_for_intrinsics(method_holder()), "must be");
  assert(klass_id != vmSymbolID::NO_SID, "caller responsibility");

  // ditto for method and signature:
  vmSymbolID name_id = vmSymbols::find_sid(name());
  if (klass_id != VM_SYMBOL_ENUM_NAME(java_lang_invoke_MethodHandle)
      && klass_id != VM_SYMBOL_ENUM_NAME(java_lang_invoke_VarHandle)
      && name_id == vmSymbolID::NO_SID) {
    return;
  }
  vmSymbolID sig_id = vmSymbols::find_sid(signature());
  if (klass_id != VM_SYMBOL_ENUM_NAME(java_lang_invoke_MethodHandle)
      && klass_id != VM_SYMBOL_ENUM_NAME(java_lang_invoke_VarHandle)
      && sig_id == vmSymbolID::NO_SID) {
    return;
  }

  u2 flags = access_flags().as_method_flags();
  vmIntrinsics::ID id = vmIntrinsics::find_id(klass_id, name_id, sig_id, flags);
  if (id != vmIntrinsics::_none) {
    set_intrinsic_id(id);
    if (id == vmIntrinsics::_Class_cast) {
      // Even if the intrinsic is rejected, we want to inline this simple method.
      set_force_inline();
    }
    return;
  }

  // A few slightly irregular cases:
  switch (klass_id) {
  // Signature-polymorphic methods: MethodHandle.invoke*, InvokeDynamic.*., VarHandle
  case VM_SYMBOL_ENUM_NAME(java_lang_invoke_MethodHandle):
  case VM_SYMBOL_ENUM_NAME(java_lang_invoke_VarHandle):
    if (!is_native())  break;
    id = MethodHandles::signature_polymorphic_name_id(method_holder(), name());
    if (is_static() != MethodHandles::is_signature_polymorphic_static(id))
      id = vmIntrinsics::_none;
    break;

  default:
    break;
  }

  if (id != vmIntrinsics::_none) {
    // Set up its iid.  It is an alias method.
    set_intrinsic_id(id);
    return;
  }
}

bool Method::load_signature_classes(const methodHandle& m, TRAPS) {
  if (!THREAD->can_call_java()) {
    // There is nothing useful this routine can do from within the Compile thread.
    // Hopefully, the signature contains only well-known classes.
    // We could scan for this and return true/false, but the caller won't care.
    return false;
  }
  bool sig_is_loaded = true;
  ResourceMark rm(THREAD);
  for (ResolvingSignatureStream ss(m()); !ss.is_done(); ss.next()) {
    if (ss.is_reference()) {
      // load everything, including arrays "[Lfoo;"
      Klass* klass = ss.as_klass(SignatureStream::ReturnNull, THREAD);
      // We are loading classes eagerly. If a ClassNotFoundException or
      // a LinkageError was generated, be sure to ignore it.
      if (HAS_PENDING_EXCEPTION) {
        if (PENDING_EXCEPTION->is_a(vmClasses::ClassNotFoundException_klass()) ||
            PENDING_EXCEPTION->is_a(vmClasses::LinkageError_klass())) {
          CLEAR_PENDING_EXCEPTION;
        } else {
          return false;
        }
      }
      if( klass == nullptr) { sig_is_loaded = false; }
    }
  }
  return sig_is_loaded;
}

// Exposed so field engineers can debug VM
void Method::print_short_name(outputStream* st) const {
  ResourceMark rm;
#ifdef PRODUCT
  st->print(" %s::", method_holder()->external_name());
#else
  st->print(" %s::", method_holder()->internal_name());
#endif
  name()->print_symbol_on(st);
  if (WizardMode) signature()->print_symbol_on(st);
  else if (MethodHandles::is_signature_polymorphic(intrinsic_id()))
    MethodHandles::print_as_basic_type_signature_on(st, signature());
}

// Comparer for sorting an object array containing
// Method*s.
static int method_comparator(Method* a, Method* b) {
  return a->name()->fast_compare(b->name());
}

// This is only done during class loading, so it is OK to assume method_idnum matches the methods() array
// default_methods also uses this without the ordering for fast find_method
void Method::sort_methods(Array<Method*>* methods, bool set_idnums, method_comparator_func func) {
  int length = methods->length();
  if (length > 1) {
    if (func == nullptr) {
      func = method_comparator;
    }
    {
      NoSafepointVerifier nsv;
      QuickSort::sort(methods->data(), length, func);
    }
    // Reset method ordering
    if (set_idnums) {
      for (u2 i = 0; i < length; i++) {
        Method* m = methods->at(i);
        m->set_method_idnum(i);
        m->set_orig_method_idnum(i);
      }
    }
  }
}

//-----------------------------------------------------------------------------------
// Non-product code unless JVM/TI needs it

#if !defined(PRODUCT) || INCLUDE_JVMTI
class SignatureTypePrinter : public SignatureTypeNames {
 private:
  outputStream* _st;
  bool _use_separator;

  void type_name(const char* name) {
    if (_use_separator) _st->print(", ");
    _st->print("%s", name);
    _use_separator = true;
  }

 public:
  SignatureTypePrinter(Symbol* signature, outputStream* st) : SignatureTypeNames(signature) {
    _st = st;
    _use_separator = false;
  }

  void print_parameters()              { _use_separator = false; do_parameters_on(this); }
  void print_returntype()              { _use_separator = false; do_type(return_type()); }
};


void Method::print_name(outputStream* st) const {
  Thread *thread = Thread::current();
  ResourceMark rm(thread);
  st->print("%s ", is_static() ? "static" : "virtual");
  if (WizardMode) {
    st->print("%s.", method_holder()->internal_name());
    name()->print_symbol_on(st);
    signature()->print_symbol_on(st);
  } else {
    SignatureTypePrinter sig(signature(), st);
    sig.print_returntype();
    st->print(" %s.", method_holder()->internal_name());
    name()->print_symbol_on(st);
    st->print("(");
    sig.print_parameters();
    st->print(")");
  }
}
#endif // !PRODUCT || INCLUDE_JVMTI


void Method::print_codes_on(outputStream* st, int flags) const {
  print_codes_on(0, code_size(), st, flags);
}

void Method::print_codes_on(int from, int to, outputStream* st, int flags) const {
  Thread *thread = Thread::current();
  ResourceMark rm(thread);
  methodHandle mh (thread, (Method*)this);
  BytecodeTracer::print_method_codes(mh, from, to, st, flags);
}

CompressedLineNumberReadStream::CompressedLineNumberReadStream(u_char* buffer) : CompressedReadStream(buffer) {
  _bci = 0;
  _line = 0;
};

bool CompressedLineNumberReadStream::read_pair() {
  jubyte next = read_byte();
  // Check for terminator
  if (next == 0) return false;
  if (next == 0xFF) {
    // Escape character, regular compression used
    _bci  += read_signed_int();
    _line += read_signed_int();
  } else {
    // Single byte compression used
    _bci  += next >> 3;
    _line += next & 0x7;
  }
  return true;
}

#if INCLUDE_JVMTI

Bytecodes::Code Method::orig_bytecode_at(int bci) const {
  BreakpointInfo* bp = method_holder()->breakpoints();
  for (; bp != nullptr; bp = bp->next()) {
    if (bp->match(this, bci)) {
      return bp->orig_bytecode();
    }
  }
  {
    ResourceMark rm;
    fatal("no original bytecode found in %s at bci %d", name_and_sig_as_C_string(), bci);
  }
  return Bytecodes::_shouldnotreachhere;
}

void Method::set_orig_bytecode_at(int bci, Bytecodes::Code code) {
  assert(code != Bytecodes::_breakpoint, "cannot patch breakpoints this way");
  BreakpointInfo* bp = method_holder()->breakpoints();
  for (; bp != nullptr; bp = bp->next()) {
    if (bp->match(this, bci)) {
      bp->set_orig_bytecode(code);
      // and continue, in case there is more than one
    }
  }
}

void Method::set_breakpoint(int bci) {
  InstanceKlass* ik = method_holder();
  BreakpointInfo *bp = new BreakpointInfo(this, bci);
  bp->set_next(ik->breakpoints());
  ik->set_breakpoints(bp);
  // do this last:
  bp->set(this);
}

static void clear_matches(Method* m, int bci) {
  InstanceKlass* ik = m->method_holder();
  BreakpointInfo* prev_bp = nullptr;
  BreakpointInfo* next_bp;
  for (BreakpointInfo* bp = ik->breakpoints(); bp != nullptr; bp = next_bp) {
    next_bp = bp->next();
    // bci value of -1 is used to delete all breakpoints in method m (ex: clear_all_breakpoint).
    if (bci >= 0 ? bp->match(m, bci) : bp->match(m)) {
      // do this first:
      bp->clear(m);
      // unhook it
      if (prev_bp != nullptr)
        prev_bp->set_next(next_bp);
      else
        ik->set_breakpoints(next_bp);
      delete bp;
      // When class is redefined JVMTI sets breakpoint in all versions of EMCP methods
      // at same location. So we have multiple matching (method_index and bci)
      // BreakpointInfo nodes in BreakpointInfo list. We should just delete one
      // breakpoint for clear_breakpoint request and keep all other method versions
      // BreakpointInfo for future clear_breakpoint request.
      // bcivalue of -1 is used to clear all breakpoints (see clear_all_breakpoints)
      // which is being called when class is unloaded. We delete all the Breakpoint
      // information for all versions of method. We may not correctly restore the original
      // bytecode in all method versions, but that is ok. Because the class is being unloaded
      // so these methods won't be used anymore.
      if (bci >= 0) {
        break;
      }
    } else {
      // This one is a keeper.
      prev_bp = bp;
    }
  }
}

void Method::clear_breakpoint(int bci) {
  assert(bci >= 0, "");
  clear_matches(this, bci);
}

void Method::clear_all_breakpoints() {
  clear_matches(this, -1);
}

#endif // INCLUDE_JVMTI

int Method::highest_osr_comp_level() const {
  const MethodCounters* mcs = method_counters();
  if (mcs != nullptr) {
    return mcs->highest_osr_comp_level();
  } else {
    return CompLevel_none;
  }
}

void Method::set_highest_comp_level(int level) {
  MethodCounters* mcs = method_counters();
  if (mcs != nullptr) {
    mcs->set_highest_comp_level(level);
  }
}

void Method::set_highest_osr_comp_level(int level) {
  MethodCounters* mcs = method_counters();
  if (mcs != nullptr) {
    mcs->set_highest_osr_comp_level(level);
  }
}

#if INCLUDE_JVMTI

BreakpointInfo::BreakpointInfo(Method* m, int bci) {
  _bci = bci;
  _name_index = m->name_index();
  _signature_index = m->signature_index();
  _orig_bytecode = (Bytecodes::Code) *m->bcp_from(_bci);
  if (_orig_bytecode == Bytecodes::_breakpoint)
    _orig_bytecode = m->orig_bytecode_at(_bci);
  _next = nullptr;
}

void BreakpointInfo::set(Method* method) {
#ifdef ASSERT
  {
    Bytecodes::Code code = (Bytecodes::Code) *method->bcp_from(_bci);
    if (code == Bytecodes::_breakpoint)
      code = method->orig_bytecode_at(_bci);
    assert(orig_bytecode() == code, "original bytecode must be the same");
  }
#endif
  Thread *thread = Thread::current();
  *method->bcp_from(_bci) = Bytecodes::_breakpoint;
  method->incr_number_of_breakpoints(thread);
  {
    // Deoptimize all dependents on this method
    HandleMark hm(thread);
    methodHandle mh(thread, method);
    CodeCache::mark_dependents_on_method_for_breakpoint(mh);
  }
}

void BreakpointInfo::clear(Method* method) {
  *method->bcp_from(_bci) = orig_bytecode();
  assert(method->number_of_breakpoints() > 0, "must not go negative");
  method->decr_number_of_breakpoints(Thread::current());
}

#endif // INCLUDE_JVMTI

// jmethodID handling

// This is a block allocating object, sort of like JNIHandleBlock, only a
// lot simpler.
// It's allocated on the CHeap because once we allocate a jmethodID, we can
// never get rid of it.

static const int min_block_size = 8;

class JNIMethodBlockNode : public CHeapObj<mtClass> {
  friend class JNIMethodBlock;
  Method**        _methods;
  int             _number_of_methods;
  int             _top;
  JNIMethodBlockNode* _next;

 public:

  JNIMethodBlockNode(int num_methods = min_block_size);

  ~JNIMethodBlockNode() { FREE_C_HEAP_ARRAY(Method*, _methods); }

  void ensure_methods(int num_addl_methods) {
    if (_top < _number_of_methods) {
      num_addl_methods -= _number_of_methods - _top;
      if (num_addl_methods <= 0) {
        return;
      }
    }
    if (_next == nullptr) {
      _next = new JNIMethodBlockNode(MAX2(num_addl_methods, min_block_size));
    } else {
      _next->ensure_methods(num_addl_methods);
    }
  }
};

class JNIMethodBlock : public CHeapObj<mtClass> {
  JNIMethodBlockNode _head;
  JNIMethodBlockNode *_last_free;
 public:
  static Method* const _free_method;

  JNIMethodBlock(int initial_capacity = min_block_size)
      : _head(initial_capacity), _last_free(&_head) {}

  void ensure_methods(int num_addl_methods) {
    _last_free->ensure_methods(num_addl_methods);
  }

  Method** add_method(Method* m) {
    for (JNIMethodBlockNode* b = _last_free; b != nullptr; b = b->_next) {
      if (b->_top < b->_number_of_methods) {
        // top points to the next free entry.
        int i = b->_top;
        b->_methods[i] = m;
        b->_top++;
        _last_free = b;
        return &(b->_methods[i]);
      } else if (b->_top == b->_number_of_methods) {
        // if the next free entry ran off the block see if there's a free entry
        for (int i = 0; i < b->_number_of_methods; i++) {
          if (b->_methods[i] == _free_method) {
            b->_methods[i] = m;
            _last_free = b;
            return &(b->_methods[i]);
          }
        }
        // Only check each block once for frees.  They're very unlikely.
        // Increment top past the end of the block.
        b->_top++;
      }
      // need to allocate a next block.
      if (b->_next == nullptr) {
        b->_next = _last_free = new JNIMethodBlockNode();
      }
    }
    guarantee(false, "Should always allocate a free block");
    return nullptr;
  }

  bool contains(Method** m) {
    if (m == nullptr) return false;
    for (JNIMethodBlockNode* b = &_head; b != nullptr; b = b->_next) {
      if (b->_methods <= m && m < b->_methods + b->_number_of_methods) {
        // This is a bit of extra checking, for two reasons.  One is
        // that contains() deals with pointers that are passed in by
        // JNI code, so making sure that the pointer is aligned
        // correctly is valuable.  The other is that <= and > are
        // technically not defined on pointers, so the if guard can
        // pass spuriously; no modern compiler is likely to make that
        // a problem, though (and if one did, the guard could also
        // fail spuriously, which would be bad).
        ptrdiff_t idx = m - b->_methods;
        if (b->_methods + idx == m) {
          return true;
        }
      }
    }
    return false;  // not found
  }

  // During class unloading the methods are cleared, which is different
  // than freed.
  void clear_all_methods() {
    for (JNIMethodBlockNode* b = &_head; b != nullptr; b = b->_next) {
      for (int i = 0; i< b->_number_of_methods; i++) {
        b->_methods[i] = nullptr;
      }
    }
  }
#ifndef PRODUCT
  int count_methods() {
    // count all allocated methods
    int count = 0;
    for (JNIMethodBlockNode* b = &_head; b != nullptr; b = b->_next) {
      for (int i = 0; i< b->_number_of_methods; i++) {
        if (b->_methods[i] != _free_method) count++;
      }
    }
    return count;
  }
#endif // PRODUCT
};

// Something that can't be mistaken for an address or a markWord
Method* const JNIMethodBlock::_free_method = (Method*)55;

JNIMethodBlockNode::JNIMethodBlockNode(int num_methods) : _top(0), _next(nullptr) {
  _number_of_methods = MAX2(num_methods, min_block_size);
  _methods = NEW_C_HEAP_ARRAY(Method*, _number_of_methods, mtInternal);
  for (int i = 0; i < _number_of_methods; i++) {
    _methods[i] = JNIMethodBlock::_free_method;
  }
}

void Method::ensure_jmethod_ids(ClassLoaderData* cld, int capacity) {
  // Have to add jmethod_ids() to class loader data thread-safely.
  // Also have to add the method to the list safely, which the lock
  // protects as well.
  MutexLocker ml(JmethodIdCreation_lock,  Mutex::_no_safepoint_check_flag);
  if (cld->jmethod_ids() == nullptr) {
    cld->set_jmethod_ids(new JNIMethodBlock(capacity));
  } else {
    cld->jmethod_ids()->ensure_methods(capacity);
  }
}

// Add a method id to the jmethod_ids
jmethodID Method::make_jmethod_id(ClassLoaderData* cld, Method* m) {
  // Have to add jmethod_ids() to class loader data thread-safely.
  // Also have to add the method to the list safely, which the lock
  // protects as well.
  assert(JmethodIdCreation_lock->owned_by_self(), "sanity check");

  ResourceMark rm;
  log_debug(jmethod)("Creating jmethodID for Method %s", m->external_name());
  if (cld->jmethod_ids() == nullptr) {
    cld->set_jmethod_ids(new JNIMethodBlock());
  }
  // jmethodID is a pointer to Method*
  return (jmethodID)cld->jmethod_ids()->add_method(m);
}

jmethodID Method::jmethod_id() {
  methodHandle mh(Thread::current(), this);
  return method_holder()->get_jmethod_id(mh);
}

void Method::change_method_associated_with_jmethod_id(jmethodID jmid, Method* new_method) {
  // Can't assert the method_holder is the same because the new method has the
  // scratch method holder.
  assert(resolve_jmethod_id(jmid)->method_holder()->class_loader()
           == new_method->method_holder()->class_loader() ||
           new_method->method_holder()->class_loader() == nullptr, // allow Unsafe substitution
         "changing to a different class loader");
  // Just change the method in place, jmethodID pointer doesn't change.
  *((Method**)jmid) = new_method;
}

bool Method::is_method_id(jmethodID mid) {
  Method* m = resolve_jmethod_id(mid);
  assert(m != nullptr, "should be called with non-null method");
  InstanceKlass* ik = m->method_holder();
  ClassLoaderData* cld = ik->class_loader_data();
  if (cld->jmethod_ids() == nullptr) return false;
  return (cld->jmethod_ids()->contains((Method**)mid));
}

Method* Method::checked_resolve_jmethod_id(jmethodID mid) {
  if (mid == nullptr) return nullptr;
  Method* o = resolve_jmethod_id(mid);
  if (o == nullptr || o == JNIMethodBlock::_free_method) {
    return nullptr;
  }
  // Method should otherwise be valid. Assert for testing.
  assert(is_valid_method(o), "should be valid jmethodid");
  // If the method's class holder object is unreferenced, but not yet marked as
  // unloaded, we need to return null here too because after a safepoint, its memory
  // will be reclaimed.
  return o->method_holder()->is_loader_alive() ? o : nullptr;
};

void Method::set_on_stack(const bool value) {
  // Set both the method itself and its constant pool.  The constant pool
  // on stack means some method referring to it is also on the stack.
  constants()->set_on_stack(value);

  bool already_set = on_stack_flag();
  set_on_stack_flag(value);
  if (value && !already_set) {
    MetadataOnStackMark::record(this);
  }
}

void Method::record_gc_epoch() {
  // If any method is on the stack in continuations, none of them can be reclaimed,
  // so save the marking cycle to check for the whole class in the cpCache.
  // The cpCache is writeable.
  constants()->cache()->record_gc_epoch();
}

// Called when the class loader is unloaded to make all methods weak.
void Method::clear_jmethod_ids(ClassLoaderData* loader_data) {
  loader_data->jmethod_ids()->clear_all_methods();
}

void Method::clear_jmethod_id() {
  // Being at a safepoint prevents racing against other class redefinitions
  assert(SafepointSynchronize::is_at_safepoint(), "should be at safepoint");
  // The jmethodID is not stored in the Method instance, we need to look it up first
  jmethodID methodid = find_jmethod_id_or_null();
  // We need to make sure that jmethodID actually resolves to this method
  // - multiple redefined versions may share jmethodID slots and if a method
  //   has already been rewired to a newer version we could be removing reference
  //   to a still existing method instance
  if (methodid != nullptr && *((Method**)methodid) == this) {
    *((Method**)methodid) = nullptr;
  }
}

bool Method::has_method_vptr(const void* ptr) {
  Method m;
  // This assumes that the vtbl pointer is the first word of a C++ object.
  return dereference_vptr(&m) == dereference_vptr(ptr);
}

// Check that this pointer is valid by checking that the vtbl pointer matches
bool Method::is_valid_method(const Method* m) {
  if (m == nullptr) {
    return false;
  } else if ((intptr_t(m) & (wordSize-1)) != 0) {
    // Quick sanity check on pointer.
    return false;
  } else if (!os::is_readable_range(m, m + 1)) {
    return false;
  } else if (m->is_shared()) {
    return CppVtables::is_valid_shared_method(m);
  } else if (Metaspace::contains_non_shared(m)) {
    return has_method_vptr((const void*)m);
  } else {
    return false;
  }
}

#ifndef PRODUCT
void Method::print_jmethod_ids_count(const ClassLoaderData* loader_data, outputStream* out) {
  out->print("%d", loader_data->jmethod_ids()->count_methods());
}
#endif // PRODUCT


// Printing

#ifndef PRODUCT

void Method::print_on(outputStream* st) const {
  ResourceMark rm;
  assert(is_method(), "must be method");
  st->print_cr("%s", internal_name());
  st->print_cr(" - this oop:          " PTR_FORMAT, p2i(this));
  st->print   (" - method holder:     "); method_holder()->print_value_on(st); st->cr();
  st->print   (" - constants:         " PTR_FORMAT " ", p2i(constants()));
  constants()->print_value_on(st); st->cr();
  st->print   (" - access:            0x%x  ", access_flags().as_method_flags()); access_flags().print_on(st); st->cr();
  st->print   (" - flags:             0x%x  ", _flags.as_int()); _flags.print_on(st); st->cr();
  st->print   (" - name:              ");    name()->print_value_on(st); st->cr();
  st->print   (" - signature:         ");    signature()->print_value_on(st); st->cr();
  st->print_cr(" - max stack:         %d",   max_stack());
  st->print_cr(" - max locals:        %d",   max_locals());
  st->print_cr(" - size of params:    %d",   size_of_parameters());
  st->print_cr(" - method size:       %d",   method_size());
  if (intrinsic_id() != vmIntrinsics::_none)
    st->print_cr(" - intrinsic id:      %d %s", vmIntrinsics::as_int(intrinsic_id()), vmIntrinsics::name_at(intrinsic_id()));
  if (highest_comp_level() != CompLevel_none)
    st->print_cr(" - highest level:     %d", highest_comp_level());
  st->print_cr(" - vtable index:      %d",   _vtable_index);
  st->print_cr(" - i2i entry:         " PTR_FORMAT, p2i(interpreter_entry()));
  st->print(   " - adapters:          ");
  AdapterHandlerEntry* a = ((Method*)this)->adapter();
  if (a == nullptr)
    st->print_cr(PTR_FORMAT, p2i(a));
  else
    a->print_adapter_on(st);
  st->print_cr(" - compiled entry     " PTR_FORMAT, p2i(from_compiled_entry()));
  st->print_cr(" - code size:         %d",   code_size());
  if (code_size() != 0) {
    st->print_cr(" - code start:        " PTR_FORMAT, p2i(code_base()));
    st->print_cr(" - code end (excl):   " PTR_FORMAT, p2i(code_base() + code_size()));
  }
  if (method_data() != nullptr) {
    st->print_cr(" - method data:       " PTR_FORMAT, p2i(method_data()));
  }
  st->print_cr(" - checked ex length: %d",   checked_exceptions_length());
  if (checked_exceptions_length() > 0) {
    CheckedExceptionElement* table = checked_exceptions_start();
    st->print_cr(" - checked ex start:  " PTR_FORMAT, p2i(table));
    if (Verbose) {
      for (int i = 0; i < checked_exceptions_length(); i++) {
        st->print_cr("   - throws %s", constants()->printable_name_at(table[i].class_cp_index));
      }
    }
  }
  if (has_linenumber_table()) {
    u_char* table = compressed_linenumber_table();
    st->print_cr(" - linenumber start:  " PTR_FORMAT, p2i(table));
    if (Verbose) {
      CompressedLineNumberReadStream stream(table);
      while (stream.read_pair()) {
        st->print_cr("   - line %d: %d", stream.line(), stream.bci());
      }
    }
  }
  st->print_cr(" - localvar length:   %d",   localvariable_table_length());
  if (localvariable_table_length() > 0) {
    LocalVariableTableElement* table = localvariable_table_start();
    st->print_cr(" - localvar start:    " PTR_FORMAT, p2i(table));
    if (Verbose) {
      for (int i = 0; i < localvariable_table_length(); i++) {
        int bci = table[i].start_bci;
        int len = table[i].length;
        const char* name = constants()->printable_name_at(table[i].name_cp_index);
        const char* desc = constants()->printable_name_at(table[i].descriptor_cp_index);
        int slot = table[i].slot;
        st->print_cr("   - %s %s bci=%d len=%d slot=%d", desc, name, bci, len, slot);
      }
    }
  }
  if (code() != nullptr) {
    st->print   (" - compiled code: ");
    code()->print_value_on(st);
  }
  if (is_native()) {
    st->print_cr(" - native function:   " PTR_FORMAT, p2i(native_function()));
    st->print_cr(" - signature handler: " PTR_FORMAT, p2i(signature_handler()));
  }
}

void Method::print_linkage_flags(outputStream* st) {
  access_flags().print_on(st);
  if (is_default_method()) {
    st->print("default ");
  }
  if (is_overpass()) {
    st->print("overpass ");
  }
}
#endif //PRODUCT

void Method::print_value_on(outputStream* st) const {
  assert(is_method(), "must be method");
  st->print("%s", internal_name());
  print_address_on(st);
  st->print(" ");
  name()->print_value_on(st);
  st->print(" ");
  signature()->print_value_on(st);
  st->print(" in ");
  method_holder()->print_value_on(st);
  if (WizardMode) st->print("#%d", _vtable_index);
  if (WizardMode) st->print("[%d,%d]", size_of_parameters(), max_locals());
  if (WizardMode && code() != nullptr) st->print(" ((nmethod*)%p)", code());
}

// Verification

void Method::verify_on(outputStream* st) {
  guarantee(is_method(), "object must be method");
  guarantee(constants()->is_constantPool(), "should be constant pool");
  MethodData* md = method_data();
  guarantee(md == nullptr ||
      md->is_methodData(), "should be method data");
}<|MERGE_RESOLUTION|>--- conflicted
+++ resolved
@@ -1249,11 +1249,8 @@
   clear_is_not_c2_compilable();
   clear_is_not_c2_osr_compilable();
   clear_queued_for_compilation();
-<<<<<<< HEAD
   set_pending_queue_processed(false);
-=======
-
->>>>>>> e3f85c96
+
   remove_unshareable_flags();
 }
 
