--- conflicted
+++ resolved
@@ -196,16 +196,11 @@
     // This class was not loaded from a classfile in the module image
     // or classpath.
     _is_generated_shared_class             = 1 << 5,
-<<<<<<< HEAD
-    // The archived mirror is already initialized. No need to call <clinit>
-    _has_preinitialized_mirror             = 1 << 6,
-=======
     // archived mirror already initialized by AOT-cache assembly: no further need to call <clinit>
     _has_aot_initialized_mirror            = 1 << 6,
     // If this class has been aot-inititalized, do we need to call its runtimeSetup()
     // method during the production run?
     _is_runtime_setup_required             = 1 << 7,
->>>>>>> 41a2d49f
   };
 #endif
 
@@ -387,13 +382,6 @@
     NOT_CDS(return false;)
   }
 
-<<<<<<< HEAD
-  void set_has_preinitialized_mirror() {
-    CDS_ONLY(_shared_class_flags |= _has_preinitialized_mirror;)
-  }
-  bool has_preinitialized_mirror() const {
-    CDS_ONLY(return (_shared_class_flags & _has_preinitialized_mirror) != 0;)
-=======
   void set_has_aot_initialized_mirror() {
     CDS_ONLY(_shared_class_flags |= _has_aot_initialized_mirror;)
   }
@@ -408,7 +396,6 @@
   }
   bool is_runtime_setup_required() const {
     CDS_ONLY(return (_shared_class_flags & _is_runtime_setup_required) != 0;)
->>>>>>> 41a2d49f
     NOT_CDS(return false;)
   }
 
