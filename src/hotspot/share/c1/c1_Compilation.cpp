/*
 * Copyright (c) 1999, 2023, Oracle and/or its affiliates. All rights reserved.
 * DO NOT ALTER OR REMOVE COPYRIGHT NOTICES OR THIS FILE HEADER.
 *
 * This code is free software; you can redistribute it and/or modify it
 * under the terms of the GNU General Public License version 2 only, as
 * published by the Free Software Foundation.
 *
 * This code is distributed in the hope that it will be useful, but WITHOUT
 * ANY WARRANTY; without even the implied warranty of MERCHANTABILITY or
 * FITNESS FOR A PARTICULAR PURPOSE.  See the GNU General Public License
 * version 2 for more details (a copy is included in the LICENSE file that
 * accompanied this code).
 *
 * You should have received a copy of the GNU General Public License version
 * 2 along with this work; if not, write to the Free Software Foundation,
 * Inc., 51 Franklin St, Fifth Floor, Boston, MA 02110-1301 USA.
 *
 * Please contact Oracle, 500 Oracle Parkway, Redwood Shores, CA 94065 USA
 * or visit www.oracle.com if you need additional information or have any
 * questions.
 *
 */

#include "precompiled.hpp"
#include "c1/c1_CFGPrinter.hpp"
#include "c1/c1_Compilation.hpp"
#include "c1/c1_IR.hpp"
#include "c1/c1_LIRAssembler.hpp"
#include "c1/c1_LinearScan.hpp"
#include "c1/c1_MacroAssembler.hpp"
#include "c1/c1_RangeCheckElimination.hpp"
#include "c1/c1_ValueMap.hpp"
#include "c1/c1_ValueStack.hpp"
#include "code/debugInfoRec.hpp"
#include "compiler/compilationFailureInfo.hpp"
#include "compiler/compilationMemoryStatistic.hpp"
#include "compiler/compilerDirectives.hpp"
#include "compiler/compileLog.hpp"
#include "compiler/compileTask.hpp"
#include "compiler/compiler_globals.hpp"
#include "compiler/compilerDirectives.hpp"
#include "memory/resourceArea.hpp"
#include "runtime/sharedRuntime.hpp"
#include "runtime/timerTrace.hpp"

typedef enum {
  _t_compile,
    _t_setup,
    _t_buildIR,
      _t_hir_parse,
      _t_gvn,
      _t_optimize_blocks,
      _t_optimize_null_checks,
      _t_rangeCheckElimination,
    _t_emit_lir,
      _t_linearScan,
      _t_lirGeneration,
    _t_codeemit,
    _t_codeinstall,
  max_phase_timers
} TimerId;

static const char * timer_name[] = {
  "compile",
  "setup",
  "buildIR",
  "parse_hir",
  "gvn",
  "optimize_blocks",
  "optimize_null_checks",
  "rangeCheckElimination",
  "emit_lir",
  "linearScan",
  "lirGeneration",
  "codeemit",
  "codeinstall"
};

static elapsedTimer timers[max_phase_timers];

class PhaseTraceTime: public TraceTime {
 private:
  CompileLog* _log;
  TimerId _timer_id;
  bool _dolog;

 public:
  PhaseTraceTime(TimerId timer_id)
  : TraceTime(timer_name[timer_id], &timers[timer_id], CITime, CITimeVerbose),
    _log(nullptr), _timer_id(timer_id), _dolog(CITimeVerbose)
  {
    if (_dolog) {
      assert(Compilation::current() != nullptr, "sanity check");
      _log = Compilation::current()->log();
    }

    if (_log != nullptr) {
      _log->begin_head("phase name='%s'", timer_name[_timer_id]);
      _log->stamp();
      _log->end_head();
    }
  }

  ~PhaseTraceTime() {
    if (_log != nullptr)
      _log->done("phase name='%s'", timer_name[_timer_id]);
  }
};

// Implementation of Compilation


#ifndef PRODUCT

void Compilation::maybe_print_current_instruction() {
  if (_current_instruction != nullptr && _last_instruction_printed != _current_instruction) {
    _last_instruction_printed = _current_instruction;
    _current_instruction->print_line();
  }
}
#endif // PRODUCT


DebugInformationRecorder* Compilation::debug_info_recorder() const {
  return _env->debug_info();
}


Dependencies* Compilation::dependency_recorder() const {
  return _env->dependencies();
}


void Compilation::initialize() {
  // Use an oop recorder bound to the CI environment.
  // (The default oop recorder is ignorant of the CI.)
  OopRecorder* ooprec = new OopRecorder(_env->arena());
  _env->set_oop_recorder(ooprec);
  _env->set_debug_info(new DebugInformationRecorder(ooprec));
  debug_info_recorder()->set_oopmaps(new OopMapSet());
  _env->set_dependencies(new Dependencies(_env));
}


void Compilation::build_hir() {
  CHECK_BAILOUT();

  // setup ir
  CompileLog* log = this->log();
  if (log != nullptr) {
    log->begin_head("parse method='%d' ",
                    log->identify(_method));
    log->stamp();
    log->end_head();
  }
  {
    PhaseTraceTime timeit(_t_hir_parse);
    _hir = new IR(this, method(), osr_bci());
  }
  if (log)  log->done("parse");
  if (!_hir->is_valid()) {
    bailout("invalid parsing");
    return;
  }

#ifndef PRODUCT
  if (PrintCFGToFile) {
    CFGPrinter::print_cfg(_hir, "After Generation of HIR", true, false);
  }
#endif

#ifndef PRODUCT
  if (PrintCFG || PrintCFG0) { tty->print_cr("CFG after parsing"); _hir->print(true); }
  if (PrintIR  || PrintIR0 ) { tty->print_cr("IR after parsing"); _hir->print(false); }
#endif

  _hir->verify();

  if (UseC1Optimizations) {
    NEEDS_CLEANUP
    // optimization
    PhaseTraceTime timeit(_t_optimize_blocks);

    _hir->optimize_blocks();
  }

  _hir->verify();

  _hir->split_critical_edges();

#ifndef PRODUCT
  if (PrintCFG || PrintCFG1) { tty->print_cr("CFG after optimizations"); _hir->print(true); }
  if (PrintIR  || PrintIR1 ) { tty->print_cr("IR after optimizations"); _hir->print(false); }
#endif

  _hir->verify();

  // compute block ordering for code generation
  // the control flow must not be changed from here on
  _hir->compute_code();

  if (UseGlobalValueNumbering) {
    // No resource mark here! LoopInvariantCodeMotion can allocate ValueStack objects.
    PhaseTraceTime timeit(_t_gvn);
    int instructions = Instruction::number_of_instructions();
    GlobalValueNumbering gvn(_hir);
    assert(instructions == Instruction::number_of_instructions(),
           "shouldn't have created an instructions");
  }

  _hir->verify();

#ifndef PRODUCT
  if (PrintCFGToFile) {
    CFGPrinter::print_cfg(_hir, "Before RangeCheckElimination", true, false);
  }
#endif

  if (RangeCheckElimination) {
    if (_hir->osr_entry() == nullptr) {
      PhaseTraceTime timeit(_t_rangeCheckElimination);
      RangeCheckElimination::eliminate(_hir);
    }
  }

#ifndef PRODUCT
  if (PrintCFGToFile) {
    CFGPrinter::print_cfg(_hir, "After RangeCheckElimination", true, false);
  }
#endif

  if (UseC1Optimizations) {
    // loop invariant code motion reorders instructions and range
    // check elimination adds new instructions so do null check
    // elimination after.
    NEEDS_CLEANUP
    // optimization
    PhaseTraceTime timeit(_t_optimize_null_checks);

    _hir->eliminate_null_checks();
  }

  _hir->verify();

  // compute use counts after global value numbering
  _hir->compute_use_counts();

#ifndef PRODUCT
  if (PrintCFG || PrintCFG2) { tty->print_cr("CFG before code generation"); _hir->code()->print(true); }
  if (PrintIR  || PrintIR2 ) { tty->print_cr("IR before code generation"); _hir->code()->print(false, true); }
#endif

  _hir->verify();
}


void Compilation::emit_lir() {
  CHECK_BAILOUT();

  LIRGenerator gen(this, method());
  {
    PhaseTraceTime timeit(_t_lirGeneration);
    hir()->iterate_linear_scan_order(&gen);
  }

  CHECK_BAILOUT();

  {
    PhaseTraceTime timeit(_t_linearScan);

    LinearScan* allocator = new LinearScan(hir(), &gen, frame_map());
    set_allocator(allocator);
    // Assign physical registers to LIR operands using a linear scan algorithm.
    allocator->do_linear_scan();
    CHECK_BAILOUT();

    _max_spills = allocator->max_spills();
  }

  if (BailoutAfterLIR) {
    if (PrintLIR && !bailed_out()) {
      print_LIR(hir()->code());
    }
    bailout("Bailing out because of -XX:+BailoutAfterLIR");
  }
}


void Compilation::emit_code_epilog(LIR_Assembler* assembler) {
  CHECK_BAILOUT();

  CodeOffsets* code_offsets = assembler->offsets();

  if (!code()->finalize_stubs()) {
    bailout("CodeCache is full");
    return;
  }

  // generate code or slow cases
  assembler->emit_slow_case_stubs();
  CHECK_BAILOUT();

  // generate exception adapters
  assembler->emit_exception_entries(exception_info_list());
  CHECK_BAILOUT();

  // Generate code for exception handler.
  code_offsets->set_value(CodeOffsets::Exceptions, assembler->emit_exception_handler());
  CHECK_BAILOUT();

  // Generate code for deopt handler.
  code_offsets->set_value(CodeOffsets::Deopt, assembler->emit_deopt_handler());
  CHECK_BAILOUT();

  // Emit the MethodHandle deopt handler code (if required).
  if (has_method_handle_invokes()) {
    // We can use the same code as for the normal deopt handler, we
    // just need a different entry point address.
    code_offsets->set_value(CodeOffsets::DeoptMH, assembler->emit_deopt_handler());
    CHECK_BAILOUT();
  }

  // Emit the handler to remove the activation from the stack and
  // dispatch to the caller.
  offsets()->set_value(CodeOffsets::UnwindHandler, assembler->emit_unwind_handler());
}


bool Compilation::setup_code_buffer(CodeBuffer* code, int call_stub_estimate) {
  // Preinitialize the consts section to some large size:
  int locs_buffer_size = 20 * (relocInfo::length_limit + sizeof(relocInfo));
  char* locs_buffer = NEW_RESOURCE_ARRAY(char, locs_buffer_size);
  code->insts()->initialize_shared_locs((relocInfo*)locs_buffer,
                                        locs_buffer_size / sizeof(relocInfo));
  code->initialize_consts_size(Compilation::desired_max_constant_size());
  // Call stubs + two deopt handlers (regular and MH) + exception handler
  int stub_size = (call_stub_estimate * LIR_Assembler::call_stub_size()) +
                   LIR_Assembler::exception_handler_size() +
                   (2 * LIR_Assembler::deopt_handler_size());
  if (stub_size >= code->insts_capacity()) return false;
  code->initialize_stubs_size(stub_size);
  return true;
}


int Compilation::emit_code_body() {
  // emit code
  if (!setup_code_buffer(code(), allocator()->num_calls())) {
    BAILOUT_("size requested greater than avail code buffer size", 0);
  }
  code()->initialize_oop_recorder(env()->oop_recorder());

  _masm = new C1_MacroAssembler(code());
  _masm->set_oop_recorder(env()->oop_recorder());

  LIR_Assembler lir_asm(this);

  lir_asm.emit_code(hir()->code());
  CHECK_BAILOUT_(0);

  emit_code_epilog(&lir_asm);
  CHECK_BAILOUT_(0);

  generate_exception_handler_table();

#ifndef PRODUCT
  if (PrintExceptionHandlers && Verbose) {
    exception_handler_table()->print();
  }
#endif /* PRODUCT */

  _immediate_oops_patched = lir_asm.nr_immediate_oops_patched();
  return frame_map()->framesize();
}


int Compilation::compile_java_method() {
  assert(!method()->is_native(), "should not reach here");

  if (BailoutOnExceptionHandlers) {
    if (method()->has_exception_handlers()) {
      bailout("linear scan can't handle exception handlers");
    }
  }

  CHECK_BAILOUT_(no_frame_size);

  if (is_profiling() && !method()->ensure_method_data()) {
    BAILOUT_("mdo allocation failed", no_frame_size);
  }

  {
    PhaseTraceTime timeit(_t_buildIR);
    build_hir();
  }
  CHECK_BAILOUT_(no_frame_size);
  if (BailoutAfterHIR) {
    BAILOUT_("Bailing out because of -XX:+BailoutAfterHIR", no_frame_size);
  }


  {
    PhaseTraceTime timeit(_t_emit_lir);

    _frame_map = new FrameMap(method(), hir()->number_of_locks(), hir()->max_stack());
    emit_lir();
  }
  CHECK_BAILOUT_(no_frame_size);

  // Dump compilation data to replay it.
  if (_directive->DumpReplayOption) {
    env()->dump_replay_data(env()->compile_id());
  }

  {
    PhaseTraceTime timeit(_t_codeemit);
    return emit_code_body();
  }
}

void Compilation::install_code(int frame_size) {
  // frame_size is in 32-bit words so adjust it intptr_t words
  assert(frame_size == frame_map()->framesize(), "must match");
  assert(in_bytes(frame_map()->framesize_in_bytes()) % sizeof(intptr_t) == 0, "must be at least pointer aligned");
  _env->register_method(
    method(),
    osr_bci(),
    &_offsets,
    in_bytes(_frame_map->sp_offset_for_orig_pc()),
    code(),
    in_bytes(frame_map()->framesize_in_bytes()) / sizeof(intptr_t),
    debug_info_recorder()->_oopmaps,
    exception_handler_table(),
    implicit_exception_table(),
    compiler(),
    false, // has_clinit_barriers
    false, // for_preload
    has_unsafe_access(),
    SharedRuntime::is_wide_vector(max_vector_size()),
    has_monitors(),
<<<<<<< HEAD
    _immediate_oops_patched,
    should_install_code()
=======
    has_scoped_access(),
    _immediate_oops_patched
>>>>>>> 02be7b8d
  );
}


void Compilation::compile_method() {

  {
    PhaseTraceTime timeit(_t_setup);

    // setup compilation
    initialize();
    CHECK_BAILOUT();

  }

  if (!method()->can_be_compiled()) {
    // Prevent race condition 6328518.
    // This can happen if the method is obsolete or breakpointed.
    bailout("Bailing out because method is not compilable");
    return;
  }

  if (_env->jvmti_can_hotswap_or_post_breakpoint()) {
    // We can assert evol_method because method->can_be_compiled is true.
    dependency_recorder()->assert_evol_method(method());
  }

  if (env()->break_at_compile()) {
    BREAKPOINT;
  }

#ifndef PRODUCT
  if (PrintCFGToFile) {
    CFGPrinter::print_compilation(this);
  }
#endif

  // compile method
  int frame_size = compile_java_method();

  // bailout if method couldn't be compiled
  // Note: make sure we mark the method as not compilable!
  CHECK_BAILOUT();

  { // install code
    PhaseTraceTime timeit(_t_codeinstall);
    install_code(frame_size);
  }

  if (log() != nullptr) // Print code cache state into compiler log
    log()->code_cache_state();

}


void Compilation::generate_exception_handler_table() {
  // Generate an ExceptionHandlerTable from the exception handler
  // information accumulated during the compilation.
  ExceptionInfoList* info_list = exception_info_list();

  if (info_list->length() == 0) {
    return;
  }

  // allocate some arrays for use by the collection code.
  const int num_handlers = 5;
  GrowableArray<intptr_t>* bcis = new GrowableArray<intptr_t>(num_handlers);
  GrowableArray<intptr_t>* scope_depths = new GrowableArray<intptr_t>(num_handlers);
  GrowableArray<intptr_t>* pcos = new GrowableArray<intptr_t>(num_handlers);

  for (int i = 0; i < info_list->length(); i++) {
    ExceptionInfo* info = info_list->at(i);
    XHandlers* handlers = info->exception_handlers();

    // empty the arrays
    bcis->trunc_to(0);
    scope_depths->trunc_to(0);
    pcos->trunc_to(0);

    int prev_scope = 0;
    for (int i = 0; i < handlers->length(); i++) {
      XHandler* handler = handlers->handler_at(i);
      assert(handler->entry_pco() != -1, "must have been generated");
      assert(handler->scope_count() >= prev_scope, "handlers should be sorted by scope");

      if (handler->scope_count() == prev_scope) {
        int e = bcis->find_from_end(handler->handler_bci());
        if (e >= 0 && scope_depths->at(e) == handler->scope_count()) {
          // two different handlers are declared to dispatch to the same
          // catch bci.  During parsing we created edges for each
          // handler but we really only need one.  The exception handler
          // table will also get unhappy if we try to declare both since
          // it's nonsensical.  Just skip this handler.
          continue;
        }
      }

      bcis->append(handler->handler_bci());
      if (handler->handler_bci() == -1) {
        // insert a wildcard handler at scope depth 0 so that the
        // exception lookup logic with find it.
        scope_depths->append(0);
      } else {
        scope_depths->append(handler->scope_count());
      }
      pcos->append(handler->entry_pco());

      // stop processing once we hit a catch any
      if (handler->is_catch_all()) {
        assert(i == handlers->length() - 1, "catch all must be last handler");
      }
      prev_scope = handler->scope_count();
    }
    exception_handler_table()->add_subtable(info->pco(), bcis, scope_depths, pcos);
  }
}

Compilation::Compilation(AbstractCompiler* compiler, ciEnv* env, ciMethod* method,
                         int osr_bci, BufferBlob* buffer_blob, bool install_code, DirectiveSet* directive)
: _next_id(0)
, _next_block_id(0)
, _compiler(compiler)
, _directive(directive)
, _env(env)
, _log(env->log())
, _method(method)
, _osr_bci(osr_bci)
, _hir(nullptr)
, _max_spills(-1)
, _frame_map(nullptr)
, _masm(nullptr)
, _has_exception_handlers(false)
, _has_fpu_code(true)   // pessimistic assumption
, _has_unsafe_access(false)
, _has_irreducible_loops(false)
, _would_profile(false)
, _has_method_handle_invokes(false)
, _has_reserved_stack_access(method->has_reserved_stack_access())
, _has_monitors(method->is_synchronized() || method->has_monitor_bytecodes())
, _has_scoped_access(method->is_scoped())
, _install_code(install_code)
, _bailout_msg(nullptr)
, _first_failure_details(nullptr)
, _exception_info_list(nullptr)
, _allocator(nullptr)
, _code(buffer_blob)
, _has_access_indexed(false)
, _interpreter_frame_size(0)
, _immediate_oops_patched(0)
, _current_instruction(nullptr)
#ifndef PRODUCT
, _last_instruction_printed(nullptr)
, _cfg_printer_output(nullptr)
#endif // PRODUCT
{
  _arena = Thread::current()->resource_area();
  _env->set_compiler_data(this);
  _exception_info_list = new ExceptionInfoList();
  _implicit_exception_table.set_size(0);
  PhaseTraceTime timeit(_t_compile);
#ifndef PRODUCT
  if (PrintCFGToFile) {
    _cfg_printer_output = new CFGPrinterOutput(this);
  }
#endif

  CompilationMemoryStatisticMark cmsm(directive);

  compile_method();
  if (bailed_out()) {
    _env->record_method_not_compilable(bailout_msg());
    if (is_profiling()) {
      // Compilation failed, create MDO, which would signal the interpreter
      // to start profiling on its own.
      _method->ensure_method_data();
    }
  } else if (is_profiling()) {
    ciMethodData *md = method->method_data_or_null();
    if (md != nullptr) {
      md->set_would_profile(_would_profile);
    }
  }
}

Compilation::~Compilation() {
  // simulate crash during compilation
  assert(CICrashAt < 0 || (uintx)_env->compile_id() != (uintx)CICrashAt, "just as planned");
  delete _first_failure_details;
  _env->set_compiler_data(nullptr);
}

void Compilation::add_exception_handlers_for_pco(int pco, XHandlers* exception_handlers) {
#ifndef PRODUCT
  if (PrintExceptionHandlers && Verbose) {
    tty->print_cr("  added exception scope for pco %d", pco);
  }
#endif
  // Note: we do not have program counters for these exception handlers yet
  exception_info_list()->push(new ExceptionInfo(pco, exception_handlers));
}


void Compilation::notice_inlined_method(ciMethod* method) {
  _env->notice_inlined_method(method);
}


void Compilation::bailout(const char* msg) {
  assert(msg != nullptr, "bailout message must exist");
  if (!bailed_out()) {
    // keep first bailout message
    if (PrintCompilation || PrintBailouts) tty->print_cr("compilation bailout: %s", msg);
    _bailout_msg = msg;
    if (CaptureBailoutInformation) {
      _first_failure_details = new CompilationFailureInfo(msg);
    }
  }
}

ciKlass* Compilation::cha_exact_type(ciType* type) {
  if (type != nullptr && type->is_loaded() && type->is_instance_klass()) {
    ciInstanceKlass* ik = type->as_instance_klass();
    assert(ik->exact_klass() == nullptr, "no cha for final klass");
    if (DeoptC1 && UseCHA && !(ik->has_subklass() || ik->is_interface())) {
      dependency_recorder()->assert_leaf_type(ik);
      return ik;
    }
  }
  return nullptr;
}

void Compilation::print_timers() {
  tty->print_cr("    C1 Compile Time:      %7.3f s",      timers[_t_compile].seconds());
  tty->print_cr("       Setup time:          %7.3f s",    timers[_t_setup].seconds());

  {
    tty->print_cr("       Build HIR:           %7.3f s",    timers[_t_buildIR].seconds());
    tty->print_cr("         Parse:               %7.3f s", timers[_t_hir_parse].seconds());
    tty->print_cr("         Optimize blocks:     %7.3f s", timers[_t_optimize_blocks].seconds());
    tty->print_cr("         GVN:                 %7.3f s", timers[_t_gvn].seconds());
    tty->print_cr("         Null checks elim:    %7.3f s", timers[_t_optimize_null_checks].seconds());
    tty->print_cr("         Range checks elim:   %7.3f s", timers[_t_rangeCheckElimination].seconds());

    double other = timers[_t_buildIR].seconds() -
      (timers[_t_hir_parse].seconds() +
       timers[_t_optimize_blocks].seconds() +
       timers[_t_gvn].seconds() +
       timers[_t_optimize_null_checks].seconds() +
       timers[_t_rangeCheckElimination].seconds());
    if (other > 0) {
      tty->print_cr("         Other:               %7.3f s", other);
    }
  }

  {
    tty->print_cr("       Emit LIR:            %7.3f s",    timers[_t_emit_lir].seconds());
    tty->print_cr("         LIR Gen:             %7.3f s",   timers[_t_lirGeneration].seconds());
    tty->print_cr("         Linear Scan:         %7.3f s",   timers[_t_linearScan].seconds());
    NOT_PRODUCT(LinearScan::print_timers(timers[_t_linearScan].seconds()));

    double other = timers[_t_emit_lir].seconds() -
      (timers[_t_lirGeneration].seconds() +
       timers[_t_linearScan].seconds());
    if (other > 0) {
      tty->print_cr("         Other:               %7.3f s", other);
    }
  }

  tty->print_cr("       Code Emission:       %7.3f s",    timers[_t_codeemit].seconds());
  tty->print_cr("       Code Installation:   %7.3f s",    timers[_t_codeinstall].seconds());

  double other = timers[_t_compile].seconds() -
      (timers[_t_setup].seconds() +
       timers[_t_buildIR].seconds() +
       timers[_t_emit_lir].seconds() +
       timers[_t_codeemit].seconds() +
       timers[_t_codeinstall].seconds());
  if (other > 0) {
    tty->print_cr("       Other:               %7.3f s", other);
  }

  NOT_PRODUCT(LinearScan::print_statistics());
}


#ifndef PRODUCT
void CompilationResourceObj::print() const       { print_on(tty); }

void CompilationResourceObj::print_on(outputStream* st) const {
  st->print_cr("CompilationResourceObj(" INTPTR_FORMAT ")", p2i(this));
}

// Called from debugger to get the interval with 'reg_num' during register allocation.
Interval* find_interval(int reg_num) {
  return Compilation::current()->allocator()->find_interval_at(reg_num);
}

#endif // NOT PRODUCT<|MERGE_RESOLUTION|>--- conflicted
+++ resolved
@@ -439,13 +439,9 @@
     has_unsafe_access(),
     SharedRuntime::is_wide_vector(max_vector_size()),
     has_monitors(),
-<<<<<<< HEAD
+    has_scoped_access(),
     _immediate_oops_patched,
     should_install_code()
-=======
-    has_scoped_access(),
-    _immediate_oops_patched
->>>>>>> 02be7b8d
   );
 }
 
